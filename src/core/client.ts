--- conflicted
+++ resolved
@@ -536,7 +536,7 @@
   public sync(): Promise<Array<Document<unknown>>> {
     const promises = [];
     for (const [, attachment] of this.attachmentMap) {
-      promises.push(this.syncInternal(attachment));
+      promises.push(this.syncInternal(attachment.doc));
     }
 
     return Promise.all(promises)
@@ -713,7 +713,7 @@
             attachment.remoteChangeEventReceived)
         ) {
           attachment.remoteChangeEventReceived = false;
-          promises.push(this.syncInternal(attachment));
+          promises.push(this.syncInternal(attachment.doc));
         }
       }
 
@@ -917,10 +917,6 @@
     }
   }
 
-<<<<<<< HEAD
-  private syncInternal(attachment: Attachment<P>): Promise<Document<unknown>> {
-    const doc = attachment.doc;
-=======
   private disconnectWatchStream() {
     this.remoteChangeEventStream.cancel();
     logger.debug(`[WD] c:"${this.getKey()}" unwatches`);
@@ -932,13 +928,7 @@
     });
   }
   private syncInternal(doc: Document<unknown>): Promise<Document<unknown>> {
->>>>>>> 7f03aeab
     return new Promise((resolve, reject) => {
-      if (!attachment.isActivated) {
-        resolve(doc);
-        return;
-      }
-
       const req = new PushPullRequest();
       req.setClientId(converter.toUint8Array(this.id!));
       const reqPack = doc.createChangePack();
