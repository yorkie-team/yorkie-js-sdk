/*
 * Copyright 2020 The Yorkie Authors. All rights reserved.
 *
 * Licensed under the Apache License, Version 2.0 (the "License");
 * you may not use this file except in compliance with the License.
 * You may obtain a copy of the License at
 *
 *     http://www.apache.org/licenses/LICENSE-2.0
 *
 * Unless required by applicable law or agreed to in writing, software
 * distributed under the License is distributed on an "AS IS" BASIS,
 * WITHOUT WARRANTIES OR CONDITIONS OF ANY KIND, either express or implied.
 * See the License for the specific language governing permissions and
 * limitations under the License.
 */

import { DocumentKey } from '../key/document_key';
import { Checkpoint } from '../checkpoint/checkpoint';
import { Change } from './change';
import { TimeTicket } from '../time/ticket';

/**
 * ChangePack is a unit for delivering changes in a document to the remote.
 */
export class ChangePack {
  private key: DocumentKey;
  private checkpoint: Checkpoint;
  private changes: Change[];
  private snapshot: Uint8Array;
  private minSyncedTicket: TimeTicket;

<<<<<<< HEAD
  constructor(key: DocumentKey, checkpoint: Checkpoint, changes: Change[], snapshot: Uint8Array, minSyncedTicket: TimeTicket) {
=======
  constructor(
    key: DocumentKey,
    checkpoint: Checkpoint,
    changes: Change[],
    snapshot: Uint8Array,
  ) {
>>>>>>> be8860be
    this.key = key;
    this.checkpoint = checkpoint;
    this.changes = changes;
    this.snapshot = snapshot;
    this.minSyncedTicket = minSyncedTicket
  }

  public static create(
    key: DocumentKey,
    checkpoint: Checkpoint,
    changes: Change[],
    snapshot?: Uint8Array,
    minSyncedTicket?: TimeTicket,
  ): ChangePack {
<<<<<<< HEAD
    return new ChangePack(
      key,
      checkpoint,
      changes,
      snapshot,
      minSyncedTicket,
    );
=======
    return new ChangePack(key, checkpoint, changes, snapshot);
>>>>>>> be8860be
  }

  public getKey(): DocumentKey {
    return this.key;
  }

  public getCheckpoint(): Checkpoint {
    return this.checkpoint;
  }

  public getChanges(): Change[] {
    return this.changes;
  }

  public hasChanges(): boolean {
    return this.changes.length > 0;
  }

  public getChangeSize(): number {
    return this.changes.length;
  }

  public hasSnapshot(): boolean {
    return !!this.snapshot && !!this.snapshot.length;
  }

  public getSnapshot(): Uint8Array {
    return this.snapshot;
  }

  public getMinSyncedTicket(): TimeTicket {
    return this.minSyncedTicket;
  }
}<|MERGE_RESOLUTION|>--- conflicted
+++ resolved
@@ -29,21 +29,18 @@
   private snapshot: Uint8Array;
   private minSyncedTicket: TimeTicket;
 
-<<<<<<< HEAD
-  constructor(key: DocumentKey, checkpoint: Checkpoint, changes: Change[], snapshot: Uint8Array, minSyncedTicket: TimeTicket) {
-=======
   constructor(
     key: DocumentKey,
     checkpoint: Checkpoint,
     changes: Change[],
     snapshot: Uint8Array,
+    minSyncedTicket: TimeTicket,
   ) {
->>>>>>> be8860be
     this.key = key;
     this.checkpoint = checkpoint;
     this.changes = changes;
     this.snapshot = snapshot;
-    this.minSyncedTicket = minSyncedTicket
+    this.minSyncedTicket = minSyncedTicket;
   }
 
   public static create(
@@ -53,17 +50,7 @@
     snapshot?: Uint8Array,
     minSyncedTicket?: TimeTicket,
   ): ChangePack {
-<<<<<<< HEAD
-    return new ChangePack(
-      key,
-      checkpoint,
-      changes,
-      snapshot,
-      minSyncedTicket,
-    );
-=======
-    return new ChangePack(key, checkpoint, changes, snapshot);
->>>>>>> be8860be
+    return new ChangePack(key, checkpoint, changes, snapshot, minSyncedTicket);
   }
 
   public getKey(): DocumentKey {
