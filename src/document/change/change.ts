/*
 * Copyright 2020 The Yorkie Authors. All rights reserved.
 *
 * Licensed under the Apache License, Version 2.0 (the "License");
 * you may not use this file except in compliance with the License.
 * You may obtain a copy of the License at
 *
 *     http://www.apache.org/licenses/LICENSE-2.0
 *
 * Unless required by applicable law or agreed to in writing, software
 * distributed under the License is distributed on an "AS IS" BASIS,
 * WITHOUT WARRANTIES OR CONDITIONS OF ANY KIND, either express or implied.
 * See the License for the specific language governing permissions and
 * limitations under the License.
 */

import { ActorID } from '@yorkie-js-sdk/src/document/time/actor_id';
import {
  ExecutionResult,
  Operation,
  OperationInfo,
} from '@yorkie-js-sdk/src/document/operation/operation';
import { CRDTRoot } from '@yorkie-js-sdk/src/document/crdt/root';
import { ChangeID } from '@yorkie-js-sdk/src/document/change/change_id';
<<<<<<< HEAD
import {
  Indexable,
  HistoryOperation,
} from '@yorkie-js-sdk/src/document/document';
=======
import { Indexable } from '@yorkie-js-sdk/src/document/document';
import { HistoryOperation } from '@yorkie-js-sdk/src/document/history';
>>>>>>> 0fcc07fb
import {
  PresenceChange,
  PresenceChangeType,
} from '@yorkie-js-sdk/src/document/presence/presence';
import { deepcopy } from '@yorkie-js-sdk/src/util/object';

/**
 * `Change` represents a unit of modification in the document.
 */
export class Change<P extends Indexable> {
  private id: ChangeID;

  // `operations` represent a series of user edits.
  private operations: Array<Operation>;

  // `presenceChange` represents the presenceChange of the user who made the change.
  private presenceChange?: PresenceChange<P>;

  // `message` is used to save a description of the change.
  private message?: string;

  constructor({
    id,
    operations,
    presenceChange,
    message,
  }: {
    id: ChangeID;
    operations?: Array<Operation>;
    presenceChange?: PresenceChange<P>;
    message?: string;
  }) {
    this.id = id;
    this.operations = operations || [];
    this.presenceChange = presenceChange;
    this.message = message;
  }

  /**
   * `create` creates a new instance of Change.
   */
  public static create<P extends Indexable>({
    id,
    operations,
    presenceChange,
    message,
  }: {
    id: ChangeID;
    operations?: Array<Operation>;
    presenceChange?: PresenceChange<P>;
    message?: string;
  }): Change<P> {
    return new Change({ id, operations, presenceChange, message });
  }

  /**
   * `getID` returns the ID of this change.
   */
  public getID(): ChangeID {
    return this.id;
  }

  /**
   * `getMessage` returns the message of this change.
   */
  public getMessage(): string | undefined {
    return this.message;
  }

  /**
   * `hasOperations` returns whether this change has operations or not.
   */
  public hasOperations(): boolean {
    return this.operations.length > 0;
  }

  /**
   * `getOperations` returns the operations of this change.
   */
  public getOperations(): Array<Operation> {
    return this.operations;
  }

  /**
   * `setActor` sets the given actor.
   */
  public setActor(actorID: ActorID): void {
    for (const operation of this.operations) {
      operation.setActor(actorID);
    }

    this.id = this.id.setActor(actorID);
  }

  /**
   * `hasPresenceChange` returns whether this change has presence change or not.
   */
  public hasPresenceChange(): boolean {
    return this.presenceChange !== undefined;
  }

  /**
   * `getPresenceChange` returns the presence change of this change.
   */
  public getPresenceChange(): PresenceChange<P> | undefined {
    return this.presenceChange;
  }

  /**
   * `execute` executes the operations of this change to the given root.
   */
  public execute(
    root: CRDTRoot,
    presences: Map<ActorID, P>,
  ): {
    opInfos: Array<OperationInfo>;
    reverseOps: Array<HistoryOperation<P>>;
  } {
<<<<<<< HEAD
    const opInfos: Array<OperationInfo> = [];
    const reverseOps: Array<HistoryOperation<P>> = [];
    for (const operation of this.operations) {
      const executionResult = operation.execute(root);
      if (
        (executionResult as ExecutionResult).opInfos !== undefined &&
        (executionResult as ExecutionResult).reverseOps !== undefined
      ) {
        opInfos.push(...(executionResult as ExecutionResult).opInfos);
        reverseOps.unshift(...(executionResult as ExecutionResult).reverseOps);
      } else {
        // TODO(Hyemmie): need to edit return type as "ExecutionResult"
        // after implementing every operation's reverse operation
        opInfos.push(...(executionResult as Array<OperationInfo>));
=======
    const changeOpInfos: Array<OperationInfo> = [];
    const reverseOps: Array<HistoryOperation<P>> = [];
    for (const operation of this.operations) {
      const { opInfos, reverseOp } = operation.execute(root);
      changeOpInfos.push(...opInfos);
      if (reverseOp) {
        reverseOps.unshift(reverseOp);
>>>>>>> 0fcc07fb
      }
    }

    if (this.presenceChange) {
      if (this.presenceChange.type === PresenceChangeType.Put) {
        presences.set(
          this.id.getActorID()!,
          deepcopy(this.presenceChange.presence),
        );
      } else {
        presences.delete(this.id.getActorID()!);
      }
    }
<<<<<<< HEAD
    return { opInfos, reverseOps };
=======
    return { opInfos: changeOpInfos, reverseOps };
>>>>>>> 0fcc07fb
  }

  /**
   * `toTestString` returns a string containing the meta data of this change.
   */
  public toTestString(): string {
    return `${this.operations
      .map((operation) => operation.toTestString())
      .join(',')}`;
  }
}<|MERGE_RESOLUTION|>--- conflicted
+++ resolved
@@ -16,21 +16,13 @@
 
 import { ActorID } from '@yorkie-js-sdk/src/document/time/actor_id';
 import {
-  ExecutionResult,
   Operation,
   OperationInfo,
 } from '@yorkie-js-sdk/src/document/operation/operation';
 import { CRDTRoot } from '@yorkie-js-sdk/src/document/crdt/root';
 import { ChangeID } from '@yorkie-js-sdk/src/document/change/change_id';
-<<<<<<< HEAD
-import {
-  Indexable,
-  HistoryOperation,
-} from '@yorkie-js-sdk/src/document/document';
-=======
 import { Indexable } from '@yorkie-js-sdk/src/document/document';
 import { HistoryOperation } from '@yorkie-js-sdk/src/document/history';
->>>>>>> 0fcc07fb
 import {
   PresenceChange,
   PresenceChangeType,
@@ -149,22 +141,6 @@
     opInfos: Array<OperationInfo>;
     reverseOps: Array<HistoryOperation<P>>;
   } {
-<<<<<<< HEAD
-    const opInfos: Array<OperationInfo> = [];
-    const reverseOps: Array<HistoryOperation<P>> = [];
-    for (const operation of this.operations) {
-      const executionResult = operation.execute(root);
-      if (
-        (executionResult as ExecutionResult).opInfos !== undefined &&
-        (executionResult as ExecutionResult).reverseOps !== undefined
-      ) {
-        opInfos.push(...(executionResult as ExecutionResult).opInfos);
-        reverseOps.unshift(...(executionResult as ExecutionResult).reverseOps);
-      } else {
-        // TODO(Hyemmie): need to edit return type as "ExecutionResult"
-        // after implementing every operation's reverse operation
-        opInfos.push(...(executionResult as Array<OperationInfo>));
-=======
     const changeOpInfos: Array<OperationInfo> = [];
     const reverseOps: Array<HistoryOperation<P>> = [];
     for (const operation of this.operations) {
@@ -172,7 +148,6 @@
       changeOpInfos.push(...opInfos);
       if (reverseOp) {
         reverseOps.unshift(reverseOp);
->>>>>>> 0fcc07fb
       }
     }
 
@@ -186,11 +161,7 @@
         presences.delete(this.id.getActorID()!);
       }
     }
-<<<<<<< HEAD
-    return { opInfos, reverseOps };
-=======
     return { opInfos: changeOpInfos, reverseOps };
->>>>>>> 0fcc07fb
   }
 
   /**
