/*
 * Copyright 2020 The Yorkie Authors. All rights reserved.
 *
 * Licensed under the Apache License, Version 2.0 (the "License");
 * you may not use this file except in compliance with the License.
 * You may obtain a copy of the License at
 *
 *     http://www.apache.org/licenses/LICENSE-2.0
 *
 * Unless required by applicable law or agreed to in writing, software
 * distributed under the License is distributed on an "AS IS" BASIS,
 * WITHOUT WARRANTIES OR CONDITIONS OF ANY KIND, either express or implied.
 * See the License for the specific language governing permissions and
 * limitations under the License.
 */
import Long from 'long';
import { logger, LogLevel } from '@yorkie-js-sdk/src/util/logger';
import { Code, YorkieError } from '@yorkie-js-sdk/src/util/error';
import { deepcopy } from '@yorkie-js-sdk/src/util/object';
import {
  Observer,
  Observable,
  createObservable,
  Unsubscribe,
  ErrorFn,
  CompleteFn,
  NextFn,
} from '@yorkie-js-sdk/src/util/observable';
import { ActorID } from '@yorkie-js-sdk/src/document/time/actor_id';
import { Change } from '@yorkie-js-sdk/src/document/change/change';
import {
  ChangeID,
  InitialChangeID,
} from '@yorkie-js-sdk/src/document/change/change_id';
import { ChangeContext } from '@yorkie-js-sdk/src/document/change/context';
import { converter } from '@yorkie-js-sdk/src/api/converter';
import { ChangePack } from '@yorkie-js-sdk/src/document/change/change_pack';
import { CRDTRoot } from '@yorkie-js-sdk/src/document/crdt/root';
import { CRDTObject } from '@yorkie-js-sdk/src/document/crdt/object';
import {
  createJSON,
  JSONElement,
  LeafElement,
  BaseArray,
  BaseObject,
} from '@yorkie-js-sdk/src/document/json/element';
import {
  Checkpoint,
  InitialCheckpoint,
} from '@yorkie-js-sdk/src/document/change/checkpoint';
import { TimeTicket } from '@yorkie-js-sdk/src/document/time/ticket';
import {
  OperationInfo,
  ObjectOperationInfo,
  TextOperationInfo,
  CounterOperationInfo,
  ArrayOperationInfo,
  TreeOperationInfo,
  Operation,
} from '@yorkie-js-sdk/src/document/operation/operation';
import { JSONObject } from '@yorkie-js-sdk/src/document/json/object';
import { Counter } from '@yorkie-js-sdk/src/document/json/counter';
import { Text } from '@yorkie-js-sdk/src/document/json/text';
import { Tree } from '@yorkie-js-sdk/src/document/json/tree';
import {
  Presence,
  PresenceChangeType,
} from '@yorkie-js-sdk/src/document/presence/presence';
import { SetOperation } from './operation/set_operation';

/**
 * `DocumentOptions` are the options to create a new document.
 *
 * @public
 */
export interface DocumentOptions {
  /**
   * `disableGC` disables garbage collection if true.
   */
  disableGC?: boolean;
}

/**
 * `DocumentStatus` represents the status of the document.
 * @public
 */
export enum DocumentStatus {
  /**
   * Detached means that the document is not attached to the client.
   * The actor of the ticket is created without being assigned.
   */
  Detached = 'detached',
  /**
   * Attached means that this document is attached to the client.
   * The actor of the ticket is created with being assigned by the client.
   */
  Attached = 'attached',
  /**
   * Removed means that this document is removed. If the document is removed,
   * it cannot be edited.
   */
  Removed = 'removed',
}

/**
 * `DocEventType` represents the type of the event that occurs in `Document`.
 * @public
 */
export enum DocEventType {
  /**
   * snapshot event type
   */
  Snapshot = 'snapshot',

  /**
   * local document change event type
   */
  LocalChange = 'local-change',

  /**
   * remote document change event type
   */
  RemoteChange = 'remote-change',

  /**
   * `Initialized` means that online clients have been loaded from the server.
   */
  Initialized = 'initialized',

  /**
   * `Watched` means that the client has established a connection with the server,
   * enabling real-time synchronization.
   */
  Watched = 'watched',

  /**
   * `Unwatched` means that the connection has been disconnected.
   */
  Unwatched = 'unwatched',

  /**
   * `PresenceChanged` means that the presences of the client has updated.
   */
  PresenceChanged = 'presence-changed',
}

/**
 * `DocEvent` is an event that occurs in `Document`. It can be delivered
 * using `Document.subscribe()`.
 *
 * @public
 */
export type DocEvent<P extends Indexable = Indexable, T = OperationInfo> =
  | SnapshotEvent
  | LocalChangeEvent<T>
  | RemoteChangeEvent<T>
  | InitializedEvent<P>
  | WatchedEvent<P>
  | UnwatchedEvent<P>
  | PresenceChangedEvent<P>;

/**
 * @internal
 */
export interface BaseDocEvent {
  type: DocEventType;
}

/**
 * `SnapshotEvent` is an event that occurs when a snapshot is received from
 * the server.
 *
 * @public
 */
export interface SnapshotEvent extends BaseDocEvent {
  /**
   * enum {@link DocEventType}.Snapshot
   */
  type: DocEventType.Snapshot;
  /**
   * SnapshotEvent type
   */
  value: Uint8Array | undefined;
}

/**
 * `ChangeInfo` represents the modifications made during a document update
 * and the message passed.
 */
export interface ChangeInfo<T = OperationInfo> {
  message: string;
  operations: Array<T>;
  actor: ActorID | undefined;
}

/**
 * `LocalChangeEvent` is an event that occurs when the document is changed
 * by local changes.
 *
 * @public
 */
export interface LocalChangeEvent<T = OperationInfo> extends BaseDocEvent {
  /**
   * enum {@link DocEventType}.LocalChange
   */
  type: DocEventType.LocalChange;
  /**
   * LocalChangeEvent type
   */
  value: ChangeInfo<T>;
}

/**
 * `RemoteChangeEvent` is an event that occurs when the document is changed
 * by remote changes.
 *
 * @public
 */
export interface RemoteChangeEvent<T = OperationInfo> extends BaseDocEvent {
  /**
   * enum {@link DocEventType}.RemoteChange
   */
  type: DocEventType.RemoteChange;
  /**
   * RemoteChangeEvent type
   */
  value: ChangeInfo<T>;
}

export interface InitializedEvent<P extends Indexable> extends BaseDocEvent {
  type: DocEventType.Initialized;
  value: Array<{ clientID: ActorID; presence: P }>;
}

export interface WatchedEvent<P extends Indexable> extends BaseDocEvent {
  type: DocEventType.Watched;
  value: { clientID: ActorID; presence: P };
}

export interface UnwatchedEvent<P extends Indexable> extends BaseDocEvent {
  type: DocEventType.Unwatched;
  value: { clientID: ActorID; presence: P };
}

export interface PresenceChangedEvent<P extends Indexable>
  extends BaseDocEvent {
  type: DocEventType.PresenceChanged;
  value: { clientID: ActorID; presence: P };
}

/**
 * Indexable key, value
 * @public
 */
export type Indexable = Record<string, any>;

export type HistoryOperation<P extends Indexable> =
  | Operation
  | {
      type: 'presence';
      value: Partial<P>;
    };

/**
 * Document key type
 * @public
 */
export type DocumentKey = string;

/**
 * `OperationInfoOfElement` represents the type of the operation info of the given element.
 */
type OperationInfoOfElement<TElement> = TElement extends Text
  ? TextOperationInfo
  : TElement extends Counter
  ? CounterOperationInfo
  : TElement extends Tree
  ? TreeOperationInfo
  : TElement extends BaseArray<any>
  ? ArrayOperationInfo
  : TElement extends BaseObject<any>
  ? ObjectOperationInfo
  : OperationInfo;

/**
 * `OperationInfoOfInternal` represents the type of the operation info of the
 * given path in the Document.subscribe.
 *
 * TODO(easylogic): If the parent is optional, children cannot be inferred.
 * TODO(easylogic): Currently, the below cases of Document.subscribe are confused.
 * ```
 *  type DocType = { obj: { key: string }, text: Text }
 *  $.obj.text ->> obj's operations
 *  $.text ->> text's operations
 * ```
 */
type OperationInfoOfInternal<
  TElement,
  TKeyOrPath,
  TDepth extends number = 0,
> = TDepth extends 0
  ? TElement
  : TKeyOrPath extends `${infer TFirst}.${infer TRest}`
  ? TFirst extends keyof TElement
    ? TElement[TFirst] extends BaseArray<unknown>
      ? OperationInfoOfInternal<
          TElement[TFirst],
          number,
          DecreasedDepthOf<TDepth>
        >
      : OperationInfoOfInternal<
          TElement[TFirst],
          TRest,
          DecreasedDepthOf<TDepth>
        >
    : OperationInfo
  : TKeyOrPath extends keyof TElement
  ? TElement[TKeyOrPath] extends BaseArray<unknown>
    ? ArrayOperationInfo
    : OperationInfoOfElement<TElement[TKeyOrPath]>
  : OperationInfo;

/**
 * `DecreasedDepthOf` represents the type of the decreased depth of the given depth.
 */
type DecreasedDepthOf<Depth extends number = 0> = Depth extends 10
  ? 9
  : Depth extends 9
  ? 8
  : Depth extends 8
  ? 7
  : Depth extends 7
  ? 6
  : Depth extends 6
  ? 5
  : Depth extends 5
  ? 4
  : Depth extends 4
  ? 3
  : Depth extends 3
  ? 2
  : Depth extends 2
  ? 1
  : Depth extends 1
  ? 0
  : -1;

/**
 * `PathOfInternal` represents the type of the path of the given element.
 */
type PathOfInternal<
  TElement,
  Prefix extends string = '',
  Depth extends number = 0,
> = Depth extends 0
  ? Prefix
  : TElement extends Record<string, any>
  ? {
      [TKey in keyof TElement]: TElement[TKey] extends LeafElement
        ? `${Prefix}${TKey & string}`
        : TElement[TKey] extends BaseArray<infer TArrayElement>
        ?
            | `${Prefix}${TKey & string}`
            | `${Prefix}${TKey & string}.${number}`
            | PathOfInternal<
                TArrayElement,
                `${Prefix}${TKey & string}.${number}.`,
                DecreasedDepthOf<Depth>
              >
        :
            | `${Prefix}${TKey & string}`
            | PathOfInternal<
                TElement[TKey],
                `${Prefix}${TKey & string}.`,
                DecreasedDepthOf<Depth>
              >;
    }[keyof TElement]
  : Prefix extends `${infer TRest}.`
  ? TRest
  : Prefix;

/**
 * `OperationInfoOf` represents the type of the operation info of the given
 * path in the Document.subscribe. It is used to remove the `$.` prefix.
 */
type OperationInfoOf<
  TDocument,
  TKey extends string = '',
  TDepth extends number = 10,
> = TKey extends `$.${infer TPath}`
  ? OperationInfoOfInternal<TDocument, TPath, TDepth>
  : OperationInfoOfInternal<TDocument, TKey, TDepth>;

/**
 * `PathOf` represents the type of the all possible paths in the Document.subscribe.
 */
type PathOf<TDocument, Depth extends number = 10> = PathOfInternal<
  TDocument,
  '$.',
  Depth
>;

export const MaxUndoRedoStackDepth = 50;

/**
 * `Document` is a CRDT-based data type. We can represent the model
 * of the application and edit it even while offline.
 *
 * @public
 */
export class Document<T, P extends Indexable = Indexable> {
  private key: DocumentKey;
  private status: DocumentStatus;
  private opts: DocumentOptions;

  private changeID: ChangeID;
  private checkpoint: Checkpoint;
  private localChanges: Array<Change<P>>;

  private root: CRDTRoot;
  private clone?: {
    root: CRDTRoot;
    presences: Map<ActorID, P>;
  };

  private eventStream: Observable<DocEvent<P>>;
  private eventStreamObserver!: Observer<DocEvent<P>>;

  /**
   * `onlineClients` is a set of client IDs that are currently online.
   */
  private onlineClients: Set<ActorID>;

  /**
   * `presences` is a map of client IDs to their presence information.
   */
  private presences: Map<ActorID, P>;

<<<<<<< HEAD
  /**
   * `history` manages undo and redo of document.
   */
  public history;
  /**
   * `undoStack` and `redoStack` store operations for `undo`, `redo`.
   */
  private undoStack: Array<Array<HistoryOperation<P>>>;
  private redoStack: Array<Array<HistoryOperation<P>>>;

  /**
   * `updateStatus` is a flag that represents if current document is updating by doc.update().
   */
  private updateStatus: boolean;

  constructor(key: string) {
=======
  constructor(key: string, opts?: DocumentOptions) {
    this.opts = opts || {};

>>>>>>> 52ffdbdc
    this.key = key;
    this.status = DocumentStatus.Detached;
    this.root = CRDTRoot.create();

    this.changeID = InitialChangeID;
    this.checkpoint = InitialCheckpoint;
    this.localChanges = [];

    this.eventStream = createObservable<DocEvent<P>>((observer) => {
      this.eventStreamObserver = observer;
    });

    this.onlineClients = new Set();
    this.presences = new Map();

    this.updateStatus = false;
    this.undoStack = [];
    this.redoStack = [];

    this.history = {
      canUndo: this.canUndo.bind(this),
      canRedo: this.canRedo.bind(this),
      undo: this.undo.bind(this),
      redo: this.redo.bind(this),
    };
  }

  /**
   * `update` executes the given updater to update this document.
   */
  public update(
    updater: (root: JSONObject<T>, presence: Presence<P>) => void,
    message?: string,
  ): void {
    if (this.getStatus() === DocumentStatus.Removed) {
      throw new YorkieError(Code.DocumentRemoved, `${this.key} is removed`);
    }

    if (this.getUpdateStatus()) {
      //TODO(Hyemmie): Consider the handling of nested updates. (Issue #606)
    }
    this.setUpdateStatus(true);

    this.ensureClone();
    const context = ChangeContext.create<P>(
      this.changeID.next(),
      this.clone!.root,
      message,
    );
    const actorID = this.changeID.getActorID()!;

    try {
      const proxy = createJSON<JSONObject<T>>(
        context,
        this.clone!.root.getObject(),
      );

      if (!this.presences.has(actorID)) {
        this.clone!.presences.set(actorID, {} as P);
      }

      updater(
        proxy,
        new Presence(context, this.clone!.presences.get(actorID)!),
      );
    } catch (err) {
      // drop clone because it is contaminated.
      this.setUpdateStatus(false);
      this.clone = undefined;
      logger.error(err);
      throw err;
    }

    if (context.hasChange()) {
      if (logger.isEnabled(LogLevel.Trivial)) {
        logger.trivial(`trying to update a local change: ${this.toJSON()}`);
      }

      const change = context.getChange();
      // TODO: consider about getting undoOps and presence
      const { opInfos, reverseOps } = change.execute(this.root, this.presences);
      const reversePresence = context.getReversePresence();
      if (reversePresence) {
        reverseOps.push({
          type: 'presence',
          value: reversePresence,
        });
      }
      this.localChanges.push(change);
      if (reverseOps.length > 0) {
        this.pushUndo(reverseOps);
      }
      this.clearRedo();

      // TODO: get undoOps through context.getReverseOps() and add to undoStack
      this.changeID = change.getID();

      if (change.hasOperations()) {
        this.publish({
          type: DocEventType.LocalChange,
          value: {
            message: change.getMessage() || '',
            operations: opInfos,
            actor: actorID,
          },
        });
      }

      if (change.hasPresenceChange()) {
        this.publish({
          type: DocEventType.PresenceChanged,
          value: {
            clientID: actorID,
            presence: this.getPresence(actorID)!,
          },
        });
      }

      if (logger.isEnabled(LogLevel.Trivial)) {
        logger.trivial(`after update a local change: ${this.toJSON()}`);
      }
    }
    this.setUpdateStatus(false);
  }

  /**
   * `subscribe` registers a callback to subscribe to events on the document.
   * The callback will be called when the document is changed.
   */
  public subscribe(
    nextOrObserver: Observer<DocEvent> | NextFn<DocEvent>,
    error?: ErrorFn,
    complete?: CompleteFn,
  ): Unsubscribe;
  /**
   * `subscribe` registers a callback to subscribe to events on the document.
   * The callback will be called when the clients watching the document
   * establishe or update its presence.
   */
  public subscribe(
    type: 'presence',
    next: NextFn<DocEvent<P>>,
    error?: ErrorFn,
    complete?: CompleteFn,
  ): Unsubscribe;
  /**
   * `subscribe` registers a callback to subscribe to events on the document.
   * The callback will be called when the current client establishes or updates its presence.
   */
  public subscribe(
    type: 'my-presence',
    next: NextFn<DocEvent<P>>,
    error?: ErrorFn,
    complete?: CompleteFn,
  ): Unsubscribe;
  /**
   * `subscribe` registers a callback to subscribe to events on the document.
   * The callback will be called when the client establishes or terminates a connection,
   * or updates its presence.
   */
  public subscribe(
    type: 'others',
    next: NextFn<DocEvent<P>>,
    error?: ErrorFn,
    complete?: CompleteFn,
  ): Unsubscribe;
  /**
   * `subscribe` registers a callback to subscribe to events on the document.
   * The callback will be called when the targetPath or any of its nested values change.
   */
  public subscribe<
    TPath extends PathOf<T>,
    TOperationInfo extends OperationInfoOf<T, TPath>,
  >(
    targetPath: TPath,
    next: NextFn<DocEvent<P, TOperationInfo>>,
    error?: ErrorFn,
    complete?: CompleteFn,
  ): Unsubscribe;
  /**
   * `subscribe` registers a callback to subscribe to events on the document.
   */
  public subscribe<
    TPath extends PathOf<T>,
    TOperationInfo extends OperationInfoOf<T, TPath>,
  >(
    arg1: TPath | string | Observer<DocEvent<P>> | NextFn<DocEvent<P>>,
    arg2?: NextFn<DocEvent<P, TOperationInfo>> | NextFn<DocEvent<P>> | ErrorFn,
    arg3?: ErrorFn | CompleteFn,
    arg4?: CompleteFn,
  ): Unsubscribe {
    if (typeof arg1 === 'string') {
      if (typeof arg2 !== 'function') {
        throw new Error('Second argument must be a callback function');
      }
      if (arg1 === 'presence') {
        const callback = arg2 as NextFn<DocEvent<P>>;
        return this.eventStream.subscribe(
          (event) => {
            if (
              event.type !== DocEventType.Initialized &&
              event.type !== DocEventType.Watched &&
              event.type !== DocEventType.Unwatched &&
              event.type !== DocEventType.PresenceChanged
            ) {
              return;
            }

            callback(event);
          },
          arg3,
          arg4,
        );
      }
      if (arg1 === 'my-presence') {
        const callback = arg2 as NextFn<DocEvent<P>>;
        return this.eventStream.subscribe(
          (event) => {
            if (
              event.type !== DocEventType.Initialized &&
              event.type !== DocEventType.Watched &&
              event.type !== DocEventType.Unwatched &&
              event.type !== DocEventType.PresenceChanged
            ) {
              return;
            }

            if (
              event.type !== DocEventType.Initialized &&
              event.value.clientID !== this.changeID.getActorID()
            ) {
              return;
            }

            callback(event);
          },
          arg3,
          arg4,
        );
      }
      if (arg1 === 'others') {
        const callback = arg2 as NextFn<DocEvent<P>>;
        return this.eventStream.subscribe(
          (event) => {
            if (
              event.type !== DocEventType.Watched &&
              event.type !== DocEventType.Unwatched &&
              event.type !== DocEventType.PresenceChanged
            ) {
              return;
            }

            if (event.value.clientID !== this.changeID.getActorID()) {
              callback(event);
            }
          },
          arg3,
          arg4,
        );
      }
      const target = arg1;
      const callback = arg2 as NextFn<DocEvent<P>>;
      return this.eventStream.subscribe(
        (event) => {
          if (
            event.type === DocEventType.Initialized ||
            event.type === DocEventType.Watched ||
            event.type === DocEventType.Unwatched ||
            event.type === DocEventType.PresenceChanged
          ) {
            return;
          }

          if (event.type === DocEventType.Snapshot) {
            target === '$' && callback(event);
            return;
          }

          const { message, operations, actor } = event.value;
          const targetOps: Array<OperationInfo> = [];
          for (const op of operations) {
            if (this.isSameElementOrChildOf(op.path, target)) {
              targetOps.push(op);
            }
          }
          targetOps.length &&
            callback({
              type: event.type,
              value: {
                message,
                operations: targetOps,
                actor,
              },
            });
        },
        arg3,
        arg4,
      );
    }
    if (typeof arg1 === 'function') {
      const callback = arg1 as NextFn<DocEvent<P>>;
      const error = arg2 as ErrorFn;
      const complete = arg3 as CompleteFn;
      return this.eventStream.subscribe(
        (event) => {
          if (
            event.type === DocEventType.Initialized ||
            event.type === DocEventType.Watched ||
            event.type === DocEventType.Unwatched ||
            event.type === DocEventType.PresenceChanged
          ) {
            return;
          }

          callback(event);
        },
        error,
        complete,
      );
    }
    throw new Error(`"${arg1}" is not a valid`);
  }

  /**
   * `publish` triggers an event in this document, which can be received by
   * callback functions from document.subscribe().
   */
  public publish(event: DocEvent<P>) {
    if (this.eventStreamObserver) {
      this.eventStreamObserver.next(event);
    }
  }

  private isSameElementOrChildOf(elem: string, parent: string): boolean {
    if (parent === elem) {
      return true;
    }

    const nodePath = elem.split('.');
    const targetPath = parent.split('.');
    return targetPath.every((path, index) => path === nodePath[index]);
  }

  /**
   * `applyChangePack` applies the given change pack into this document.
   * 1. Remove local changes applied to server.
   * 2. Update the checkpoint.
   * 3. Do Garbage collection.
   *
   * @param pack - change pack
   * @internal
   */
  public applyChangePack(pack: ChangePack<P>): void {
    if (pack.hasSnapshot()) {
      this.applySnapshot(
        pack.getCheckpoint().getServerSeq(),
        pack.getSnapshot(),
      );
    } else if (pack.hasChanges()) {
      this.applyChanges(pack.getChanges());
    }

    // 02. Remove local changes applied to server.
    while (this.localChanges.length) {
      const change = this.localChanges[0];
      if (change.getID().getClientSeq() > pack.getCheckpoint().getClientSeq()) {
        break;
      }
      this.localChanges.shift();
    }

    // 03. Update the checkpoint.
    this.checkpoint = this.checkpoint.forward(pack.getCheckpoint());

    // 04. Do Garbage collection.
    this.garbageCollect(pack.getMinSyncedTicket()!);

    // 05. Update the status.
    if (pack.getIsRemoved()) {
      this.setStatus(DocumentStatus.Removed);
    }

    if (logger.isEnabled(LogLevel.Trivial)) {
      logger.trivial(`${this.root.toJSON()}`);
    }
  }

  /**
   * `getCheckpoint` returns the checkpoint of this document.
   *
   * @internal
   */
  public getCheckpoint(): Checkpoint {
    return this.checkpoint;
  }

  /**
   * `hasLocalChanges` returns whether this document has local changes or not.
   *
   * @internal
   */
  public hasLocalChanges(): boolean {
    return this.localChanges.length > 0;
  }

  /**
   * `ensureClone` make a clone of root.
   *
   * @internal
   */
  public ensureClone(): void {
    if (this.clone) {
      return;
    }

    this.clone = {
      root: this.root.deepcopy(),
      presences: deepcopy(this.presences),
    };
  }

  /**
   * `createChangePack` create change pack of the local changes to send to the
   * remote server.
   *
   * @internal
   */
  public createChangePack(): ChangePack<P> {
    const changes = Array.from(this.localChanges);
    const checkpoint = this.checkpoint.increaseClientSeq(changes.length);
    return ChangePack.create(this.key, checkpoint, false, changes);
  }

  /**
   * `setActor` sets actor into this document. This is also applied in the local
   * changes the document has.
   *
   * @internal
   */
  public setActor(actorID: ActorID): void {
    for (const change of this.localChanges) {
      change.setActor(actorID);
    }
    this.changeID = this.changeID.setActor(actorID);

    // TODO also apply into root.
  }

  /**
   * `getKey` returns the key of this document.
   *
   * @internal
   */
  public getKey(): string {
    return this.key;
  }

  /**
   * `setStatus` updates the status of this document.
   *
   * @internal
   */
  public setStatus(status: DocumentStatus) {
    this.status = status;
  }

  /**
   * `getStatus` returns the status of this document.
   *
   * @internal
   */
  public getStatus(): DocumentStatus {
    return this.status;
  }

  /**
   * `getClone` return clone object.
   *
   * @internal
   */
  public getCloneRoot(): CRDTObject | undefined {
    if (!this.clone) {
      return;
    }

    return this.clone.root.getObject();
  }

  /**
   * `getRoot` returns a new proxy of cloned root.
   */
  public getRoot(): JSONObject<T> {
    this.ensureClone();

    const context = ChangeContext.create(
      this.changeID.next(),
      this.clone!.root,
    );
    return createJSON<T>(context, this.clone!.root.getObject());
  }

  /**
   * `garbageCollect` purges elements that were removed before the given time.
   *
   * @internal
   */
  public garbageCollect(ticket: TimeTicket): number {
    if (this.opts.disableGC) {
      return 0;
    }

    if (this.clone) {
      this.clone.root.garbageCollect(ticket);
    }
    return this.root.garbageCollect(ticket);
  }

  /**
   * `getRootObject` returns root object.
   *
   * @internal
   */
  public getRootObject(): CRDTObject {
    return this.root.getObject();
  }

  /**
   * `getGarbageLen` returns the length of elements should be purged.
   *
   * @internal
   */
  public getGarbageLen(): number {
    return this.root.getGarbageLen();
  }

  /**
   * `toJSON` returns the JSON encoding of this document.
   */
  public toJSON(): string {
    return this.root.toJSON();
  }

  /**
   * `toSortedJSON` returns the sorted JSON encoding of this document.
   */
  public toSortedJSON(): string {
    return this.root.toSortedJSON();
  }

  /**
   * `applySnapshot` applies the given snapshot into this document.
   */
  public applySnapshot(serverSeq: Long, snapshot?: Uint8Array): void {
    const { root, presences } = converter.bytesToSnapshot<P>(snapshot);
    this.root = new CRDTRoot(root);
    this.presences = presences;
    this.changeID = this.changeID.syncLamport(serverSeq);

    // drop clone because it is contaminated.
    this.clone = undefined;

    this.publish({
      type: DocEventType.Snapshot,
      value: snapshot,
    });
  }

  /**
   * `applyChanges` applies the given changes into this document.
   */
  public applyChanges(changes: Array<Change<P>>): void {
    if (logger.isEnabled(LogLevel.Debug)) {
      logger.debug(
        `trying to apply ${changes.length} remote changes.` +
          `elements:${this.root.getElementMapSize()}, ` +
          `removeds:${this.root.getRemovedElementSetSize()}`,
      );
    }
    if (logger.isEnabled(LogLevel.Trivial)) {
      logger.trivial(
        changes
          .map(
            (change) =>
              `${change.getID().toTestString()}\t${change.toTestString()}`,
          )
          .join('\n'),
      );
    }

    this.ensureClone();
    for (const change of changes) {
      change.execute(this.clone!.root, this.clone!.presences);

      let changeInfo: ChangeInfo | undefined;
      let presenceEvent:
        | WatchedEvent<P>
        | UnwatchedEvent<P>
        | PresenceChangedEvent<P>
        | undefined;
      const actorID = change.getID().getActorID()!;
      if (change.hasPresenceChange() && this.onlineClients.has(actorID)) {
        const presenceChange = change.getPresenceChange()!;
        switch (presenceChange.type) {
          case PresenceChangeType.Put:
            // NOTE(chacha912): When the user exists in onlineClients, but
            // their presence was initially absent, we can consider that we have
            // received their initial presence, so trigger the 'watched' event.
            presenceEvent = {
              type: this.presences.has(actorID)
                ? DocEventType.PresenceChanged
                : DocEventType.Watched,
              value: {
                clientID: actorID,
                presence: presenceChange.presence,
              },
            };
            break;
          case PresenceChangeType.Clear:
            // NOTE(chacha912): When the user exists in onlineClients, but
            // PresenceChange(clear) is received, we can consider it as detachment
            // occurring before unwatching.
            // Detached user is no longer participating in the document, we remove
            // them from the online clients and trigger the 'unwatched' event.
            presenceEvent = {
              type: DocEventType.Unwatched,
              value: {
                clientID: actorID,
                presence: this.getPresence(actorID)!,
              },
            };
            this.removeOnlineClient(actorID);
            break;
          default:
            break;
        }
      }

      const executionResult = change.execute(this.root, this.presences);
      if (change.hasOperations()) {
        changeInfo = {
          actor: actorID,
          message: change.getMessage() || '',
          operations: executionResult.opInfos,
        };
      }

      // DocEvent should be emitted synchronously with applying changes.
      // This is because 3rd party model should be synced with the Document
      // after RemoteChange event is emitted. If the event is emitted
      // asynchronously, the model can be changed and breaking consistency.
      if (changeInfo) {
        this.publish({
          type: DocEventType.RemoteChange,
          value: changeInfo,
        });
      }
      if (presenceEvent) {
        this.publish(presenceEvent);
      }

      this.changeID = this.changeID.syncLamport(change.getID().getLamport());
    }

    if (logger.isEnabled(LogLevel.Debug)) {
      logger.debug(
        `after appling ${changes.length} remote changes.` +
          `elements:${this.root.getElementMapSize()}, ` +
          ` removeds:${this.root.getRemovedElementSetSize()}`,
      );
    }
  }

  /**
   * `getValueByPath` returns the JSONElement corresponding to the given path.
   */
  public getValueByPath(path: string): JSONElement | undefined {
    if (!path.startsWith('$')) {
      throw new YorkieError(Code.InvalidArgument, `path must start with "$"`);
    }
    const pathArr = path.split('.');
    pathArr.shift();
    let value: JSONObject<any> = this.getRoot();
    for (const key of pathArr) {
      value = value[key];
      if (value === undefined) return undefined;
    }
    return value;
  }

  /**
   * `setOnlineClients` sets the given online client set.
   *
   * @internal
   */
  public setOnlineClients(onlineClients: Set<ActorID>) {
    this.onlineClients = onlineClients;
  }

  /**
   * `addOnlineClient` adds the given clientID into the online client set.
   *
   * @internal
   */
  public addOnlineClient(clientID: ActorID) {
    this.onlineClients.add(clientID);
  }

  /**
   * `removeOnlineClient` removes the clientID from the online client set.
   *
   * @internal
   */
  public removeOnlineClient(clientID: ActorID) {
    this.onlineClients.delete(clientID);
  }

  /**
   * `hasPresence` returns whether the given clientID has a presence or not.
   *
   * @internal
   */
  public hasPresence(clientID: ActorID): boolean {
    return this.presences.has(clientID);
  }

  /**
   * `getMyPresence` returns the presence of the current client.
   */
  public getMyPresence(): P {
    if (this.status !== DocumentStatus.Attached) {
      return {} as P;
    }

    const p = this.presences.get(this.changeID.getActorID()!)!;
    return deepcopy(p);
  }

  /**
   * `getPresence` returns the presence of the given clientID.
   */
  public getPresence(clientID: ActorID): P | undefined {
    if (!this.onlineClients.has(clientID)) return;
    const p = this.presences.get(clientID);
    return p ? deepcopy(p) : undefined;
  }

  /**
   * `getPresenceForTest` returns the presence of the given clientID
   * regardless of whether the client is online or not.
   *
   * @internal
   */
  public getPresenceForTest(clientID: ActorID): P | undefined {
    const p = this.presences.get(clientID);
    return p ? deepcopy(p) : undefined;
  }

  /**
   * `getPresences` returns the presences of online clients.
   */
  public getPresences(): Array<{ clientID: ActorID; presence: P }> {
    const presences: Array<{ clientID: ActorID; presence: P }> = [];
    for (const clientID of this.onlineClients) {
      if (this.presences.has(clientID)) {
        presences.push({
          clientID,
          presence: deepcopy(this.presences.get(clientID)!),
        });
      }
    }
    return presences;
  }

  /**
   * `canUndo` returns whether there are any operations to undo.
   */
  private canUndo(): boolean {
    return this.undoStack.length > 0 && !this.getUpdateStatus();
  }

  /**
   * `canRedo` returns whether there are any operations to redo.
   */
  private canRedo(): boolean {
    return this.redoStack.length > 0 && !this.getUpdateStatus();
  }

  /**
   * `pushUndo` pushes new undo operations of a change to undo stack.
   */
  private pushUndo(undoOps: Array<HistoryOperation<P>>): void {
    if (this.undoStack.length >= MaxUndoRedoStackDepth) {
      this.undoStack.shift();
    }
    this.undoStack.push(undoOps);
  }

  /**
   * `pushRedo` pushes new redo operations of a change to redo stack.
   */
  private pushRedo(redoOps: Array<HistoryOperation<P>>): void {
    if (this.redoStack.length >= MaxUndoRedoStackDepth) {
      this.redoStack.shift();
    }
    this.redoStack.push(redoOps);
  }

  /**
   * `clearRedo` flushes remaining redo operations.
   */
  private clearRedo(): void {
    this.redoStack = [];
  }

  /**
   * `undo` undoes the last operation executed by the current client.
   * It does not impact operations made by other clients.
   */
  private undo(): void {
    if (this.getUpdateStatus()) {
      throw new Error('Undo is not allowed during an update');
    }
    const undoOps = this.undoStack.pop();

    if (undoOps === undefined) {
      throw new Error('There is no operation to be undone');
    }

    this.ensureClone();
    const context = ChangeContext.create<P>(
      this.changeID.next(),
      this.clone!.root,
      'YORKIE_HISTORY',
    );

    // apply undo operation in the context to generate a change
    for (const undoOp of undoOps) {
      if (!(undoOp instanceof Operation)) {
        const presence = new Presence<P>(
          context,
          deepcopy(this.clone!.presences.get(this.changeID.getActorID()!)!),
        );
        presence.set(undoOp.value, { addToHistory: true });
        continue;
      }
      const ticket = context.issueTimeTicket();
      undoOp.setExecutedAt(ticket);
      context.push(undoOp);
    }

    const change = context.getChange();
    try {
      change.execute(this.clone!.root, this.clone!.presences);
    } catch (err) {
      // drop clone because it is contaminated.
      this.clone = undefined;
      logger.error(err);
      throw err;
    }

    const { opInfos, reverseOps } = change.execute(this.root, this.presences);
    const reversePresence = context.getReversePresence();
    if (reversePresence) {
      reverseOps.push({
        type: 'presence',
        value: reversePresence,
      });
    }
    if (reverseOps.length > 0) {
      this.pushRedo(reverseOps);
    }

    this.localChanges.push(change);
    this.changeID = change.getID();

    const actorID = this.changeID.getActorID()!;
    if (change.hasOperations()) {
      this.publish({
        type: DocEventType.LocalChange,
        value: {
          message: change.getMessage() || '',
          operations: opInfos,
          actor: actorID,
        },
      });
    }
    if (change.hasPresenceChange()) {
      this.publish({
        type: DocEventType.PresenceChanged,
        value: {
          clientID: actorID,
          presence: this.getPresence(actorID)!,
        },
      });
    }
  }

  /**
   * `redo` redoes the last operation executed by the current client.
   * It does not impact operations made by other clients.
   */
  private redo(): void {
    if (this.getUpdateStatus()) {
      throw new Error('Redo is not allowed during an update');
    }

    const redoOps = this.redoStack.pop();
    if (redoOps === undefined) {
      throw new Error('There is no operation to be redone');
    }

    this.ensureClone();
    const context = ChangeContext.create<P>(
      this.changeID.next(),
      this.clone!.root,
      'YORKIE_HISTORY',
    );

    // apply redo operation in the context to generate a change
    for (const redoOp of redoOps) {
      if (!(redoOp instanceof Operation)) {
        const presence = new Presence<P>(
          context,
          deepcopy(this.clone!.presences.get(this.changeID.getActorID()!)!),
        );
        presence.set(redoOp.value, { addToHistory: true });
        continue;
      }
      const ticket = context.issueTimeTicket();
      redoOp.setExecutedAt(ticket);
      context.push(redoOp);
    }

    const change = context.getChange();
    try {
      change.execute(this.clone!.root, this.clone!.presences);
    } catch (err) {
      // drop clone because it is contaminated.
      this.clone = undefined;
      logger.error(err);
      throw err;
    }

    const { opInfos, reverseOps } = change.execute(this.root, this.presences);
    const reversePresence = context.getReversePresence();
    if (reversePresence) {
      reverseOps.push({
        type: 'presence',
        value: reversePresence,
      });
    }
    if (reverseOps.length > 0) {
      this.pushUndo(reverseOps);
    }

    this.localChanges.push(change);
    this.changeID = change.getID();

    const actorID = this.changeID.getActorID()!;
    if (change.hasOperations()) {
      this.publish({
        type: DocEventType.LocalChange,
        value: {
          message: change.getMessage() || '',
          operations: opInfos,
          actor: actorID,
        },
      });
    }
    if (change.hasPresenceChange()) {
      this.publish({
        type: DocEventType.PresenceChanged,
        value: {
          clientID: actorID,
          presence: this.getPresence(actorID)!,
        },
      });
    }
  }

  /**
   * `getUndoStackForTest` returns the undo stack for test.
   */
  public getUndoStackForTest(): Array<Array<string>> {
    return this.undoStack.map((ops) =>
      ops.map((op) => {
        return op instanceof Operation ? op.toTestString() : JSON.stringify(op);
      }),
    );
  }

  /**
   * `getRedoStackForTest` returns the redo stack for test.
   */
  public getRedoStackForTest(): Array<Array<string>> {
    return this.redoStack.map((ops) =>
      ops.map((op) => {
        return op instanceof Operation ? op.toTestString() : JSON.stringify(op);
      }),
    );
  }

  /**
   * `setUpdateStatus` updates the update status of this document.
   *
   * @internal
   */
  public setUpdateStatus(status: boolean) {
    this.updateStatus = status;
  }

  /**
   * `getStatus` returns the update status of this document.
   *
   * @internal
   */
  public getUpdateStatus(): boolean {
    return this.updateStatus;
  }
}<|MERGE_RESOLUTION|>--- conflicted
+++ resolved
@@ -66,7 +66,6 @@
   Presence,
   PresenceChangeType,
 } from '@yorkie-js-sdk/src/document/presence/presence';
-import { SetOperation } from './operation/set_operation';
 
 /**
  * `DocumentOptions` are the options to create a new document.
@@ -436,7 +435,6 @@
    */
   private presences: Map<ActorID, P>;
 
-<<<<<<< HEAD
   /**
    * `history` manages undo and redo of document.
    */
@@ -452,12 +450,9 @@
    */
   private updateStatus: boolean;
 
-  constructor(key: string) {
-=======
   constructor(key: string, opts?: DocumentOptions) {
     this.opts = opts || {};
 
->>>>>>> 52ffdbdc
     this.key = key;
     this.status = DocumentStatus.Detached;
     this.root = CRDTRoot.create();
