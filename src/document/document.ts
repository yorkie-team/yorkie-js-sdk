--- conflicted
+++ resolved
@@ -450,21 +450,6 @@
   private presences: Map<ActorID, P>;
 
   /**
-<<<<<<< HEAD
-   * `history` manages undo and redo of document.
-   */
-  public history;
-  /**
-   * `undoStack` and `redoStack` store operations for `undo`, `redo`.
-   */
-  private undoStack: Array<Array<HistoryOperation<P>>>;
-  private redoStack: Array<Array<HistoryOperation<P>>>;
-
-  /**
-   * `updateStatus` is a flag that represents if current document is updating by doc.update().
-   */
-  private updateStatus: boolean;
-=======
    * `history` is exposed to the user to manage undo/redo operations.
    */
   public history;
@@ -479,7 +464,6 @@
    * used to prevent the updater from calling undo/redo.
    */
   private isUpdating: boolean;
->>>>>>> 0fcc07fb
 
   constructor(key: string, opts?: DocumentOptions) {
     this.opts = opts || {};
@@ -499,15 +483,8 @@
     this.onlineClients = new Set();
     this.presences = new Map();
 
-<<<<<<< HEAD
-    this.updateStatus = false;
-    this.undoStack = [];
-    this.redoStack = [];
-
-=======
     this.isUpdating = false;
     this.internalHistory = new History();
->>>>>>> 0fcc07fb
     this.history = {
       canUndo: this.canUndo.bind(this),
       canRedo: this.canRedo.bind(this),
@@ -527,15 +504,7 @@
       throw new YorkieError(Code.DocumentRemoved, `${this.key} is removed`);
     }
 
-<<<<<<< HEAD
-    if (this.getUpdateStatus()) {
-      //TODO(Hyemmie): Consider the handling of nested updates. (Issue #606)
-    }
-    this.setUpdateStatus(true);
-
-=======
     // 01. Update the clone object and create a change.
->>>>>>> 0fcc07fb
     this.ensureClone();
     const actorID = this.changeID.getActorID()!;
     const context = ChangeContext.create<P>(
@@ -564,7 +533,6 @@
       );
     } catch (err) {
       // drop clone because it is contaminated.
-      this.setUpdateStatus(false);
       this.clone = undefined;
       logger.error(err);
       throw err;
@@ -579,10 +547,6 @@
       }
 
       const change = context.getChange();
-<<<<<<< HEAD
-      // TODO: consider about getting undoOps and presence
-=======
->>>>>>> 0fcc07fb
       const { opInfos, reverseOps } = change.execute(this.root, this.presences);
       const reversePresence = context.getReversePresence();
       if (reversePresence) {
@@ -591,22 +555,12 @@
           value: reversePresence,
         });
       }
-<<<<<<< HEAD
-      this.localChanges.push(change);
-      if (reverseOps.length > 0) {
-        this.pushUndo(reverseOps);
-      }
-      this.clearRedo();
-
-      // TODO: get undoOps through context.getReverseOps() and add to undoStack
-=======
 
       this.localChanges.push(change);
       if (reverseOps.length > 0) {
         this.internalHistory.pushUndo(reverseOps);
       }
       this.internalHistory.clearRedo();
->>>>>>> 0fcc07fb
       this.changeID = change.getID();
 
       if (change.hasOperations()) {
@@ -633,7 +587,6 @@
         logger.trivial(`after update a local change: ${this.toJSON()}`);
       }
     }
-    this.setUpdateStatus(false);
   }
 
   /**
@@ -1302,49 +1255,14 @@
    * `canUndo` returns whether there are any operations to undo.
    */
   private canUndo(): boolean {
-<<<<<<< HEAD
-    return this.undoStack.length > 0 && !this.getUpdateStatus();
-=======
     return this.internalHistory.hasUndo() && !this.isUpdating;
->>>>>>> 0fcc07fb
   }
 
   /**
    * `canRedo` returns whether there are any operations to redo.
    */
   private canRedo(): boolean {
-<<<<<<< HEAD
-    return this.redoStack.length > 0 && !this.getUpdateStatus();
-  }
-
-  /**
-   * `pushUndo` pushes new undo operations of a change to undo stack.
-   */
-  private pushUndo(undoOps: Array<HistoryOperation<P>>): void {
-    if (this.undoStack.length >= MaxUndoRedoStackDepth) {
-      this.undoStack.shift();
-    }
-    this.undoStack.push(undoOps);
-  }
-
-  /**
-   * `pushRedo` pushes new redo operations of a change to redo stack.
-   */
-  private pushRedo(redoOps: Array<HistoryOperation<P>>): void {
-    if (this.redoStack.length >= MaxUndoRedoStackDepth) {
-      this.redoStack.shift();
-    }
-    this.redoStack.push(redoOps);
-  }
-
-  /**
-   * `clearRedo` flushes remaining redo operations.
-   */
-  private clearRedo(): void {
-    this.redoStack = [];
-=======
     return this.internalHistory.hasRedo() && !this.isUpdating;
->>>>>>> 0fcc07fb
   }
 
   /**
@@ -1352,36 +1270,22 @@
    * It does not impact operations made by other clients.
    */
   private undo(): void {
-<<<<<<< HEAD
-    if (this.getUpdateStatus()) {
-      throw new Error('Undo is not allowed during an update');
-    }
-    const undoOps = this.undoStack.pop();
-
-=======
     if (this.isUpdating) {
       throw new Error('Undo is not allowed during an update');
     }
     const undoOps = this.internalHistory.popUndo();
->>>>>>> 0fcc07fb
     if (undoOps === undefined) {
       throw new Error('There is no operation to be undone');
     }
 
     this.ensureClone();
-<<<<<<< HEAD
-    const context = ChangeContext.create<P>(
-      this.changeID.next(),
-      this.clone!.root,
-      'YORKIE_HISTORY',
-=======
     // TODO(chacha912): After resolving the presence initialization issue,
     // remove default presence.(#608)
     const context = ChangeContext.create<P>(
       this.changeID.next(),
       this.clone!.root,
       this.clone!.presences.get(this.changeID.getActorID()!) || ({} as P),
->>>>>>> 0fcc07fb
+      'YORKIE_HISTORY',
     );
 
     // apply undo operation in the context to generate a change
@@ -1418,11 +1322,7 @@
       });
     }
     if (reverseOps.length > 0) {
-<<<<<<< HEAD
-      this.pushRedo(reverseOps);
-=======
       this.internalHistory.pushRedo(reverseOps);
->>>>>>> 0fcc07fb
     }
 
     this.localChanges.push(change);
@@ -1446,10 +1346,7 @@
           clientID: actorID,
           presence: this.getPresence(actorID)!,
         },
-<<<<<<< HEAD
         message: change.getMessage() || '',
-=======
->>>>>>> 0fcc07fb
       });
     }
   }
@@ -1459,19 +1356,11 @@
    * It does not impact operations made by other clients.
    */
   private redo(): void {
-<<<<<<< HEAD
-    if (this.getUpdateStatus()) {
-      throw new Error('Redo is not allowed during an update');
-    }
-
-    const redoOps = this.redoStack.pop();
-=======
     if (this.isUpdating) {
       throw new Error('Redo is not allowed during an update');
     }
 
     const redoOps = this.internalHistory.popRedo();
->>>>>>> 0fcc07fb
     if (redoOps === undefined) {
       throw new Error('There is no operation to be redone');
     }
@@ -1480,11 +1369,8 @@
     const context = ChangeContext.create<P>(
       this.changeID.next(),
       this.clone!.root,
-<<<<<<< HEAD
+      this.clone!.presences.get(this.changeID.getActorID()!) || ({} as P),
       'YORKIE_HISTORY',
-=======
-      this.clone!.presences.get(this.changeID.getActorID()!) || ({} as P),
->>>>>>> 0fcc07fb
     );
 
     // apply redo operation in the context to generate a change
@@ -1521,11 +1407,7 @@
       });
     }
     if (reverseOps.length > 0) {
-<<<<<<< HEAD
-      this.pushUndo(reverseOps);
-=======
       this.internalHistory.pushUndo(reverseOps);
->>>>>>> 0fcc07fb
     }
 
     this.localChanges.push(change);
@@ -1549,10 +1431,7 @@
           clientID: actorID,
           presence: this.getPresence(actorID)!,
         },
-<<<<<<< HEAD
         message: change.getMessage() || '',
-=======
->>>>>>> 0fcc07fb
       });
     }
   }
@@ -1561,47 +1440,13 @@
    * `getUndoStackForTest` returns the undo stack for test.
    */
   public getUndoStackForTest(): Array<Array<string>> {
-<<<<<<< HEAD
-    return this.undoStack.map((ops) =>
-      ops.map((op) => {
-        return op instanceof Operation ? op.toTestString() : JSON.stringify(op);
-      }),
-    );
-=======
     return this.internalHistory.getUndoStackForTest();
->>>>>>> 0fcc07fb
   }
 
   /**
    * `getRedoStackForTest` returns the redo stack for test.
    */
   public getRedoStackForTest(): Array<Array<string>> {
-<<<<<<< HEAD
-    return this.redoStack.map((ops) =>
-      ops.map((op) => {
-        return op instanceof Operation ? op.toTestString() : JSON.stringify(op);
-      }),
-    );
-  }
-
-  /**
-   * `setUpdateStatus` updates the update status of this document.
-   *
-   * @internal
-   */
-  public setUpdateStatus(status: boolean) {
-    this.updateStatus = status;
-  }
-
-  /**
-   * `getStatus` returns the update status of this document.
-   *
-   * @internal
-   */
-  public getUpdateStatus(): boolean {
-    return this.updateStatus;
-=======
     return this.internalHistory.getRedoStackForTest();
->>>>>>> 0fcc07fb
   }
 }