/*
 * Copyright 2020 The Yorkie Authors. All rights reserved.
 *
 * Licensed under the Apache License, Version 2.0 (the "License");
 * you may not use this file except in compliance with the License.
 * You may obtain a copy of the License at
 *
 *     http://www.apache.org/licenses/LICENSE-2.0
 *
 * Unless required by applicable law or agreed to in writing, software
 * distributed under the License is distributed on an "AS IS" BASIS,
 * WITHOUT WARRANTIES OR CONDITIONS OF ANY KIND, either express or implied.
 * See the License for the specific language governing permissions and
 * limitations under the License.
 */
import Long from 'long';
import cloneDeep from 'lodash.clonedeep';
import { logger, LogLevel } from '@yorkie-js-sdk/src/util/logger';
import { Code, YorkieError } from '@yorkie-js-sdk/src/util/error';
import {
  Observer,
  Observable,
  createObservable,
  Unsubscribe,
  ErrorFn,
  CompleteFn,
  NextFn,
} from '@yorkie-js-sdk/src/util/observable';
import { ActorID } from '@yorkie-js-sdk/src/document/time/actor_id';
import { Change } from '@yorkie-js-sdk/src/document/change/change';
import { ChangeID } from '@yorkie-js-sdk/src/document/change/change_id';
import { ChangeContext } from '@yorkie-js-sdk/src/document/change/context';
import { converter } from '@yorkie-js-sdk/src/api/converter';
import { ChangePack } from '@yorkie-js-sdk/src/document/change/change_pack';
import { CRDTRoot } from '@yorkie-js-sdk/src/document/crdt/root';
import { CRDTObject } from '@yorkie-js-sdk/src/document/crdt/object';
import { JSONObject } from '@yorkie-js-sdk/src/document/json/object';
import {
  createJSON,
  JSONElement,
} from '@yorkie-js-sdk/src/document/json/element';
import {
  Checkpoint,
  InitialCheckpoint,
} from '@yorkie-js-sdk/src/document/change/checkpoint';
import { TimeTicket } from '@yorkie-js-sdk/src/document/time/ticket';
import {
  InternalOpInfo,
  OperationInfo,
} from '@yorkie-js-sdk/src/document/operation/operation';

/**
 * `DocumentStatus` represents the status of the document.
 * @public
 */
export enum DocumentStatus {
  /**
   * Detached means that the document is not attached to the client.
   * The actor of the ticket is created without being assigned.
   */
  Detached = 'detached',
  /**
   * Attached means that this document is attached to the client.
   * The actor of the ticket is created with being assigned by the client.
   */
  Attached = 'attached',
  /**
   * Removed means that this document is removed. If the document is removed,
   * it cannot be edited.
   */
  Removed = 'removed',
}

/**
 * `DocEventType` is document event types
 * @public
 */
export enum DocEventType {
  /**
   * snapshot event type
   */
  Snapshot = 'snapshot',
  /**
   * local document change event type
   */
  LocalChange = 'local-change',
  /**
   * remote document change event type
   */
  RemoteChange = 'remote-change',
  /**
   * `PeersChanged` means that the presences of the peer clients has changed.
   */
  PeersChanged = 'peers-changed',
}

/**
 * `DocEvent` is an event that occurs in `Document`. It can be delivered
 * using `Document.subscribe()`.
 *
 * @public
 */
export type DocEvent<P extends Indexable = Indexable> =
  | SnapshotEvent
  | LocalChangeEvent<P>
  | RemoteChangeEvent<P>
  | PeersChangedEvent<P>;

/**
 * @internal
 */
export interface BaseDocEvent {
  type: DocEventType;
}

/**
 * `SnapshotEvent` is an event that occurs when a snapshot is received from
 * the server.
 *
 * @public
 */
export interface SnapshotEvent extends BaseDocEvent {
  /**
   * enum {@link DocEventType}.Snapshot
   */
  type: DocEventType.Snapshot;
  /**
   * SnapshotEvent type
   */
  value: Uint8Array | undefined;
}

/**
 * `ChangeInfo` represents the modifications made during a document update
 * and the message passed.
 */
export interface ChangeInfo<P extends Indexable> {
  message: string;
  operations: Array<OperationInfo>;
  presence: P | undefined;
  actor: ActorID | undefined;
}

/**
 * `LocalChangeEvent` is an event that occurs when the document is changed
 * by local changes.
 *
 * @public
 */
export interface LocalChangeEvent<P extends Indexable> extends BaseDocEvent {
  /**
   * enum {@link DocEventType}.LocalChange
   */
  type: DocEventType.LocalChange;
  /**
   * LocalChangeEvent type
   */
  value: Array<ChangeInfo<P>>;
}

/**
 * `RemoteChangeEvent` is an event that occurs when the document is changed
 * by remote changes.
 *
 * @public
 */
export interface RemoteChangeEvent<P extends Indexable> extends BaseDocEvent {
  /**
   * enum {@link DocEventType}.RemoteChange
   */
  type: DocEventType.RemoteChange;
  /**
   * RemoteChangeEvent type
   */
  value: Array<ChangeInfo<P>>;
}

/**
 * `PeersChangedValue` represents the value of the PeersChanged event.
 * @public
 */
export type PeersChangedValue<P extends Indexable> = {
  type: 'initialized' | 'watched' | 'unwatched';
  peers: Array<{ clientID: ActorID; presence: P }>;
};

/**
 * `PeersChangedEvent` is an event that occurs when the states of another peers
 * of the attached documents changes.
 *
 * @public
 */
export interface PeersChangedEvent<P extends Indexable> extends BaseDocEvent {
  /**
   * enum {@link DocEventType}.PeersChangedEvent
   */
  type: DocEventType.PeersChanged;
  /**
   * `PeersChangedEvent` value
   */
  value: PeersChangedValue<P>;
}

/**
 * Indexable key, value
 * @public
 */
export type Indexable = Record<string, any>;

/**
 * `PresenceInfo` is presence information of peer.
 */
export type PresenceInfo<P extends Indexable> = {
  clock: number;
  data: P;
};

/**
 * Document key type
 * @public
 */
export type DocumentKey = string;

/**
 * `Document` is a CRDT-based data type. We can represent the model
 * of the application and edit it even while offline.
 *
 * @public
 */
export class Document<T, P extends Indexable> {
  private key: DocumentKey;
  private status: DocumentStatus;
  private root: CRDTRoot;
  private clone?: CRDTRoot;
  private changeID: ChangeID;
  private checkpoint: Checkpoint;
  private localChanges: Array<Change<P>>;
  private eventStream: Observable<DocEvent<P>>;
  private eventStreamObserver!: Observer<DocEvent<P>>;
  private peerPresenceMap: Map<ActorID, PresenceInfo<P>>;
  private myClientID: ActorID;
  private changeContext: ChangeContext<P> | undefined;

  constructor(docKey: string, clientID: string, initialPresence: P) {
    this.key = docKey;
    this.status = DocumentStatus.Detached;
    this.root = CRDTRoot.create();
    this.changeID = ChangeID.getInitialChangeID(clientID);
    this.checkpoint = InitialCheckpoint;
    this.localChanges = [];
    this.peerPresenceMap = new Map();
    this.peerPresenceMap.set(clientID, {
      clock: 0,
      data: initialPresence,
    });
    this.myClientID = clientID;
    this.changeContext = undefined;

    this.eventStream = createObservable<DocEvent<P>>((observer) => {
      this.eventStreamObserver = observer;
    });
  }

  /**
   * `create` creates a new instance of Document.
   */
  public static create<T, P extends Indexable>(
    docKey: string,
    clientID: string,
    initialPresence: P,
  ): Document<T, P> {
    return new Document<T, P>(docKey, clientID, initialPresence);
  }

  /**
   * `update` executes the given updater to update this document.
   */
  public update(
    updater: (root: JSONObject<T>) => void,
    message?: string,
  ): void {
    if (this.getStatus() === DocumentStatus.Removed) {
      throw new YorkieError(Code.DocumentRemoved, `${this.key} is removed`);
    }

    this.ensureClone();
    if (!this.changeContext) {
      this.changeContext = ChangeContext.create<P>(
        this.changeID.next(),
        this.clone!,
        message,
      );
    }
    try {
      const proxy = createJSON<JSONObject<T>>(
        this.changeContext,
        this.clone!.getObject(),
      );
      updater(proxy);
    } catch (err) {
      // drop clone because it is contaminated.
      this.clone = undefined;
      this.changeContext = undefined;
      logger.error(err);
      throw err;
    }

    if (this.changeContext && this.changeContext.hasChange()) {
      if (logger.isEnabled(LogLevel.Trivial)) {
        logger.trivial(`trying to update a local change: ${this.toJSON()}`);
      }

      const change = this.changeContext.getChange();
      const internalOpInfos = change.execute(this.root);
      this.localChanges.push(change);
      this.changeID = change.getID();

<<<<<<< HEAD
      this.publish({
        type: DocEventType.LocalChange,
        value: [
          {
            message: change.getMessage() || '',
            operations: internalOpInfos.map((internalOpInfo) =>
              this.toOperationInfo(internalOpInfo),
            ),
            presence: this.changeContext.hasPresence()
              ? this.getPresence()
              : undefined,
            actor: change.getID().getActorID(),
          },
        ],
      });
=======
      if (this.eventStreamObserver) {
        this.eventStreamObserver.next({
          type: DocEventType.LocalChange,
          value: [
            {
              message: change.getMessage() || '',
              operations: internalOpInfos.map((internalOpInfo) =>
                this.toOperationInfo(internalOpInfo),
              ),
              actor: change.getID().getActorID(),
            },
          ],
        });
      }
>>>>>>> d38c853e

      if (logger.isEnabled(LogLevel.Trivial)) {
        logger.trivial(`after update a local change: ${this.toJSON()}`);
      }
    }

    this.changeContext = undefined;
  }

  /**
   * `updatePresence` updates the presence of the client who created this document.
   */
  public updatePresence<K extends keyof P>(key: K, value: P[K]) {
    const myPresence = this.peerPresenceMap.get(this.myClientID)!;
    myPresence.clock += 1;
    myPresence.data[key] = value;

    if (this.changeContext) {
      this.changeContext.setPresence(cloneDeep(myPresence));
    }
    // TODO(chacha912): handle when updatePresence is called without a changeContext
  }

  /**
   * `subscribe` registers a callback to subscribe to events on the document.
   * The callback will be called when the document is changed.
   */
  public subscribe(
    nextOrObserver: Observer<DocEvent<P>> | NextFn<DocEvent<P>>,
    error?: ErrorFn,
    complete?: CompleteFn,
  ): Unsubscribe;
  /**
   * `subscribe` registers a callback to subscribe to events on the document.
   * The callback will be called when the targetPath or any of its nested values change.
   */
  public subscribe(
    targetPath: string,
    next: NextFn<DocEvent<P>>,
    error?: ErrorFn,
    complete?: CompleteFn,
  ): Unsubscribe;
  /**
   * Subscribe to the peer updates.
   */
  public subscribe(
    type: 'peers',
    next: NextFn<PeersChangedValue<P>>,
    error?: ErrorFn,
    complete?: CompleteFn,
  ): Unsubscribe;
  /**
   * `subscribe` registers a callback to subscribe to events on the document.
   */
  public subscribe(
    arg1: string | Observer<DocEvent<P>> | NextFn<DocEvent<P>>,
    arg2?: NextFn<DocEvent<P>> | NextFn<PeersChangedValue<P>> | ErrorFn,
    arg3?: ErrorFn | CompleteFn,
    arg4?: CompleteFn,
  ): Unsubscribe {
    if (typeof arg1 === 'string') {
      if (typeof arg2 !== 'function') {
        throw new Error('Second argument must be a callback function');
      }
      if (arg1 === 'peers') {
        const callback = arg2 as NextFn<PeersChangedValue<P>>;
        return this.eventStream.subscribe(
          (event) => {
            if (event.type === DocEventType.PeersChanged) {
              callback(event.value);
            }
          },
          arg3,
          arg4,
        );
      }
      const target = arg1;
      const callback = arg2 as NextFn<DocEvent<P>>;
      return this.eventStream.subscribe(
        (event) => {
          if (event.type === DocEventType.PeersChanged) {
            return;
          }
          if (event.type === DocEventType.Snapshot) {
            target === '$' && callback(event);
            return;
          }

          const changeInfos: Array<ChangeInfo<P>> = [];
          for (const { message, operations, presence, actor } of event.value) {
            const targetOps: Array<OperationInfo> = [];
            for (const op of operations) {
              if (this.isSameElementOrChildOf(op.path, target)) {
                targetOps.push(op);
              }
            }
            targetOps.length &&
              changeInfos.push({
                message,
                operations: targetOps,
                presence,
                actor,
              });
          }
          changeInfos.length &&
            callback({
              type: event.type,
              value: changeInfos,
            });
        },
        arg3,
        arg4,
      );
    }
    if (typeof arg1 === 'function') {
      const error = arg2 as ErrorFn;
      const complete = arg3 as CompleteFn;
      return this.eventStream.subscribe(arg1, error, complete);
    }
    throw new Error(`"${arg1}" is not a valid`);
  }

  /**
   * `publish` triggers an event in this document, which can be received by
   * callback functions from document.subscribe().
   */
  public publish(event: DocEvent<P>) {
    if (this.eventStreamObserver) {
      this.eventStreamObserver.nextSync(event);
    }
  }

  private isSameElementOrChildOf(elem: string, parent: string): boolean {
    if (parent === elem) {
      return true;
    }

    const nodePath = elem.split('.');
    const targetPath = parent.split('.');
    return targetPath.every((path, index) => path === nodePath[index]);
  }

  /**
   * `applyChangePack` applies the given change pack into this document.
   * 1. Remove local changes applied to server.
   * 2. Update the checkpoint.
   * 3. Do Garbage collection.
   *
   * @param pack - change pack
   * @internal
   */
  public applyChangePack(pack: ChangePack<P>): void {
    if (pack.hasSnapshot()) {
      this.applySnapshot(
        pack.getCheckpoint().getServerSeq(),
        pack.getSnapshot(),
      );
    } else if (pack.hasChanges()) {
      this.applyChanges(pack.getChanges());
    }

    // 02. Remove local changes applied to server.
    while (this.localChanges.length) {
      const change = this.localChanges[0];
      if (change.getID().getClientSeq() > pack.getCheckpoint().getClientSeq()) {
        break;
      }
      this.localChanges.shift();
    }

    // 03. Update the checkpoint.
    this.checkpoint = this.checkpoint.forward(pack.getCheckpoint());

    // 04. Do Garbage collection.
    this.garbageCollect(pack.getMinSyncedTicket()!);

    // 05. Update the status.
    if (pack.getIsRemoved()) {
      this.setStatus(DocumentStatus.Removed);
    }

    if (logger.isEnabled(LogLevel.Trivial)) {
      logger.trivial(`${this.root.toJSON()}`);
    }
  }

  /**
   * `getCheckpoint` returns the checkpoint of this document.
   *
   * @internal
   */
  public getCheckpoint(): Checkpoint {
    return this.checkpoint;
  }

  /**
   * `hasLocalChanges` returns whether this document has local changes or not.
   *
   * @internal
   */
  public hasLocalChanges(): boolean {
    return this.localChanges.length > 0;
  }

  /**
   * `ensureClone` make a clone of root.
   *
   * @internal
   */
  public ensureClone(): void {
    if (this.clone) {
      return;
    }

    this.clone = this.root.deepcopy();
  }

  /**
   * `createChangePack` create change pack of the local changes to send to the
   * remote server.
   *
   * @internal
   */
  public createChangePack(): ChangePack<P> {
    const changes = Array.from(this.localChanges);
    const checkpoint = this.checkpoint.increaseClientSeq(changes.length);
    return ChangePack.create({
      key: this.key,
      checkpoint,
      isRemoved: false,
      changes,
    });
  }

  /**
   * `setActor` sets actor into this document. This is also applied in the local
   * changes the document has.
   *
   * @internal
   */
  public setActor(actorID: ActorID): void {
    for (const change of this.localChanges) {
      change.setActor(actorID);
    }
    this.changeID = this.changeID.setActor(actorID);

    // TODO also apply into root.
  }

  /**
   * `getKey` returns the key of this document.
   *
   * @internal
   */
  public getKey(): string {
    return this.key;
  }

  /**
   * `setStatus` updates the status of this document.
   *
   * @internal
   */
  public setStatus(status: DocumentStatus) {
    this.status = status;
  }

  /**
   * `getStatus` returns the status of this document.
   *
   * @internal
   */
  public getStatus(): DocumentStatus {
    return this.status;
  }

  /**
   * `getClone` return clone object.
   *
   * @internal
   */
  public getClone(): CRDTObject | undefined {
    if (!this.clone) {
      return;
    }

    return this.clone.getObject();
  }

  /**
   * `getRoot` returns a new proxy of cloned root.
   */
  public getRoot(): JSONObject<T> {
    this.ensureClone();

    const context = ChangeContext.create(this.changeID.next(), this.clone!);
    return createJSON<T>(context, this.clone!.getObject());
  }

  /**
   * `garbageCollect` purges elements that were removed before the given time.
   *
   * @internal
   */
  public garbageCollect(ticket: TimeTicket): number {
    if (this.clone) {
      this.clone.garbageCollect(ticket);
    }
    return this.root.garbageCollect(ticket);
  }

  /**
   * `getRootObject` returns root object.
   *
   * @internal
   */
  public getRootObject(): CRDTObject {
    return this.root.getObject();
  }

  /**
   * `getGarbageLen` returns the length of elements should be purged.
   *
   * @internal
   */
  public getGarbageLen(): number {
    return this.root.getGarbageLen();
  }

  /**
   * `toJSON` returns the JSON encoding of this document.
   */
  public toJSON(): string {
    return this.root.toJSON();
  }

  /**
   * `toSortedJSON` returns the sorted JSON encoding of this document.
   */
  public toSortedJSON(): string {
    return this.root.toSortedJSON();
  }

  /**
   * `applySnapshot` applies the given snapshot into this document.
   */
  public applySnapshot(serverSeq: Long, snapshot?: Uint8Array): void {
    const obj = converter.bytesToObject(snapshot);
    this.root = new CRDTRoot(obj);
    this.changeID = this.changeID.syncLamport(serverSeq);

    // drop clone because it is contaminated.
    this.clone = undefined;

    this.publish({
      type: DocEventType.Snapshot,
      value: snapshot,
    });
  }

  /**
   * `applyChanges` applies the given changes into this document.
   */
  public applyChanges(changes: Array<Change<P>>) {
    if (logger.isEnabled(LogLevel.Debug)) {
      logger.debug(
        `trying to apply ${changes.length} remote changes.` +
          `elements:${this.root.getElementMapSize()}, ` +
          `removeds:${this.root.getRemovedElementSetSize()}`,
      );
    }
    if (logger.isEnabled(LogLevel.Trivial)) {
      logger.trivial(
        changes
          .map(
            (change) =>
              `${change
                .getID()
                .getStructureAsString()}\t${change.getStructureAsString()}`,
          )
          .join('\n'),
      );
    }

    this.ensureClone();
    for (const change of changes) {
      change.execute(this.clone!);
    }

    const changeInfos: Array<ChangeInfo<P>> = [];
    for (const change of changes) {
      const actorID = change.getID().getActorID()!;
      const inernalOpInfos = change.execute(this.root);
      const changeInfo: ChangeInfo<P> = {
        actor: actorID,
        message: change.getMessage() || '',
        operations: inernalOpInfos.map((opInfo) =>
          this.toOperationInfo(opInfo),
        ),
        presence: undefined,
      };
      if (change.hasPresenceInfo() && this.hasPeer(actorID)) {
        this.setPresenceInfo(actorID, change.getPresenceInfo()!);
        changeInfo.presence = change.getPresenceInfo()!.data;
      }
      this.changeID = this.changeID.syncLamport(change.getID().getLamport());
      changeInfos.push(changeInfo);
    }
<<<<<<< HEAD
    this.publish({
      type: DocEventType.RemoteChange,
      value: changeInfos,
    });
=======

    if (changes.length && this.eventStreamObserver) {
      // NOTE: RemoteChange event should be emitted synchronously with
      // applying changes. This is because 3rd party model should be synced
      // with the Document after RemoteChange event is emitted. If the event
      // is emitted asynchronously, the model can be changed and breaking
      // consistency.
      this.eventStreamObserver.next({
        type: DocEventType.RemoteChange,
        value: changeInfos,
      });
    }
>>>>>>> d38c853e

    if (logger.isEnabled(LogLevel.Debug)) {
      logger.debug(
        `after appling ${changes.length} remote changes.` +
          `elements:${this.root.getElementMapSize()}, ` +
          ` removeds:${this.root.getRemovedElementSetSize()}`,
      );
    }
    return changeInfos;
  }

  /**
   * `getValueByPath` returns the JSONElement corresponding to the given path.
   */
  public getValueByPath(path: string): JSONElement | undefined {
    if (!path.startsWith('$')) {
      throw new Error('The path must start with "$"');
    }
    const pathArr = path.split('.');
    pathArr.shift();
    let value: JSONObject<any> = this.getRoot();
    for (const key of pathArr) {
      value = value[key];
      if (value === undefined) return undefined;
    }
    return value;
  }

  private toOperationInfo(internalOpInfo: InternalOpInfo): OperationInfo {
    const opInfo = {} as OperationInfo;
    for (const key of Object.keys(internalOpInfo)) {
      if (key === 'element') {
        opInfo.path = this.root.createSubPaths(internalOpInfo[key])!.join('.');
      } else {
        const k = key as keyof Omit<InternalOpInfo, 'element'>;
        opInfo[k] = internalOpInfo[k];
      }
    }
    return opInfo;
  }

  /**
   * `setPresenceInfo` sets the presence information of the client.
   */
  public setPresenceInfo(
    clientID: ActorID,
    presenceInfo: PresenceInfo<P>,
  ): void {
    if (
      this.peerPresenceMap.has(clientID) &&
      this.peerPresenceMap.get(clientID)!.clock > presenceInfo.clock
    ) {
      return;
    }

    this.peerPresenceMap.set(clientID, presenceInfo);
  }

  /**
   * `getPresenceInfo` returns the presence information of the client.
   */
  public getPresenceInfo(clientID: ActorID): PresenceInfo<P> {
    if (!this.peerPresenceMap.has(clientID)) {
      throw new Error(`There is no peer with the ID ${clientID}`);
    }
    return this.peerPresenceMap.get(clientID)!;
  }

  /**
   * `removePresenceInfo` removes the presence information of the client.
   */
  public removePresenceInfo(clientID: ActorID): void {
    this.peerPresenceMap.delete(clientID);
  }

  /**
   * `getPresence` returns the presence of the client who created this document.
   */
  public getPresence(): P {
    return this.peerPresenceMap.get(this.myClientID)!.data;
  }

  /**
   * `getPeerPresence` returns the presence of the peer.
   */
  public getPeerPresence(clientID: ActorID) {
    return this.peerPresenceMap.get(clientID)?.data;
  }

  /**
   * `getPeers` returns the list of peers, including the client who created this document.
   */
  public getPeers(): Array<{ clientID: ActorID; presence: P }> {
    const peers: Array<{ clientID: ActorID; presence: P }> = [];
    for (const [clientID, presenceInfo] of this.peerPresenceMap!) {
      peers.push({ clientID, presence: presenceInfo.data });
    }
    return peers;
  }

  /**
   * `hasPeer` returns whether the peer exists.
   */
  public hasPeer(clientID: ActorID): boolean {
    return this.peerPresenceMap.has(clientID);
  }
}<|MERGE_RESOLUTION|>--- conflicted
+++ resolved
@@ -315,7 +315,6 @@
       this.localChanges.push(change);
       this.changeID = change.getID();
 
-<<<<<<< HEAD
       this.publish({
         type: DocEventType.LocalChange,
         value: [
@@ -331,22 +330,6 @@
           },
         ],
       });
-=======
-      if (this.eventStreamObserver) {
-        this.eventStreamObserver.next({
-          type: DocEventType.LocalChange,
-          value: [
-            {
-              message: change.getMessage() || '',
-              operations: internalOpInfos.map((internalOpInfo) =>
-                this.toOperationInfo(internalOpInfo),
-              ),
-              actor: change.getID().getActorID(),
-            },
-          ],
-        });
-      }
->>>>>>> d38c853e
 
       if (logger.isEnabled(LogLevel.Trivial)) {
         logger.trivial(`after update a local change: ${this.toJSON()}`);
@@ -475,7 +458,7 @@
    */
   public publish(event: DocEvent<P>) {
     if (this.eventStreamObserver) {
-      this.eventStreamObserver.nextSync(event);
+      this.eventStreamObserver.next(event);
     }
   }
 
@@ -755,25 +738,10 @@
       this.changeID = this.changeID.syncLamport(change.getID().getLamport());
       changeInfos.push(changeInfo);
     }
-<<<<<<< HEAD
     this.publish({
       type: DocEventType.RemoteChange,
       value: changeInfos,
     });
-=======
-
-    if (changes.length && this.eventStreamObserver) {
-      // NOTE: RemoteChange event should be emitted synchronously with
-      // applying changes. This is because 3rd party model should be synced
-      // with the Document after RemoteChange event is emitted. If the event
-      // is emitted asynchronously, the model can be changed and breaking
-      // consistency.
-      this.eventStreamObserver.next({
-        type: DocEventType.RemoteChange,
-        value: changeInfos,
-      });
-    }
->>>>>>> d38c853e
 
     if (logger.isEnabled(LogLevel.Debug)) {
       logger.debug(
