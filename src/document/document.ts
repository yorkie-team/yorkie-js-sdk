--- conflicted
+++ resolved
@@ -435,11 +435,11 @@
    */
   private presences: Map<ActorID, P>;
 
-<<<<<<< HEAD
   /**
    * `history` manages undo and redo of document.
    */
   public history;
+
   /**
    * `undoStack` and `redoStack` store operations for `undo`, `redo`.
    */
@@ -451,12 +451,9 @@
    */
   private updateStatus: boolean;
 
-  constructor(key: string) {
-=======
   constructor(key: string, opts?: DocumentOptions) {
     this.opts = opts || {};
 
->>>>>>> 52ffdbdc
     this.key = key;
     this.status = DocumentStatus.Detached;
     this.root = CRDTRoot.create();
