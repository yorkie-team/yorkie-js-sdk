--- conflicted
+++ resolved
@@ -31,12 +31,8 @@
 import { JSONRoot } from './json/root';
 import { JSONObject } from './json/object';
 import { createProxy } from './proxy/proxy';
-<<<<<<< HEAD
-import { Checkpoint, InitialCheckpoint } from  './checkpoint/checkpoint';
+import { Checkpoint, InitialCheckpoint } from './checkpoint/checkpoint';
 import { TimeTicket } from './time/ticket';
-=======
-import { Checkpoint, InitialCheckpoint } from './checkpoint/checkpoint';
->>>>>>> be8860be
 
 export enum DocEventType {
   Snapshot = 'snapshot',
@@ -211,7 +207,7 @@
   }
 
   public garbageCollect(ticket: TimeTicket): number {
-    return this.root.garbageCollect(ticket)
+    return this.root.garbageCollect(ticket);
   }
 
   public getRoot(): JSONObject {
