--- conflicted
+++ resolved
@@ -48,11 +48,6 @@
   InternalOpInfo,
   OperationInfo,
 } from '@yorkie-js-sdk/src/document/operation/operation';
-<<<<<<< HEAD
-=======
-import { JSONObject } from '@yorkie-js-sdk/src/document/json/object';
-import { Trie } from '../util/trie';
->>>>>>> 5f508e11
 
 /**
  * `DocumentStatus` represents the status of the document.
@@ -319,7 +314,6 @@
       this.localChanges.push(change);
       this.changeID = change.getID();
 
-<<<<<<< HEAD
       this.publish({
         type: DocEventType.LocalChange,
         value: [
@@ -335,22 +329,6 @@
           },
         ],
       });
-=======
-      if (this.eventStreamObserver) {
-        this.eventStreamObserver.nextSync({
-          type: DocEventType.LocalChange,
-          value: [
-            {
-              message: change.getMessage() || '',
-              operations: internalOpInfos.map((internalOpInfo) =>
-                this.toOperationInfo(internalOpInfo),
-              ),
-              actor: change.getID().getActorID(),
-            },
-          ],
-        });
-      }
->>>>>>> 5f508e11
 
       if (logger.isEnabled(LogLevel.Trivial)) {
         logger.trivial(`after update a local change: ${this.toJSON()}`);
@@ -479,7 +457,7 @@
    */
   public publish(event: DocEvent<P>) {
     if (this.eventStreamObserver) {
-      this.eventStreamObserver.next(event);
+      this.eventStreamObserver.nextSync(event);
     }
   }
 
@@ -759,25 +737,10 @@
       this.changeID = this.changeID.syncLamport(change.getID().getLamport());
       changeInfos.push(changeInfo);
     }
-<<<<<<< HEAD
     this.publish({
       type: DocEventType.RemoteChange,
       value: changeInfos,
     });
-=======
-
-    if (changes.length && this.eventStreamObserver) {
-      // NOTE: RemoteChange event should be emitted synchronously with
-      // applying changes. This is because 3rd party model should be synced
-      // with the Document after RemoteChange event is emitted. If the event
-      // is emitted asynchronously, the model can be changed and breaking
-      // consistency.
-      this.eventStreamObserver.nextSync({
-        type: DocEventType.RemoteChange,
-        value: changeInfos,
-      });
-    }
->>>>>>> 5f508e11
 
     if (logger.isEnabled(LogLevel.Debug)) {
       logger.debug(
