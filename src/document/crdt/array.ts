/*
 * Copyright 2020 The Yorkie Authors. All rights reserved.
 *
 * Licensed under the Apache License, Version 2.0 (the "License");
 * you may not use this file except in compliance with the License.
 * You may obtain a copy of the License at
 *
 *     http://www.apache.org/licenses/LICENSE-2.0
 *
 * Unless required by applicable law or agreed to in writing, software
 * distributed under the License is distributed on an "AS IS" BASIS,
 * WITHOUT WARRANTIES OR CONDITIONS OF ANY KIND, either express or implied.
 * See the License for the specific language governing permissions and
 * limitations under the License.
 */

import { TimeTicket } from '@yorkie-js-sdk/src/document/time/ticket';
import {
  CRDTContainer,
  CRDTElement,
} from '@yorkie-js-sdk/src/document/crdt/element';
import { RGATreeList } from '@yorkie-js-sdk/src/document/crdt/rga_tree_list';
<<<<<<< HEAD
import * as DevTools from '@yorkie-js-sdk/src/types/devtools_element';
=======
import * as Devtools from '@yorkie-js-sdk/src/types/devtools_element';
>>>>>>> 859c019d

/**
 * `CRDTArray` represents an array data type containing `CRDTElement`s.
 *
 * @internal
 */
export class CRDTArray extends CRDTContainer {
  private elements: RGATreeList;

  /** @hideconstructor */
  constructor(createdAt: TimeTicket, elements: RGATreeList) {
    super(createdAt);
    this.elements = elements;
  }

  /**
   * `create` creates a new instance of Array.
   */
  public static create(createdAt: TimeTicket): CRDTArray {
    return new CRDTArray(createdAt, RGATreeList.create());
  }

  /**
   * `subPathOf` returns the sub path of the given element.
   */
  public subPathOf(createdAt: TimeTicket): string | undefined {
    return this.elements.subPathOf(createdAt);
  }

  /**
   * `purge` physically purge the given element.
   */
  public purge(element: CRDTElement): void {
    this.elements.purge(element);
  }

  /**
   * `insertAfter` adds a new node after the the given node.
   */
  public insertAfter(prevCreatedAt: TimeTicket, value: CRDTElement): void {
    this.elements.insertAfter(prevCreatedAt, value);
  }

  /**
   * `moveAfter` moves the given `createdAt` element after the `prevCreatedAt`.
   */
  public moveAfter(
    prevCreatedAt: TimeTicket,
    createdAt: TimeTicket,
    executedAt: TimeTicket,
  ): void {
    this.elements.moveAfter(prevCreatedAt, createdAt, executedAt);
  }

  /**
   * `get` returns the element of the given index.
   */
  public get(index: number): CRDTElement | undefined {
    const node = this.elements.getByIndex(index);
    return node?.getValue();
  }

  /**
   * `getByID` returns the element of the given createAt.
   */
  public getByID(createdAt: TimeTicket): CRDTElement | undefined {
    const node = this.elements.getByID(createdAt);
    return node?.getValue();
  }

  /**
   * `getHead` returns dummy head element.
   */
  public getHead(): CRDTElement {
    return this.elements.getHead();
  }

  /**
   * `getLast` returns last element.
   */
  public getLast(): CRDTElement {
    return this.elements.getLast();
  }

  /**
   * `getPrevCreatedAt` returns the creation time of the previous node.
   */
  public getPrevCreatedAt(createdAt: TimeTicket): TimeTicket {
    return this.elements.getPrevCreatedAt(createdAt);
  }

  /**
   * `delete` deletes the element of the given creation time.
   */
  public delete(createdAt: TimeTicket, editedAt: TimeTicket): CRDTElement {
    return this.elements.delete(createdAt, editedAt);
  }

  /**
   * `deleteByIndex` deletes the element of given index and editedAt.
   */
  public deleteByIndex(
    index: number,
    editedAt: TimeTicket,
  ): CRDTElement | undefined {
    return this.elements.deleteByIndex(index, editedAt);
  }

  /**
   * `getLastCreatedAt` get last created element.
   */
  public getLastCreatedAt(): TimeTicket {
    return this.elements.getLastCreatedAt();
  }

  /**
   * `length` returns length of this elements.
   */
  public get length(): number {
    return this.elements.length;
  }

  /**
   * eslint-disable-next-line jsdoc/require-jsdoc
   * @internal
   */
  public *[Symbol.iterator](): IterableIterator<CRDTElement> {
    for (const node of this.elements) {
      if (!node.isRemoved()) {
        yield node.getValue();
      }
    }
  }

  /**
   * `toTestString` returns a String containing the meta data of this value
   * for debugging purpose.
   */
  public toTestString(): string {
    return this.elements.toTestString();
  }

  /**
   * `getDescendants` traverse the descendants of this array.
   */
  public getDescendants(
    callback: (elem: CRDTElement, parent: CRDTContainer) => boolean,
  ): void {
    for (const node of this.elements) {
      const element = node.getValue();
      if (callback(element, this)) {
        return;
      }

      if (element instanceof CRDTContainer) {
        element.getDescendants(callback);
      }
    }
  }

  /**
   * `toJSON` returns the JSON encoding of this array.
   */
  public toJSON(): string {
    const json = [];
    for (const value of this) {
      json.push(value.toJSON());
    }
    return `[${json.join(',')}]`;
  }

  /**
   * `toJS` return the javascript object of this array.
   */
  public toJS(): any {
    return JSON.parse(this.toJSON());
  }

  /**
   * `toJSForTest` returns value with meta data for testing.
   */
<<<<<<< HEAD
  public toJSForTest(): DevTools.JSONElement {
    const values: DevTools.ContainerValue = {};
=======
  public toJSForTest(): Devtools.JSONElement {
    const values: Devtools.ContainerValue = {};
>>>>>>> 859c019d
    for (let i = 0; i < this.length; i++) {
      const { id, value, type } = this.get(i)!.toJSForTest();
      values[i] = {
        key: String(i),
        id,
        value,
        type,
      };
    }
    return {
      id: this.getCreatedAt().toTestString(),
      value: values,
      type: 'YORKIE_ARRAY',
    };
  }

  /**
   * `toSortedJSON` returns the sorted JSON encoding of this array.
   */
  public toSortedJSON(): string {
    return this.toJSON();
  }

  /**
   * `getElements` returns an array of elements contained in this RGATreeList.
   */
  public getElements(): RGATreeList {
    return this.elements;
  }

  /**
   * `deepcopy` copies itself deeply.
   */
  public deepcopy(): CRDTArray {
    const clone = CRDTArray.create(this.getCreatedAt());
    for (const node of this.elements) {
      clone.elements.insertAfter(
        clone.getLastCreatedAt(),
        node.getValue().deepcopy(),
      );
    }
    clone.remove(this.getRemovedAt());
    return clone;
  }
}<|MERGE_RESOLUTION|>--- conflicted
+++ resolved
@@ -20,11 +20,7 @@
   CRDTElement,
 } from '@yorkie-js-sdk/src/document/crdt/element';
 import { RGATreeList } from '@yorkie-js-sdk/src/document/crdt/rga_tree_list';
-<<<<<<< HEAD
-import * as DevTools from '@yorkie-js-sdk/src/types/devtools_element';
-=======
 import * as Devtools from '@yorkie-js-sdk/src/types/devtools_element';
->>>>>>> 859c019d
 
 /**
  * `CRDTArray` represents an array data type containing `CRDTElement`s.
@@ -206,13 +202,8 @@
   /**
    * `toJSForTest` returns value with meta data for testing.
    */
-<<<<<<< HEAD
-  public toJSForTest(): DevTools.JSONElement {
-    const values: DevTools.ContainerValue = {};
-=======
   public toJSForTest(): Devtools.JSONElement {
     const values: Devtools.ContainerValue = {};
->>>>>>> 859c019d
     for (let i = 0; i < this.length; i++) {
       const { id, value, type } = this.get(i)!.toJSForTest();
       values[i] = {
