--- conflicted
+++ resolved
@@ -24,11 +24,8 @@
 import { CRDTGCElement } from '@yorkie-js-sdk/src/document/crdt/element';
 import {
   RGATreeSplit,
-<<<<<<< HEAD
   RGATreeSplitNodeID,
-=======
   RGATreeSplitNode,
->>>>>>> a9c5d2f5
   RGATreeSplitPosRange,
   ValueChange,
 } from '@yorkie-js-sdk/src/document/crdt/rga_tree_split';
