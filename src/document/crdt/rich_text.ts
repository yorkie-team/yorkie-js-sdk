/*
 * Copyright 2020 The Yorkie Authors. All rights reserved.
 *
 * Licensed under the Apache License, Version 2.0 (the "License");
 * you may not use this file except in compliance with the License.
 * You may obtain a copy of the License at
 *
 *     http://www.apache.org/licenses/LICENSE-2.0
 *
 * Unless required by applicable law or agreed to in writing, software
 * distributed under the License is distributed on an "AS IS" BASIS,
 * WITHOUT WARRANTIES OR CONDITIONS OF ANY KIND, either express or implied.
 * See the License for the specific language governing permissions and
 * limitations under the License.
 */

import { TimeTicket } from '@yorkie-js-sdk/src/document/time/ticket';
import { RHT } from '@yorkie-js-sdk/src/document/crdt/rht';
import { CRDTTextElement } from '@yorkie-js-sdk/src/document/crdt/element';
import {
  TextChange,
  TextChangeType,
  RGATreeSplit,
  RGATreeSplitNodeRange,
  Selection,
} from '@yorkie-js-sdk/src/document/crdt/rga_tree_split';
import { escapeString } from '@yorkie-js-sdk/src/document/json/strings';

export interface RichTextVal {
  attributes: Record<string, string>;
  content: string;
}

/**
 * `RichTextValue` is a value of RichText
 * which has a attributes that expresses the text style.
 *
 * @internal
 */
export class RichTextValue {
  private attributes: RHT;
  private content: string;

  /** @hideconstructor */
  constructor(content: string) {
    this.attributes = RHT.create();
    this.content = content;
  }

  /**
   * `create` creates a instance of RichTextValue.
   */
  public static create(content: string): RichTextValue {
    return new RichTextValue(content);
  }

  /**
   * `length` returns the length of content.
   */
  public get length(): number {
    return this.content.length;
  }

  /**
   * `substring` returns a sub-string value of the given range.
   */
  public substring(indexStart: number, indexEnd: number): RichTextValue {
    const value = new RichTextValue(
      this.content.substring(indexStart, indexEnd),
    );
    value.attributes = this.attributes.deepcopy();
    return value;
  }

  /**
   * `setAttr` sets attribute of the given key, updated time and value.
   */
  public setAttr(key: string, value: string, updatedAt: TimeTicket): void {
    this.attributes.set(key, value, updatedAt);
  }

  /**
   * `toString` returns content.
   */
  public toString(): string {
    return this.content;
  }

  /**
   * `toJSON` returns the JSON encoding of this .
   */
  public toJSON(): string {
    return `{"attrs":${this.attributes.toJSON()},"content":"${escapeString(
      this.content,
<<<<<<< HEAD
    )}"`;
=======
    )}"}`;
>>>>>>> 6e3312af
  }

  /**
   * `getAttributes` returns the attributes of this value.
   */
  public getAttributes(): Record<string, string> {
    return this.attributes.toObject();
  }

  /**
   * `getContent` returns content.
   */
  public getContent(): string {
    return this.content;
  }
}

/**
 *  `CRDTRichText` is a custom CRDT data type to represent the contents of text editors.
 *
 * @internal
 */
export class CRDTRichText extends CRDTTextElement {
  private onChangesHandler?: (changes: Array<TextChange>) => void;
  private rgaTreeSplit: RGATreeSplit<RichTextValue>;
  private selectionMap: Map<string, Selection>;
  private remoteChangeLock: boolean;

  constructor(
    rgaTreeSplit: RGATreeSplit<RichTextValue>,
    createdAt: TimeTicket,
  ) {
    super(createdAt);
    this.rgaTreeSplit = rgaTreeSplit;
    this.selectionMap = new Map();
    this.remoteChangeLock = false;
  }

  /**
   * `create` a instance of RichText.
   */
  public static create(
    rgaTreeSplit: RGATreeSplit<RichTextValue>,
    createdAt: TimeTicket,
  ): CRDTRichText {
    const text = new CRDTRichText(rgaTreeSplit, createdAt);
    const range = text.createRange(0, 0);
    text.edit(range, '\n', createdAt);
    return text;
  }

  /**
   * `edit` edits the given range with the given content and attributes.
   *
   * @internal
   */
  public edit(
    range: RGATreeSplitNodeRange,
    content: string,
    editedAt: TimeTicket,
    attributes?: Record<string, string>,
    latestCreatedAtMapByActor?: Map<string, TimeTicket>,
  ): Map<string, TimeTicket> {
    const value = content ? RichTextValue.create(content) : undefined;
    if (content && attributes) {
      for (const [k, v] of Object.entries(attributes)) {
        value!.setAttr(k, v, editedAt);
      }
    }

    const [caretPos, latestCreatedAtMap, changes] = this.rgaTreeSplit.edit(
      range,
      editedAt,
      value,
      latestCreatedAtMapByActor,
    );
    if (content && attributes) {
      const change = changes[changes.length - 1];
      change.attributes = attributes;
    }

    const selectionChange = this.selectPriv([caretPos, caretPos], editedAt);
    if (selectionChange) {
      changes.push(selectionChange);
    }

    if (this.onChangesHandler) {
      this.remoteChangeLock = true;
      this.onChangesHandler(changes);
      this.remoteChangeLock = false;
    }

    return latestCreatedAtMap;
  }

  /**
   * `setStyle` applies the style of the given range.
   * 01. split nodes with from and to
   * 02. style nodes between from and to
   *
   * @param range - range of RGATreeSplitNode
   * @param attributes - style attributes
   * @param editedAt - edited time
   * @internal
   */
  public setStyle(
    range: RGATreeSplitNodeRange,
    attributes: Record<string, string>,
    editedAt: TimeTicket,
  ): void {
    // 01. split nodes with from and to
    const [, toRight] = this.rgaTreeSplit.findNodeWithSplit(range[1], editedAt);
    const [, fromRight] = this.rgaTreeSplit.findNodeWithSplit(
      range[0],
      editedAt,
    );

    // 02. style nodes between from and to
    const changes = [];
    const nodes = this.rgaTreeSplit.findBetween(fromRight, toRight);
    for (const node of nodes) {
      if (node.isRemoved()) {
        continue;
      }

      const [fromIdx, toIdx] = this.rgaTreeSplit.findIndexesFromRange(
        node.createRange(),
      );
      changes.push({
        type: TextChangeType.Style,
        actor: editedAt.getActorID()!,
        from: fromIdx,
        to: toIdx,
        attributes,
      });

      for (const [key, value] of Object.entries(attributes)) {
        node.getValue().setAttr(key, value, editedAt);
      }
    }

    if (this.onChangesHandler) {
      this.remoteChangeLock = true;
      this.onChangesHandler(changes);
      this.remoteChangeLock = false;
    }
  }

  /**
   * `select` stores that the given range has been selected.
   *
   * @internal
   */
  public select(range: RGATreeSplitNodeRange, updatedAt: TimeTicket): void {
    if (this.remoteChangeLock) {
      return;
    }

    const change = this.selectPriv(range, updatedAt);
    if (this.onChangesHandler && change) {
      this.remoteChangeLock = true;
      this.onChangesHandler([change]);
      this.remoteChangeLock = false;
    }
  }

  /**
   * `hasRemoteChangeLock` checks whether remoteChangeLock has.
   */
  public hasRemoteChangeLock(): boolean {
    return this.remoteChangeLock;
  }

  /**
   * `onChanges` registers a handler of onChanges event.
   */
  public onChanges(handler: (changes: Array<TextChange>) => void): void {
    this.onChangesHandler = handler;
  }

  /**
   * `createRange` returns pair of RGATreeSplitNodePos of the given integer offsets.
   */
  public createRange(fromIdx: number, toIdx: number): RGATreeSplitNodeRange {
    const fromPos = this.rgaTreeSplit.findNodePos(fromIdx);
    if (fromIdx === toIdx) {
      return [fromPos, fromPos];
    }

    return [fromPos, this.rgaTreeSplit.findNodePos(toIdx)];
  }

  /**
   * `toJSON` returns the JSON encoding of this rich text.
   */
  public toJSON(): string {
    const json = [];

    for (const node of this.rgaTreeSplit) {
      if (!node.isRemoved()) {
        json.push(node.getValue().toJSON());
      }
    }

    return `[${json.join(',')}]`;
  }

  /**
   * `toSortedJSON` returns the sorted JSON encoding of this rich text.
   */
  public toSortedJSON(): string {
    return this.toJSON();
  }

  /**
   * `values` returns value array of this RichTextVal.
   */
  public values(): Array<RichTextVal> {
    const values = [];

    for (const node of this.rgaTreeSplit) {
      if (!node.isRemoved()) {
        const value = node.getValue();
        values.push({
          attributes: value.getAttributes(),
          content: value.getContent(),
        });
      }
    }

    return values;
  }

  /**
   * `getRGATreeSplit` returns rgaTreeSplit.
   *
   * @internal
   */
  public getRGATreeSplit(): RGATreeSplit<RichTextValue> {
    return this.rgaTreeSplit;
  }

  /**
   * `getAnnotatedString` returns a String containing the meta data of this value
   * for debugging purpose.
   */
  public getAnnotatedString(): string {
    return this.rgaTreeSplit.getAnnotatedString();
  }

  /**
   * `getRemovedNodesLen` returns length of removed nodes
   */
  public getRemovedNodesLen(): number {
    return this.rgaTreeSplit.getRemovedNodesLen();
  }

  /**
   * `purgeTextNodesWithGarbage` physically purges nodes that have been removed.
   *
   * @internal
   */
  public purgeTextNodesWithGarbage(ticket: TimeTicket): number {
    return this.rgaTreeSplit.purgeTextNodesWithGarbage(ticket);
  }

  /**
   * `deepcopy` copies itself deeply.
   */
  public deepcopy(): CRDTRichText {
    const text = new CRDTRichText(
      this.rgaTreeSplit.deepcopy(),
      this.getCreatedAt(),
    );
    text.remove(this.getRemovedAt());
    return text;
  }

  private selectPriv(
    range: RGATreeSplitNodeRange,
    updatedAt: TimeTicket,
  ): TextChange | undefined {
    if (!this.selectionMap.has(updatedAt.getActorID()!)) {
      this.selectionMap.set(
        updatedAt.getActorID()!,
        Selection.of(range, updatedAt),
      );
      return;
    }

    const prevSelection = this.selectionMap.get(updatedAt.getActorID()!);
    if (updatedAt.after(prevSelection!.getUpdatedAt())) {
      this.selectionMap.set(
        updatedAt.getActorID()!,
        Selection.of(range, updatedAt),
      );

      const [from, to] = this.rgaTreeSplit.findIndexesFromRange(range);
      return {
        type: TextChangeType.Selection,
        actor: updatedAt.getActorID()!,
        from,
        to,
      };
    }
  }
}<|MERGE_RESOLUTION|>--- conflicted
+++ resolved
@@ -92,11 +92,7 @@
   public toJSON(): string {
     return `{"attrs":${this.attributes.toJSON()},"content":"${escapeString(
       this.content,
-<<<<<<< HEAD
-    )}"`;
-=======
     )}"}`;
->>>>>>> 6e3312af
   }
 
   /**
