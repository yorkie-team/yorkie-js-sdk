/*
 * Copyright 2023 The Yorkie Authors. All rights reserved.
 *
 * Licensed under the Apache License, Version 2.0 (the "License");
 * you may not use this file except in compliance with the License.
 * You may obtain a copy of the License at
 *
 *     http://www.apache.org/licenses/LICENSE-2.0
 *
 * Unless required by applicable law or agreed to in writing, software
 * distributed under the License is distributed on an "AS IS" BASIS,
 * WITHOUT WARRANTIES OR CONDITIONS OF ANY KIND, either express or implied.
 * See the License for the specific language governing permissions and
 * limitations under the License.
 */

import {
  TimeTicket,
  InitialTimeTicket,
} from '@yorkie-js-sdk/src/document/time/ticket';
import { CRDTElement } from '@yorkie-js-sdk/src/document/crdt/element';
import {
  IndexTree,
  TreePos,
  IndexTreeNode,
  TreeNodeType,
  traverse,
} from '@yorkie-js-sdk/src/util/index_tree';
import { ActorID } from './../time/actor_id';
import { LLRBTree } from '@yorkie-js-sdk/src/util/llrb_tree';
import { RHT } from './rht';

/**
 * DummyHeadType is a type of dummy head. It is used to represent the head node
 * of RGA.
 */
const DummyHeadType = 'dummy';

/**
 * `TreeNode` represents the JSON representation of a node in the tree.
 * It is used to serialize and deserialize the tree.
 */
export type TreeNode = {
  type: TreeNodeType;
  children?: Array<TreeNode>;
  value?: string;
  attributes?: { [key: string]: any };
};

/**
 * `TreeNodeForTest` represents the JSON representation of a node in the tree.
 * It is used for testing.
 */
export type TreeNodeForTest = TreeNode & {
  children?: Array<TreeNodeForTest>;
  size: number;
  isRemoved: boolean;
};

/**
 * `TreeChangeType` represents the type of change in the tree.
 */
export enum TreeChangeType {
  Content = 'content',
  Style = 'style',
}

/**
 * `TreeChange` represents the change in the tree.
 */
export interface TreeChange {
  actor: ActorID;
  type: TreeChangeType;
  from: number;
  to: number;
  fromPath: Array<number>;
  toPath: Array<number>;
  value?: TreeNode | { [key: string]: any };
}

/**
 * `InitialCRDTTreePos` is the initial position of the tree.
 */
export const InitialCRDTTreePos = {
  createdAt: InitialTimeTicket,
  offset: 0,
};

/**
 * `compareCRDTTreePos` compares the given two CRDTTreePos.
 */
function compareCRDTTreePos(posA: CRDTTreePos, posB: CRDTTreePos): number {
  const compare = posA.createdAt.compare(posB.createdAt);
  if (compare !== 0) {
    return compare;
  }

  if (posA.offset > posB.offset) {
    return 1;
  } else if (posA.offset < posB.offset) {
    return -1;
  }
  return 0;
}

/**
 * `CRDTTreePos` represent a position in the tree. It indicates the virtual
 * location in the tree, so whether the node is splitted or not, we can find
 * the adjacent node to pos by calling `map.floorEntry()`.
 */
export interface CRDTTreePos {
  /**
   * `createdAt` is the creation time of the node.
   */
  createdAt: TimeTicket;

  /**
   * `offset` is the distance from the beginning of the node if the node is
   * split.
   */
  offset: number;
}

/**
 * `TreeRange` represents a pair of CRDTTreePos.
 */
export type TreeRange = [CRDTTreePos, CRDTTreePos];

/**
 * `CRDTTreeNode` is a node of CRDTTree. It is includes the logical clock and
 * links to other nodes to resolve conflicts.
 */
export class CRDTTreeNode extends IndexTreeNode<CRDTTreeNode> {
  pos: CRDTTreePos;
  removedAt?: TimeTicket;
  attrs?: RHT;

  /**
   * `next` is the next node of this node in the list.
   */
  next?: CRDTTreeNode;

  /**
   * `prev` is the previous node of this node in the list.
   */
  prev?: CRDTTreeNode;

  /**
   * `insPrev` is the previous node of this node after the node is split.
   */
  insPrev?: CRDTTreeNode;

  _value = '';

  constructor(
    pos: CRDTTreePos,
    type: string,
    opts?: string | Array<CRDTTreeNode>,
    attributes?: RHT,
  ) {
    super(type);
    this.pos = pos;
    attributes && (this.attrs = attributes);

    if (typeof opts === 'string') {
      this.value = opts;
    } else if (Array.isArray(opts)) {
      this._children = opts;
    }
  }

  /**
   * `create` creates a new instance of CRDTTreeNode.
   */
  static create(
    pos: CRDTTreePos,
    type: string,
    opts?: string | Array<CRDTTreeNode>,
    attributes?: RHT,
  ) {
    return new CRDTTreeNode(pos, type, opts, attributes);
  }

  /**
   * `deepcopy` copies itself deeply.
   */
  deepcopy(): CRDTTreeNode {
    const clone = new CRDTTreeNode(this.pos, this.type);
    clone.removedAt = this.removedAt;
    clone._value = this._value;
    clone.size = this.size;
    clone.attrs = this.attrs?.deepcopy();
    clone._children = this._children.map((child) => {
      const childClone = child.deepcopy();
      childClone.parent = clone;
      return childClone;
    });
    return clone;
  }

  /**
   * `value` returns the value of the node.
   */
  get value() {
    if (!this.isText) {
      throw new Error(`cannot get value of element node: ${this.type}`);
    }

    return this._value;
  }

  /**
   * `value` sets the value of the node.
   */
  set value(v: string) {
    if (!this.isText) {
      throw new Error(`cannot set value of element node: ${this.type}`);
    }

    this._value = v;
    this.size = v.length;
  }

  /**
   * `isRemoved` returns whether the node is removed or not.
   */
  get isRemoved(): boolean {
    return !!this.removedAt;
  }

  /**
   * `remove` marks the node as removed.
   */
  remove(removedAt: TimeTicket): void {
    const alived = !this.removedAt;

    if (!this.removedAt || this.removedAt.compare(removedAt) > 0) {
      this.removedAt = removedAt;
    }

    if (alived) {
      this.updateAncestorsSize();
    }
  }

  /**
   * `clone` clones this node with the given offset.
   */
  clone(offset: number): CRDTTreeNode {
    return new CRDTTreeNode(
      {
        createdAt: this.pos.createdAt,
        offset,
      },
      this.type,
    );
  }
}

/**
 * toJSON converts the given CRDTNode to JSON.
 */
function toJSON(node: CRDTTreeNode): TreeNode {
  if (node.isText) {
    const currentNode = node;
    return {
      type: currentNode.type,
      value: currentNode.value,
    };
  }

  return {
    type: node.type,
    children: node.children.map(toJSON),
    attributes: node.attrs?.toObject(),
  };
}

/**
 * toXML converts the given CRDTNode to XML string.
 */
export function toXML(node: CRDTTreeNode): string {
  if (node.isText) {
    const currentNode = node;
    return currentNode.value;
  }

  return `<${node.type}${node.attrs?.toXML() || ''}>${node.children
    .map((child) => toXML(child))
    .join('')}</${node.type}>`;
}

/**
 * `toStructure` converts the given CRDTNode JSON for debugging.
 */
function toStructure(node: CRDTTreeNode): TreeNodeForTest {
  if (node.isText) {
    const currentNode = node;
    return {
      type: currentNode.type,
      value: currentNode.value,
      size: currentNode.size,
      isRemoved: currentNode.isRemoved,
    };
  }

  return {
    type: node.type,
    children: node.children.map(toStructure),
    size: node.size,
    isRemoved: node.isRemoved,
  };
}

/**
 * `CRDTTree` is a CRDT implementation of a tree.
 */
export class CRDTTree extends CRDTElement {
  private dummyHead: CRDTTreeNode;
  private indexTree: IndexTree<CRDTTreeNode>;
  private nodeMapByPos: LLRBTree<CRDTTreePos, CRDTTreeNode>;

  constructor(root: CRDTTreeNode, createdAt: TimeTicket) {
    super(createdAt);
    this.dummyHead = new CRDTTreeNode(InitialCRDTTreePos, DummyHeadType);
    this.indexTree = new IndexTree<CRDTTreeNode>(root);
    this.nodeMapByPos = new LLRBTree(compareCRDTTreePos);

    let previous = this.dummyHead;
    this.indexTree.traverse((node) => {
      this.insertAfter(previous, node);
      previous = node;
    });
  }

  /**
   * `create` creates a new instance of `CRDTTree`.
   */
  public static create(root: CRDTTreeNode, ticket: TimeTicket): CRDTTree {
    return new CRDTTree(root, ticket);
  }

  /**
   * `nodesBetweenByTree` returns the nodes between the given range.
   */
  public nodesBetweenByTree(
    from: number,
    to: number,
    callback: (node: CRDTTreeNode) => void,
  ): void {
    this.indexTree.nodesBetween(from, to, callback);
  }

  /**
   * `nodesBetween` returns the nodes between the given range.
   * This method includes the given left node but excludes the given right node.
   */
  public nodesBetween(
    left: CRDTTreeNode,
    right: CRDTTreeNode,
    callback: (node: CRDTTreeNode) => void,
  ): void {
    let current = left;
    while (current !== right) {
      if (!current) {
        throw new Error('left and right are not in the same list');
      }

      callback(current);
      current = current.next!;
    }
  }

  /**
   * `findPostorderRight` finds the right node of the given index in postorder.
   */
  public findPostorderRight(index: number): CRDTTreeNode | undefined {
    const pos = this.indexTree.findTreePos(index, true);
    return this.indexTree.findPostorderRight(pos);
  }

  /**
   * `findTreePos` finds `TreePos` of the given `CRDTTreePos`
   */
  public findTreePos(
    pos: CRDTTreePos,
    editedAt: TimeTicket,
  ): [TreePos<CRDTTreeNode>, CRDTTreeNode] {
    const treePos = this.toTreePos(pos);
    if (!treePos) {
      throw new Error(`cannot find node at ${pos}`);
    }

    // Find the appropriate position. This logic is similar to the logical to
    // handle the same position insertion of RGA.
    let current = treePos;
    while (
      current.node.next?.pos.createdAt.after(editedAt) &&
      current.node.parent === current.node.next.parent
    ) {
      current = {
        node: current.node.next,
        offset: current.node.next.size,
      };
    }

    const right = this.indexTree.findPostorderRight(treePos)!;
    return [current, right];
  }

  /**
   * `findTreePosWithSplitText` finds `TreePos` of the given `CRDTTreePos` and
   * splits the text node if necessary.
   *
   * `CRDTTreePos` is a position in the CRDT perspective. This is
   * different from `TreePos` which is a position of the tree in the local
   * perspective.
   */
  public findTreePosWithSplitText(
    pos: CRDTTreePos,
    editedAt: TimeTicket,
  ): [TreePos<CRDTTreeNode>, CRDTTreeNode] {
    const treePos = this.toTreePos(pos);
    if (!treePos) {
      throw new Error(`cannot find node at ${pos}`);
    }

    // Find the appropriate position. This logic is similar to the logical to
    // handle the same position insertion of RGA.
    let current = treePos;
    while (
      current.node.next?.pos.createdAt.after(editedAt) &&
      current.node.parent === current.node.next.parent
    ) {
      current = {
        node: current.node.next,
        offset: current.node.next.size,
      };
    }

    if (current.node.isText) {
      const split = current.node.split(current.offset);
      if (split) {
        this.insertAfter(current.node, split);
        split.insPrev = current.node;
      }
    }

    const right = this.indexTree.findPostorderRight(treePos)!;
    return [current, right];
  }

  /**
   * `insertAfter` inserts the given node after the given previous node.
   */
  public insertAfter(prevNode: CRDTTreeNode, newNode: CRDTTreeNode): void {
    const next = prevNode.next;
    prevNode.next = newNode;
    newNode.prev = prevNode;
    if (next) {
      newNode.next = next;
      next.prev = newNode;
    }

    this.nodeMapByPos.put(newNode.pos, newNode);
  }

  /**
   * `style` applies the given attributes of the given range.
   */
  public style(
    range: [CRDTTreePos, CRDTTreePos],
    attributes: { [key: string]: any } | undefined,
    editedAt: TimeTicket,
  ) {
    const [, toRight] = this.findTreePos(range[1], editedAt);
    const [, fromRight] = this.findTreePos(range[0], editedAt);
    const changes: Array<TreeChange> = [];

    changes.push({
      type: TreeChangeType.Style,
      from: this.toIndex(range[0]),
      to: this.toIndex(range[1]),
      fromPath: this.indexTree.indexToPath(this.posToStartIndex(range[0])),
      toPath: this.indexTree.indexToPath(this.posToStartIndex(range[0])),
      actor: editedAt.getActorID()!,
      value: attributes ? attributes : undefined,
    });

    this.nodesBetween(fromRight, toRight, (node) => {
      if (!node.isRemoved && attributes) {
        if (!node.attrs) {
          node.attrs = new RHT();
        }

        for (const [key, value] of Object.entries(attributes)) {
          node.attrs.set(key, value, editedAt);
        }
      }
    });

    return changes;
  }

  /**
   * `edit` edits the tree with the given range and content.
   * If the content is undefined, the range will be removed.
   */
  public edit(
    range: [CRDTTreePos, CRDTTreePos],
    content: CRDTTreeNode | undefined,
    editedAt: TimeTicket,
  ): Array<TreeChange> {
    // 01. split text nodes at the given range if needed.
    const [toPos, toRight] = this.findTreePosWithSplitText(range[1], editedAt);
    const [fromPos, fromRight] = this.findTreePosWithSplitText(
      range[0],
      editedAt,
    );

    // TODO(hackerwins): If concurrent deletion happens, we need to seperate the
    // range(from, to) into multiple ranges.
    const changes: Array<TreeChange> = [];
    changes.push({
      type: TreeChangeType.Content,
      from: this.toIndex(range[0]),
      to: this.toIndex(range[1]),
      fromPath: this.indexTree.treePosToPath(fromPos),
      toPath: this.indexTree.treePosToPath(toPos),
      actor: editedAt.getActorID()!,
      value: content ? toJSON(content) : undefined,
    });

    const toBeRemoveds: Array<CRDTTreeNode> = [];
    // 02. remove the nodes and update linked list and index tree.
    if (fromRight !== toRight) {
      this.nodesBetween(fromRight!, toRight!, (node) => {
        if (!node.isRemoved) {
          toBeRemoveds.push(node);
        }
      });

      const isRangeOnSameBranch = toPos.node.isAncestorOf(fromPos.node);
      for (const node of toBeRemoveds) {
        node.remove(editedAt);
      }

      // move the alive children of the removed element node
      if (isRangeOnSameBranch) {
        let removedElementNode: CRDTTreeNode | undefined;
        if (fromPos.node.parent?.isRemoved) {
          removedElementNode = fromPos.node.parent;
        } else if (!fromPos.node.isText && fromPos.node.isRemoved) {
          removedElementNode = fromPos.node;
        }

        // If the nearest removed element node of the fromNode is found,
        // insert the alive children of the removed element node to the toNode.
        if (removedElementNode) {
          const elementNode = toPos.node;
          const offset = elementNode.findBranchOffset(removedElementNode);
          for (const node of removedElementNode.children.reverse()) {
            elementNode.insertAt(node, offset);
          }
        }
      } else {
        if (fromPos.node.parent?.isRemoved) {
          toPos.node.parent?.prepend(...fromPos.node.parent.children);
        }
      }
    }

    // 03. insert the given node at the given position.
    if (content) {
      // 03-1. insert the content nodes to the list.
      let previous = fromRight!.prev!;
      traverse(content, (node) => {
        this.insertAfter(previous, node);
        previous = node;
      });

      // 03-2. insert the content nodes to the tree.
      if (fromPos.node.isText) {
        if (fromPos.offset === 0) {
          fromPos.node.parent!.insertBefore(content, fromPos.node);
        } else {
          fromPos.node.parent!.insertAfter(content, fromPos.node);
        }
      } else {
        const target = fromPos.node;
        target.insertAt(content, fromPos.offset);
      }
    }

    return changes;
  }

  /**
   * `editByIndex` edits the given range with the given value.
   * This method uses indexes instead of a pair of TreePos for testing.
   */
  public editByIndex(
    range: [number, number],
    content: CRDTTreeNode | undefined,
    editedAt: TimeTicket,
  ): void {
    const fromPos = this.findPos(range[0]);
    const toPos = this.findPos(range[1]);
    this.edit([fromPos, toPos], content, editedAt);
  }

  /**
   * `split` splits the node at the given index.
   */
  public split(index: number, depth = 1): TreePos<CRDTTreeNode> {
    // TODO(hackerwins, easylogic): Implement this with keeping references in the list.
    // return this.treeByIndex.split(index, depth);
    throw new Error(`not implemented, ${index} ${depth}`);
  }

  /**
   * `move` move the given source range to the given target range.
   */
  public move(
    target: [number, number],
    source: [number, number],
    ticket: TimeTicket,
  ): void {
    // TODO(hackerwins, easylogic): Implement this with keeping references of the nodes.
    throw new Error(`not implemented: ${target}, ${source}, ${ticket}`);
  }

  /**
   * `findPos` finds the position of the given index in the tree.
   */
  public findPos(index: number, preferText = true): CRDTTreePos {
    const treePos = this.indexTree.findTreePos(index, preferText);

    return {
      createdAt: treePos.node.pos.createdAt,
      offset: treePos.node.pos.offset + treePos.offset,
    };
  }

  /**
   * `posToStartIndex` returns start index of pos
   *       0   1   2 3 4 5 6    7  8
   *  <doc><p><tn>t e x t </tn></p></doc>
   *  if tree is just like above, and the pos is pointing index of 7
   * this returns 0 (start index of tag)
   */
  public posToStartIndex(pos: CRDTTreePos): number {
    const treePos = this.toTreePos(pos);
    const index = this.toIndex(pos);
    let size = treePos?.node.size;

    if (treePos!.node.type === 'text') {
      size = treePos!.node.parent?.size;
    }

    return index - size! - 1;
  }

  /**
   * `pathToPosRange` finds the range of pos from given path.
   */
  public pathToPosRange(path: Array<number>): [CRDTTreePos, CRDTTreePos] {
    const index = this.pathToIndex(path);
    const { node: parentNode, offset } = this.pathToTreePos(path);

    if (parentNode.hasTextChild()) {
      throw new Error('invalid Path');
    }
    const node = parentNode.children[offset];
    const fromIdx = index + node.size + 1;

    return [this.findPos(fromIdx), this.findPos(fromIdx + 1)];
  }

  /**
   * `pathToTreePos` finds the tree position path.
   */
  public pathToTreePos(path: Array<number>): TreePos<CRDTTreeNode> {
    return this.indexTree.pathToTreePos(path);
  }

  /**
   * `pathToPos` finds the position of the given index in the tree by path.
   */
  public pathToPos(path: Array<number>): CRDTTreePos {
    const treePos = this.indexTree.pathToTreePos(path);

    return {
      createdAt: treePos.node.pos.createdAt,
      offset: treePos.node.pos.offset + treePos.offset,
    };
  }

  /**
   * `getRoot` returns the root node of the tree.
   */
  public getRoot(): CRDTTreeNode {
    return this.indexTree.getRoot();
  }

  /**
   * `getSize` returns the size of the tree.
   */
  public getSize(): number {
    return this.indexTree.size;
  }

  /**
   * `getIndexTree` returns the index tree.
   */
  public getIndexTree(): IndexTree<CRDTTreeNode> {
    return this.indexTree;
  }

  /**
   * toXML returns the XML encoding of this tree.
   */
  public toXML(): string {
    return toXML(this.indexTree.getRoot());
  }

  /**
   * `toJSON` returns the JSON encoding of this tree.
   */
  public toJSON(): string {
    return JSON.stringify(toJSON(this.indexTree.getRoot()));
  }

  /**
   * `toStructure` returns the JSON of this tree for debugging.
   */
  public toStructure(): TreeNodeForTest {
    return toStructure(this.indexTree.getRoot());
  }

  /**
   * `toSortedJSON` returns the sorted JSON encoding of this tree.
   */
  public toSortedJSON(): string {
    return this.toJSON();
  }

  /**
   * `deepcopy` copies itself deeply.
   */
  public deepcopy(): CRDTTree {
    const root = this.getRoot();
    const tree = new CRDTTree(root.deepcopy(), this.getCreatedAt());
    return tree;
  }

  /**
   * `Symbol.iterator` returns the iterator of the tree.
   */
  public *[Symbol.iterator](): IterableIterator<CRDTTreeNode> {
    let node = this.dummyHead.next;
    while (node) {
      if (!node.isRemoved) {
        yield node;
      }

      node = node.next;
    }
  }

  /**
   * `toIndex` converts the given CRDTTreePos to the index of the tree.
   */
  public toIndex(pos: CRDTTreePos): number {
    const treePos = this.toTreePos(pos);
    if (!treePos) {
      return -1;
    }

    return this.indexTree.indexOf(treePos);
  }

  /**
   * `toTreePos` converts the given CRDTTreePos to TreePos<CRDTTreeNode>.
   */
  private toTreePos(pos: CRDTTreePos): TreePos<CRDTTreeNode> | undefined {
    const entry = this.nodeMapByPos.floorEntry(pos);
    if (!entry || !entry.key.createdAt.equals(pos.createdAt)) {
      return;
    }

    // Choose the left node if the position is on the boundary of the split nodes.
    let node = entry.value;
    if (pos.offset > 0 && pos.offset === node.pos.offset && node.insPrev) {
      node = node.insPrev;
    }

    return {
      node,
      offset: pos.offset - node.pos.offset,
    };
  }

  /**
   * `indexToPath` converts the given tree index to path.
   */
  public indexToPath(index: number): Array<number> {
    return this.indexTree.indexToPath(index);
  }

  /**
<<<<<<< HEAD
   * `indexToPath` converts the given path to index.
   */
  public pathToIndex(path: Array<number>): number {
    return this.indexTree.pathToIndex(path);
=======
   * `createRange` returns pair of RGATreeSplitNodePos of the given integer offsets.
   */
  public createRange(fromIdx: number, toIdx: number): TreeRange {
    const fromPos = this.findPos(fromIdx);
    if (fromIdx === toIdx) {
      return [fromPos, fromPos];
    }

    return [fromPos, this.findPos(toIdx)];
  }

  /**
   * `rangeToIndex` returns pair of integer offsets of the given Tree.
   */
  public rangeToIndex(range: TreeRange): Array<number> {
    return [this.toIndex(range[0]), this.toIndex(range[1])];
  }

  /**
   * `rangeToPath` returns pair of integer offsets of the given Tree.
   */
  public rangeToPath(range: TreeRange): Array<Array<number>> {
    return this.rangeToIndex(range).map((index) => this.indexToPath(index));
>>>>>>> c501c034
  }
}<|MERGE_RESOLUTION|>--- conflicted
+++ resolved
@@ -809,12 +809,13 @@
   }
 
   /**
-<<<<<<< HEAD
    * `indexToPath` converts the given path to index.
    */
   public pathToIndex(path: Array<number>): number {
     return this.indexTree.pathToIndex(path);
-=======
+  }
+
+  /**
    * `createRange` returns pair of RGATreeSplitNodePos of the given integer offsets.
    */
   public createRange(fromIdx: number, toIdx: number): TreeRange {
@@ -838,6 +839,5 @@
    */
   public rangeToPath(range: TreeRange): Array<Array<number>> {
     return this.rangeToIndex(range).map((index) => this.indexToPath(index));
->>>>>>> c501c034
   }
 }