/*
 * Copyright 2023 The Yorkie Authors. All rights reserved.
 *
 * Licensed under the Apache License, Version 2.0 (the "License");
 * you may not use this file except in compliance with the License.
 * You may obtain a copy of the License at
 *
 *     http://www.apache.org/licenses/LICENSE-2.0
 *
 * Unless required by applicable law or agreed to in writing, software
 * distributed under the License is distributed on an "AS IS" BASIS,
 * WITHOUT WARRANTIES OR CONDITIONS OF ANY KIND, either express or implied.
 * See the License for the specific language governing permissions and
 * limitations under the License.
 */

import {
  TimeTicket,
  InitialTimeTicket,
  TimeTicketStruct,
  MaxTimeTicket,
} from '@yorkie-js-sdk/src/document/time/ticket';
import { CRDTGCElement } from '@yorkie-js-sdk/src/document/crdt/element';
import {
  IndexTree,
  TreePos,
  IndexTreeNode,
  traverseAll,
  TagContained,
} from '@yorkie-js-sdk/src/util/index_tree';
import { RHT } from './rht';
import { ActorID } from './../time/actor_id';
import { LLRBTree } from '@yorkie-js-sdk/src/util/llrb_tree';
import { Comparator } from '@yorkie-js-sdk/src/util/comparator';
import { parseObjectValues } from '@yorkie-js-sdk/src/util/object';
import type {
  DefaultTextType,
  TreeNodeType,
} from '@yorkie-js-sdk/src/util/index_tree';
import { Indexable } from '@yorkie-js-sdk/src/document/document';
<<<<<<< HEAD
import type * as DevTools from '@yorkie-js-sdk/src/types/devtools_element';
=======
import type * as Devtools from '@yorkie-js-sdk/src/types/devtools_element';
>>>>>>> 859c019d

export type TreeNode = TextNode | ElementNode;

/**
 * `ElementNode` represents an element node. It has an attributes and children.
 */
export type ElementNode<A extends Indexable = Indexable> = {
  type: TreeNodeType;
  attributes?: A;
  children: Array<TreeNode>;
};

/**
 * `TextNode` represents a text node. It has a string value.
 */
export type TextNode = {
  type: typeof DefaultTextType;
  value: string;
};

/**
 * `TreeNodeForTest` represents the JSON representation of a node in the tree.
 * It is used for testing.
 */
export type TreeNodeForTest = TreeNode & {
  children?: Array<TreeNodeForTest>;
  size: number;
  isRemoved: boolean;
};

/**
 * `TreeChangeType` represents the type of change in the tree.
 */
export enum TreeChangeType {
  Content = 'content',
  Style = 'style',
}

/**
 * `TreeChange` represents the change in the tree.
 */
export interface TreeChange {
  actor: ActorID;
  type: TreeChangeType;
  from: number;
  to: number;
  fromPath: Array<number>;
  toPath: Array<number>;
  value?: Array<TreeNode> | { [key: string]: any };
}

/**
 * `CRDTTreePos` represent a position in the tree. It is used to identify a
 * position in the tree. It is composed of the parent ID and the left sibling
 * ID. If there's no left sibling in parent's children, then left sibling is
 * parent.
 */
export class CRDTTreePos {
  private parentID: CRDTTreeNodeID;
  private leftSiblingID: CRDTTreeNodeID;

  constructor(parentID: CRDTTreeNodeID, leftSiblingID: CRDTTreeNodeID) {
    this.parentID = parentID;
    this.leftSiblingID = leftSiblingID;
  }

  /**
   * `of` creates a new instance of CRDTTreePos.
   */
  public static of(parentID: CRDTTreeNodeID, leftSiblingID: CRDTTreeNodeID) {
    return new CRDTTreePos(parentID, leftSiblingID);
  }

  /**
   * `getParentID` returns the parent ID.
   */
  public getParentID() {
    return this.parentID;
  }

  /**
   * `fromStruct` creates a new instance of CRDTTreeNodeID from the given struct.
   */
  public static fromStruct(struct: CRDTTreePosStruct): CRDTTreePos {
    return CRDTTreePos.of(
      CRDTTreeNodeID.of(
        TimeTicket.fromStruct(struct.parentID.createdAt),
        struct.parentID.offset,
      ),
      CRDTTreeNodeID.of(
        TimeTicket.fromStruct(struct.leftSiblingID.createdAt),
        struct.leftSiblingID.offset,
      ),
    );
  }

  /**
   * `toStruct` returns the structure of this position.
   */
  public toStruct(): CRDTTreePosStruct {
    return {
      parentID: {
        createdAt: this.getParentID().getCreatedAt().toStruct(),
        offset: this.getParentID().getOffset(),
      },
      leftSiblingID: {
        createdAt: this.getLeftSiblingID().getCreatedAt().toStruct(),
        offset: this.getLeftSiblingID().getOffset(),
      },
    };
  }

  /**
   * `getLeftSiblingID` returns the left sibling ID.
   */
  public getLeftSiblingID() {
    return this.leftSiblingID;
  }

  /**
   * `equals` returns whether the given pos equals to this or not.
   */
  public equals(other: CRDTTreePos): boolean {
    return (
      this.getParentID()
        .getCreatedAt()
        .equals(other.getParentID().getCreatedAt()) &&
      this.getParentID().getOffset() === other.getParentID().getOffset() &&
      this.getLeftSiblingID()
        .getCreatedAt()
        .equals(other.getLeftSiblingID().getCreatedAt()) &&
      this.getLeftSiblingID().getOffset() ===
        other.getLeftSiblingID().getOffset()
    );
  }
}

/**
 * `CRDTTreeNodeID` represent an ID of a node in the tree. It is used to
 * identify a node in the tree. It is composed of the creation time of the node
 * and the offset from the beginning of the node if the node is split.
 *
 * Some of replicas may have nodes that are not split yet. In this case, we can
 * use `map.floorEntry()` to find the adjacent node.
 */
export class CRDTTreeNodeID {
  /**
   * `createdAt` is the creation time of the node.
   */
  private createdAt: TimeTicket;

  /**
   * `offset` is the distance from the beginning of the node if the node is
   * split.
   */
  private offset: number;

  constructor(createdAt: TimeTicket, offset: number) {
    this.createdAt = createdAt;
    this.offset = offset;
  }

  /**
   * `of` creates a new instance of CRDTTreeNodeID.
   */
  public static of(createdAt: TimeTicket, offset: number): CRDTTreeNodeID {
    return new CRDTTreeNodeID(createdAt, offset);
  }

  /**
   * `fromStruct` creates a new instance of CRDTTreeNodeID from the given struct.
   */
  public static fromStruct(struct: CRDTTreeNodeIDStruct): CRDTTreeNodeID {
    return CRDTTreeNodeID.of(
      TimeTicket.fromStruct(struct.createdAt),
      struct.offset,
    );
  }

  /**
   * `createComparator` creates a comparator for CRDTTreeNodeID.
   */
  public static createComparator(): Comparator<CRDTTreeNodeID> {
    return (idA: CRDTTreeNodeID, idB: CRDTTreeNodeID) => {
      const compare = idA.getCreatedAt().compare(idB.getCreatedAt());
      if (compare !== 0) {
        return compare;
      }
      if (idA.getOffset() > idB.getOffset()) {
        return 1;
      } else if (idA.getOffset() < idB.getOffset()) {
        return -1;
      }
      return 0;
    };
  }

  /**
   * `getCreatedAt` returns the creation time of the node.
   */
  public getCreatedAt(): TimeTicket {
    return this.createdAt;
  }

  /**
   * `equals` returns whether given ID equals to this ID or not.
   */
  public equals(other: CRDTTreeNodeID): boolean {
    return (
      this.createdAt.compare(other.createdAt) === 0 &&
      this.offset === other.offset
    );
  }

  /**
   * `getOffset` returns returns the offset of the node.
   */
  public getOffset(): number {
    return this.offset;
  }

  /**
   * `setOffset` sets the offset of the node.
   */
  public setOffset(offset: number): void {
    this.offset = offset;
  }

  /**
   * `toStruct` returns the structure of this position.
   */
  public toStruct(): CRDTTreeNodeIDStruct {
    return {
      createdAt: this.createdAt.toStruct(),
      offset: this.offset,
    };
  }

  /**
   * `toIDString` returns a string that can be used as an ID for this position.
   */
  public toIDString(): string {
    return `${this.createdAt.toIDString()}:${this.offset}`;
  }
}

/**
 * `CRDTTreePosStruct` represents the structure of CRDTTreePos.
 */
export type CRDTTreePosStruct = {
  parentID: CRDTTreeNodeIDStruct;
  leftSiblingID: CRDTTreeNodeIDStruct;
};

/**
 * `CRDTTreeNodeIDStruct` represents the structure of CRDTTreeNodeID.
 * It is used to serialize and deserialize the CRDTTreeNodeID.
 */
export type CRDTTreeNodeIDStruct = {
  createdAt: TimeTicketStruct;
  offset: number;
};

/**
 * `TreePosRange` represents a pair of CRDTTreePos.
 */
export type TreePosRange = [CRDTTreePos, CRDTTreePos];

/**
 * `TreePosStructRange` represents the structure of TreeRange.
 * It is used to serialize and deserialize the TreeRange.
 */
export type TreePosStructRange = [CRDTTreePosStruct, CRDTTreePosStruct];

/**
 * `CRDTTreeNode` is a node of CRDTTree. It is includes the logical clock and
 * links to other nodes to resolve conflicts.
 */
export class CRDTTreeNode extends IndexTreeNode<CRDTTreeNode> {
  id: CRDTTreeNodeID;
  removedAt?: TimeTicket;
  attrs?: RHT;

  /**
   * `insPrevID` is the previous node id of this node after the node is split.
   */
  insPrevID?: CRDTTreeNodeID;

  /**
   * `insNextID` is the previous node id of this node after the node is split.
   */
  insNextID?: CRDTTreeNodeID;

  _value = '';

  constructor(
    id: CRDTTreeNodeID,
    type: string,
    opts?: string | Array<CRDTTreeNode>,
    attributes?: RHT,
    removedAt?: TimeTicket,
  ) {
    super(type);
    this.id = id;
    this.removedAt = removedAt;
    attributes && (this.attrs = attributes);

    if (typeof opts === 'string') {
      this.value = opts;
    } else if (Array.isArray(opts)) {
      this._children = opts;
    }
  }

  /**
   * `create` creates a new instance of CRDTTreeNode.
   */
  static create(
    id: CRDTTreeNodeID,
    type: string,
    opts?: string | Array<CRDTTreeNode>,
    attributes?: RHT,
  ) {
    return new CRDTTreeNode(id, type, opts, attributes);
  }

  /**
   * `deepcopy` copies itself deeply.
   */
  deepcopy(): CRDTTreeNode {
    const clone = new CRDTTreeNode(this.id, this.type);
    clone.removedAt = this.removedAt;
    clone._value = this._value;
    clone.size = this.size;
    clone.attrs = this.attrs?.deepcopy();
    clone._children = this._children.map((child) => {
      const childClone = child.deepcopy();
      childClone.parent = clone;
      return childClone;
    });
    return clone;
  }

  /**
   * `value` returns the value of the node.
   */
  get value() {
    if (!this.isText) {
      throw new Error(`cannot get value of element node: ${this.type}`);
    }

    return this._value;
  }

  /**
   * `value` sets the value of the node.
   */
  set value(v: string) {
    if (!this.isText) {
      throw new Error(`cannot set value of element node: ${this.type}`);
    }

    this._value = v;
    this.size = v.length;
  }

  /**
   * `isRemoved` returns whether the node is removed or not.
   */
  get isRemoved(): boolean {
    return !!this.removedAt;
  }

  /**
   * `remove` marks the node as removed.
   */
  remove(removedAt: TimeTicket): void {
    const alived = !this.removedAt;

    if (!this.removedAt || this.removedAt.compare(removedAt) > 0) {
      this.removedAt = removedAt;
    }

    if (alived) {
      this.updateAncestorsSize();
    }
  }

  /**
   * `clone` clones this node with the given offset.
   */
  clone(offset: number): CRDTTreeNode {
    return new CRDTTreeNode(
      CRDTTreeNodeID.of(this.id.getCreatedAt(), offset),
      this.type,
      undefined,
      undefined,
      this.removedAt,
    );
  }

  /**
   * `getCreatedAt` returns the creation time of this element.
   */
  public getCreatedAt(): TimeTicket {
    return this.id.getCreatedAt();
  }

  /**
   * `getOffset` returns the offset of a pos.
   */
  public getOffset(): number {
    return this.id.getOffset();
  }

  /**
   * `canDelete` checks if node is able to delete.
   */
  public canDelete(editedAt: TimeTicket, latestCreatedAt: TimeTicket): boolean {
    return (
      !this.getCreatedAt().after(latestCreatedAt) &&
      (!this.removedAt || editedAt.after(this.removedAt))
    );
  }
}

/**
 * toTreeNode converts the given CRDTTreeNode to TreeNode.
 */
function toTreeNode(node: CRDTTreeNode): TreeNode {
  if (node.isText) {
    const currentNode = node;
    return {
      type: currentNode.type,
      value: currentNode.value,
    } as TextNode;
  }

  return {
    type: node.type,
    children: node.children.map(toTreeNode),
    attributes: node.attrs
      ? parseObjectValues(node.attrs?.toObject())
      : undefined,
  };
}

/**
 * toXML converts the given CRDTNode to XML string.
 */
export function toXML(node: CRDTTreeNode): string {
  if (node.isText) {
    const currentNode = node;
    return currentNode.value;
  }

  return `<${node.type}${node.attrs?.toXML() || ''}>${node.children
    .map((child) => toXML(child))
    .join('')}</${node.type}>`;
}

/**
 * `toTestTreeNode` converts the given CRDTNode JSON for debugging.
 */
function toTestTreeNode(node: CRDTTreeNode): TreeNodeForTest {
  if (node.isText) {
    const currentNode = node;
    return {
      type: currentNode.type,
      value: currentNode.value,
      size: currentNode.size,
      isRemoved: currentNode.isRemoved,
    } as TreeNodeForTest;
  }

  return {
    type: node.type,
    children: node.children.map(toTestTreeNode),
    size: node.size,
    isRemoved: node.isRemoved,
  };
}

/**
 * `CRDTTree` is a CRDT implementation of a tree.
 */
export class CRDTTree extends CRDTGCElement {
  private indexTree: IndexTree<CRDTTreeNode>;
  private nodeMapByID: LLRBTree<CRDTTreeNodeID, CRDTTreeNode>;
  private removedNodeMap: Map<string, CRDTTreeNode>;

  constructor(root: CRDTTreeNode, createdAt: TimeTicket) {
    super(createdAt);
    this.indexTree = new IndexTree<CRDTTreeNode>(root);
    this.nodeMapByID = new LLRBTree(CRDTTreeNodeID.createComparator());
    this.removedNodeMap = new Map();

    this.indexTree.traverse((node) => {
      this.nodeMapByID.put(node.id, node);
    });
  }

  /**
   * `create` creates a new instance of `CRDTTree`.
   */
  public static create(root: CRDTTreeNode, ticket: TimeTicket): CRDTTree {
    return new CRDTTree(root, ticket);
  }

  /**
   * `findFloorNode` finds node of given id.
   */
  private findFloorNode(id: CRDTTreeNodeID) {
    const entry = this.nodeMapByID.floorEntry(id);

    if (!entry || !entry.key.getCreatedAt().equals(id.getCreatedAt())) {
      return;
    }

    return entry.value;
  }

  /**
   * `findNodesAndSplitText` finds `TreePos` of the given `CRDTTreeNodeID` and
   * splits the text node if necessary.
   *
   * `CRDTTreeNodeID` is a position in the CRDT perspective. This is
   * different from `TreePos` which is a position of the tree in the local
   * perspective.
   */
  public findNodesAndSplitText(
    pos: CRDTTreePos,
    editedAt: TimeTicket,
  ): [CRDTTreeNode, CRDTTreeNode] {
    const treeNodes = this.toTreeNodes(pos);

    if (!treeNodes) {
      throw new Error(`cannot find node at ${pos}`);
    }
    const [parentNode] = treeNodes;
    let [, leftSiblingNode] = treeNodes;

    // Find the appropriate position. This logic is similar to the logical to
    // handle the same position insertion of RGA.

    if (leftSiblingNode.isText) {
      const absOffset = leftSiblingNode.id.getOffset();
      const split = leftSiblingNode.split(
        pos.getLeftSiblingID().getOffset() - absOffset,
        absOffset,
      );

      if (split) {
        split.insPrevID = leftSiblingNode.id;
        this.nodeMapByID.put(split.id, split);

        if (leftSiblingNode.insNextID) {
          const insNext = this.findFloorNode(leftSiblingNode.insNextID)!;

          insNext.insPrevID = split.id;
          split.insNextID = leftSiblingNode.insNextID;
        }
        leftSiblingNode.insNextID = split.id;
      }
    }

    const allChildren = parentNode.allChildren;
    const index =
      parentNode === leftSiblingNode
        ? 0
        : allChildren.indexOf(leftSiblingNode) + 1;

    for (let i = index; i < parentNode.allChildren.length; i++) {
      const next = allChildren[i];

      if (next.id.getCreatedAt().after(editedAt)) {
        leftSiblingNode = next;
      } else {
        break;
      }
    }

    return [parentNode, leftSiblingNode];
  }

  /**
   * `style` applies the given attributes of the given range.
   */
  public style(
    range: [CRDTTreePos, CRDTTreePos],
    attributes: { [key: string]: string } | undefined,
    editedAt: TimeTicket,
  ) {
    const [fromParent, fromLeft] = this.findNodesAndSplitText(
      range[0],
      editedAt,
    );
    const [toParent, toLeft] = this.findNodesAndSplitText(range[1], editedAt);
    const changes: Array<TreeChange> = [];

    changes.push({
      type: TreeChangeType.Style,
      from: this.toIndex(fromParent, fromLeft),
      to: this.toIndex(toParent, toLeft),
      fromPath: this.toPath(fromParent, fromLeft),
      toPath: this.toPath(toParent, toLeft),
      actor: editedAt.getActorID()!,
      value: attributes ? parseObjectValues(attributes) : undefined,
    });

    this.traverseInPosRange(fromParent, fromLeft, toParent, toLeft, (node) => {
      if (!node.isRemoved && !node.isText && attributes) {
        if (!node.attrs) {
          node.attrs = new RHT();
        }

        for (const [key, value] of Object.entries(attributes)) {
          node.attrs.set(key, value, editedAt);
        }
      }
    });

    return changes;
  }

  /**
   * `edit` edits the tree with the given range and content.
   * If the content is undefined, the range will be removed.
   */
  public edit(
    range: [CRDTTreePos, CRDTTreePos],
    contents: Array<CRDTTreeNode> | undefined,
    editedAt: TimeTicket,
    latestCreatedAtMapByActor?: Map<string, TimeTicket>,
  ): [Array<TreeChange>, Map<string, TimeTicket>] {
    // 01. split text nodes at the given range if needed.
    const [fromParent, fromLeft] = this.findNodesAndSplitText(
      range[0],
      editedAt,
    );
    const [toParent, toLeft] = this.findNodesAndSplitText(range[1], editedAt);

    // TODO(hackerwins): If concurrent deletion happens, we need to seperate the
    // range(from, to) into multiple ranges.
    const changes: Array<TreeChange> = [];
    changes.push({
      type: TreeChangeType.Content,
      from: this.toIndex(fromParent, fromLeft),
      to: this.toIndex(toParent, toLeft),
      fromPath: this.toPath(fromParent, fromLeft),
      toPath: this.toPath(toParent, toLeft),
      actor: editedAt.getActorID()!,
      value: contents?.length
        ? contents.map((content) => toTreeNode(content))
        : undefined,
    });

    const toBeRemoveds: Array<CRDTTreeNode> = [];
    const toBeMovedToFromParents: Array<CRDTTreeNode> = [];
    const latestCreatedAtMap = new Map<string, TimeTicket>();

    this.traverseInPosRange(
      fromParent,
      fromLeft,
      toParent,
      toLeft,
      (node, contain) => {
        // NOTE(hackerwins): If the node overlaps as a closing tag with the
        // range then we need to keep the node.
        if (!node.isText && contain == TagContained.Closing) {
          return;
        }

        // NOTE(hackerwins): If the node overlaps as an opening tag with the
        // range then we need to move the remaining children to fromParent.
        if (!node.isText && contain == TagContained.Opening) {
          // TODO(hackerwins): Define more clearly merge-able rules
          // between two parents. For now, we only merge two parents are
          // both element nodes having text children.
          // e.g. <p>a|b</p><p>c|d</p> -> <p>a|d</p>
          if (!fromParent.hasTextChild() || !toParent.hasTextChild()) {
            return;
          }

          for (const child of node.children) {
            if (toBeRemoveds.includes(child)) {
              continue;
            }

            toBeMovedToFromParents.push(child);
          }
        }

        const actorID = node.getCreatedAt().getActorID()!;
        const latestCreatedAt = latestCreatedAtMapByActor
          ? latestCreatedAtMapByActor!.has(actorID!)
            ? latestCreatedAtMapByActor!.get(actorID!)!
            : InitialTimeTicket
          : MaxTimeTicket;

        if (node.canDelete(editedAt, latestCreatedAt)) {
          const latestCreatedAt = latestCreatedAtMap.get(actorID);
          const createdAt = node.getCreatedAt();

          if (!latestCreatedAt || createdAt.after(latestCreatedAt)) {
            latestCreatedAtMap.set(actorID, createdAt);
          }

          toBeRemoveds.push(node);
        }
      },
    );

    for (const node of toBeRemoveds) {
      node.remove(editedAt);
      if (node.isRemoved) {
        this.removedNodeMap.set(node.id.toIDString(), node);
      }
    }

    for (const node of toBeMovedToFromParents) {
      fromParent.append(node);
    }

    // 03. insert the given node at the given position.
    if (contents?.length) {
      let leftInChildren = fromLeft; // tree

      for (const content of contents!) {
        // 03-1. insert the content nodes to the tree.
        if (leftInChildren === fromParent) {
          // 03-1-1. when there's no leftSibling, then insert content into very front of parent's children List
          fromParent.insertAt(content, 0);
        } else {
          // 03-1-2. insert after leftSibling
          fromParent.insertAfter(content, leftInChildren);
        }

        leftInChildren = content;
        traverseAll(content, (node) => {
          // if insertion happens during concurrent editing and parent node has been removed,
          // make new nodes as tombstone immediately
          if (fromParent.isRemoved) {
            node.remove(editedAt);

            this.removedNodeMap.set(node.id.toIDString(), node);
          }

          this.nodeMapByID.put(node.id, node);
        });
      }
    }

    return [changes, latestCreatedAtMap];
  }

  private traverseInPosRange(
    fromParent: CRDTTreeNode,
    fromLeft: CRDTTreeNode,
    toParent: CRDTTreeNode,
    toLeft: CRDTTreeNode,
    callback: (node: CRDTTreeNode, contain: TagContained) => void,
  ): void {
    const fromIdx = this.toIndex(fromParent, fromLeft);
    const toIdx = this.toIndex(toParent, toLeft);

    return this.indexTree.nodesBetween(fromIdx, toIdx, callback);
  }

  /**
   * `editByIndex` edits the given range with the given value.
   * This method uses indexes instead of a pair of TreePos for testing.
   */
  public editByIndex(
    range: [number, number],
    contents: Array<CRDTTreeNode> | undefined,
    editedAt: TimeTicket,
  ): void {
    const fromPos = this.findPos(range[0]);
    const toPos = this.findPos(range[1]);
    this.edit([fromPos, toPos], contents, editedAt);
  }

  /**
   * `split` splits the node at the given index.
   */
  public split(index: number, depth = 1): TreePos<CRDTTreeNode> {
    // TODO(hackerwins, easylogic): Implement this with keeping references in the list.
    // return this.treeByIndex.split(index, depth);
    throw new Error(`not implemented, ${index} ${depth}`);
  }

  /**
   * `move` move the given source range to the given target range.
   */
  public move(
    target: [number, number],
    source: [number, number],
    ticket: TimeTicket,
  ): void {
    // TODO(hackerwins, easylogic): Implement this with keeping references of the nodes.
    throw new Error(`not implemented: ${target}, ${source}, ${ticket}`);
  }

  /**
   * `purgeRemovedNodesBefore` physically purges nodes that have been removed.
   */
  public purgeRemovedNodesBefore(ticket: TimeTicket) {
    const nodesToBeRemoved = new Set<CRDTTreeNode>();

    let count = 0;

    for (const [, node] of this.removedNodeMap) {
      if (node.removedAt && ticket.compare(node.removedAt!) >= 0) {
        nodesToBeRemoved.add(node);
        count++;
      }
    }

    [...nodesToBeRemoved].forEach((node) => {
      node.parent?.removeChild(node);
      this.nodeMapByID.remove(node.id);
      this.purge(node);
      this.removedNodeMap.delete(node.id.toIDString());
    });

    return count;
  }

  /**
   * `purge` physically purges the given node from RGATreeSplit.
   */
  public purge(node: CRDTTreeNode): void {
    const insPrevID = node.insPrevID;
    const insNextID = node.insNextID;

    if (insPrevID) {
      const insPrev = this.findFloorNode(insPrevID)!;
      insPrev.insNextID = insNextID;
    }

    if (insNextID) {
      const insNext = this.findFloorNode(insNextID)!;
      insNext.insPrevID = insPrevID;
    }

    node.insPrevID = undefined;
    node.insNextID = undefined;
  }

  /**
   * `findPos` finds the position of the given index in the tree.
   */
  public findPos(index: number, preferText = true): CRDTTreePos {
    const treePos = this.indexTree.findTreePos(index, preferText);

    const { offset } = treePos;
    let { node } = treePos;
    let leftSibling;

    if (node.isText) {
      if (node.parent!.children[0] === node && offset === 0) {
        leftSibling = node.parent!;
      } else {
        leftSibling = node;
      }

      node = node.parent!;
    } else {
      if (offset === 0) {
        leftSibling = node;
      } else {
        leftSibling = node.children[offset - 1];
      }
    }

    return CRDTTreePos.of(
      node.id,
      CRDTTreeNodeID.of(
        leftSibling.getCreatedAt(),
        leftSibling.getOffset() + offset,
      ),
    );
  }

  /**
   * `getRemovedNodesLen` returns size of removed nodes.
   */
  public getRemovedNodesLen(): number {
    return this.removedNodeMap.size;
  }

  /**
   * `pathToPosRange` converts the given path of the node to the range of the position.
   */
  public pathToPosRange(path: Array<number>): [CRDTTreePos, CRDTTreePos] {
    const fromIdx = this.pathToIndex(path);

    return [this.findPos(fromIdx), this.findPos(fromIdx + 1)];
  }

  /**
   * `pathToTreePos` finds the tree position path.
   */
  public pathToTreePos(path: Array<number>): TreePos<CRDTTreeNode> {
    return this.indexTree.pathToTreePos(path);
  }

  /**
   * `pathToPos` finds the position of the given index in the tree by path.
   */
  public pathToPos(path: Array<number>): CRDTTreePos {
    const index = this.indexTree.pathToIndex(path);

    return this.findPos(index);
  }

  /**
   * `getRoot` returns the root node of the tree.
   */
  public getRoot(): CRDTTreeNode {
    return this.indexTree.getRoot();
  }

  /**
   * `getSize` returns the size of the tree.
   */
  public getSize(): number {
    return this.indexTree.size;
  }

  /**
   * `getIndexTree` returns the index tree.
   */
  public getIndexTree(): IndexTree<CRDTTreeNode> {
    return this.indexTree;
  }

  /**
   * toXML returns the XML encoding of this tree.
   */
  public toXML(): string {
    return toXML(this.indexTree.getRoot());
  }

  /**
   * `toJSON` returns the JSON encoding of this tree.
   */
  public toJSON(): string {
    return JSON.stringify(this.getRootTreeNode());
  }

  /**
   * `toJSForTest` returns value with meta data for testing.
   */
<<<<<<< HEAD
  public toJSForTest(): DevTools.JSONElement {
=======
  public toJSForTest(): Devtools.JSONElement {
>>>>>>> 859c019d
    return {
      id: this.getCreatedAt().toTestString(),
      value: JSON.parse(this.toJSON()),
      type: 'YORKIE_TREE',
    };
  }

  /**
   * `getRootTreeNode` returns the converted value of this tree to TreeNode.
   */
  public getRootTreeNode(): TreeNode {
    return toTreeNode(this.indexTree.getRoot());
  }

  /**
   * `toTestTreeNode` returns the JSON of this tree for debugging.
   */
  public toTestTreeNode(): TreeNodeForTest {
    return toTestTreeNode(this.indexTree.getRoot());
  }

  /**
   * `toSortedJSON` returns the sorted JSON encoding of this tree.
   */
  public toSortedJSON(): string {
    return this.toJSON();
  }

  /**
   * `deepcopy` copies itself deeply.
   */
  public deepcopy(): CRDTTree {
    const root = this.getRoot();
    const tree = new CRDTTree(root.deepcopy(), this.getCreatedAt());
    return tree;
  }

  /**
   * `toPath` converts the given CRDTTreeNodeID to the path of the tree.
   */
  public toPath(
    parentNode: CRDTTreeNode,
    leftSiblingNode: CRDTTreeNode,
  ): Array<number> {
    const treePos = this.toTreePos(parentNode, leftSiblingNode);

    if (!treePos) {
      return [];
    }

    return this.indexTree.treePosToPath(treePos);
  }

  /**
   * `toIndex` converts the given CRDTTreeNodeID to the index of the tree.
   */
  public toIndex(
    parentNode: CRDTTreeNode,
    leftSiblingNode: CRDTTreeNode,
  ): number {
    const treePos = this.toTreePos(parentNode, leftSiblingNode);

    if (!treePos) {
      return -1;
    }

    return this.indexTree.indexOf(treePos);
  }

  private toTreeNodes(pos: CRDTTreePos) {
    const parentID = pos.getParentID();
    const leftSiblingID = pos.getLeftSiblingID();
    const parentNode = this.findFloorNode(parentID);
    let leftSiblingNode = this.findFloorNode(leftSiblingID);

    if (!parentNode || !leftSiblingNode) {
      return [];
    }

    if (
      leftSiblingID.getOffset() > 0 &&
      leftSiblingID.getOffset() === leftSiblingNode.id.getOffset() &&
      leftSiblingNode.insPrevID
    ) {
      leftSiblingNode =
        this.findFloorNode(leftSiblingNode.insPrevID) || leftSiblingNode;
    }

    return [parentNode, leftSiblingNode!];
  }

  /**
   * `toTreePos` converts the given CRDTTreePos to local TreePos<CRDTTreeNode>.
   */
  private toTreePos(
    parentNode: CRDTTreeNode,
    leftSiblingNode: CRDTTreeNode,
  ): TreePos<CRDTTreeNode> | undefined {
    if (!parentNode || !leftSiblingNode) {
      return;
    }

    let treePos;

    if (parentNode.isRemoved) {
      let childNode: CRDTTreeNode;
      while (parentNode.isRemoved) {
        childNode = parentNode;
        parentNode = childNode.parent!;
      }

      const childOffset = parentNode.findOffset(childNode!);

      treePos = {
        node: parentNode,
        offset: childOffset,
      };
    } else {
      if (parentNode === leftSiblingNode) {
        treePos = {
          node: parentNode,
          offset: 0,
        };
      } else {
        let offset = parentNode.findOffset(leftSiblingNode);

        if (!leftSiblingNode.isRemoved) {
          if (leftSiblingNode.isText) {
            return {
              node: leftSiblingNode,
              offset: leftSiblingNode.paddedSize,
            };
          } else {
            offset++;
          }
        }

        treePos = {
          node: parentNode,
          offset,
        };
      }
    }

    return treePos;
  }

  /**
   * `indexToPath` converts the given tree index to path.
   */
  public indexToPath(index: number): Array<number> {
    return this.indexTree.indexToPath(index);
  }

  /**
   * `pathToIndex` converts the given path to index.
   */
  public pathToIndex(path: Array<number>): number {
    return this.indexTree.pathToIndex(path);
  }

  /**
   * `indexRangeToPosRange` returns the position range from the given index range.
   */
  public indexRangeToPosRange(range: [number, number]): TreePosRange {
    const fromPos = this.findPos(range[0]);
    if (range[0] === range[1]) {
      return [fromPos, fromPos];
    }
    return [fromPos, this.findPos(range[1])];
  }

  /**
   * `indexRangeToPosStructRange` converts the integer index range into the Tree position range structure.
   */
  public indexRangeToPosStructRange(
    range: [number, number],
  ): TreePosStructRange {
    const [fromIdx, toIdx] = range;
    const fromPos = this.findPos(fromIdx);
    if (fromIdx === toIdx) {
      return [fromPos.toStruct(), fromPos.toStruct()];
    }

    return [fromPos.toStruct(), this.findPos(toIdx).toStruct()];
  }

  /**
   * `posRangeToPathRange` converts the given position range to the path range.
   */
  public posRangeToPathRange(
    range: TreePosRange,
    timeTicket: TimeTicket,
  ): [Array<number>, Array<number>] {
    const [fromParent, fromLeft] = this.findNodesAndSplitText(
      range[0],
      timeTicket,
    );
    const [toParent, toLeft] = this.findNodesAndSplitText(range[1], timeTicket);

    return [this.toPath(fromParent, fromLeft), this.toPath(toParent, toLeft)];
  }

  /**
   * `posRangeToIndexRange` converts the given position range to the path range.
   */
  public posRangeToIndexRange(
    range: TreePosRange,
    timeTicket: TimeTicket,
  ): [number, number] {
    const [fromParent, fromLeft] = this.findNodesAndSplitText(
      range[0],
      timeTicket,
    );
    const [toParent, toLeft] = this.findNodesAndSplitText(range[1], timeTicket);

    return [this.toIndex(fromParent, fromLeft), this.toIndex(toParent, toLeft)];
  }
}<|MERGE_RESOLUTION|>--- conflicted
+++ resolved
@@ -38,11 +38,7 @@
   TreeNodeType,
 } from '@yorkie-js-sdk/src/util/index_tree';
 import { Indexable } from '@yorkie-js-sdk/src/document/document';
-<<<<<<< HEAD
-import type * as DevTools from '@yorkie-js-sdk/src/types/devtools_element';
-=======
 import type * as Devtools from '@yorkie-js-sdk/src/types/devtools_element';
->>>>>>> 859c019d
 
 export type TreeNode = TextNode | ElementNode;
 
@@ -998,11 +994,7 @@
   /**
    * `toJSForTest` returns value with meta data for testing.
    */
-<<<<<<< HEAD
-  public toJSForTest(): DevTools.JSONElement {
-=======
   public toJSForTest(): Devtools.JSONElement {
->>>>>>> 859c019d
     return {
       id: this.getCreatedAt().toTestString(),
       value: JSON.parse(this.toJSON()),
