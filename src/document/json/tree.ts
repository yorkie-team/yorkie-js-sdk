--- conflicted
+++ resolved
@@ -37,9 +37,9 @@
 };
 
 /**
- * traverse traverses the given node and its children recursively.
- */
-function traverse(
+ * `buildDescendants` builds descendants of the given tree node.
+ */
+function buildDescendants(
   treeNode: TreeNode,
   parent: CRDTTreeNode,
   context: ChangeContext,
@@ -47,22 +47,22 @@
   const { type } = treeNode;
 
   if (type === 'text') {
-    const { value } = treeNode as InlineNode;
-    const inlineNode = CRDTTreeNode.create(
+    const { value } = treeNode as TextNode;
+    const textNode = CRDTTreeNode.create(
       context.issueTimeTicket(),
       type,
       value,
     );
 
-    parent.append(inlineNode);
+    parent.append(textNode);
   } else {
-    const { children } = treeNode as BlockNode;
-    const blockNode = CRDTTreeNode.create(context.issueTimeTicket(), type);
-
-    parent.append(blockNode);
+    const { children } = treeNode as ElementNode;
+    const elementNode = CRDTTreeNode.create(context.issueTimeTicket(), type);
+
+    parent.append(elementNode);
 
     for (const child of children) {
-      traverse(child, blockNode, context);
+      buildDescendants(child, elementNode, context);
     }
   }
 }
@@ -74,15 +74,15 @@
   const { type } = content;
 
   let root;
-  if (type === 'text') {
-    const { value } = content as InlineNode;
+  if (content.type === 'text') {
+    const { value } = content as TextNode;
     root = CRDTTreeNode.create(context.issueTimeTicket(), type, value);
   } else if (content) {
-    const { children = [] } = content as BlockNode;
+    const { children = [] } = content as ElementNode;
     root = CRDTTreeNode.create(context.issueTimeTicket(), type);
 
     for (const child of children) {
-      traverse(child, root, context);
+      buildDescendants(child, root, context);
     }
   }
 
@@ -126,43 +126,14 @@
       return CRDTTreeNode.create(context.issueTimeTicket(), DefaultRootType);
     }
 
+    // TODO(hackerwins): Need to use the ticket of operation of creating tree.
     const root = CRDTTreeNode.create(
       context.issueTimeTicket(),
       this.initialRoot.type,
     );
 
-<<<<<<< HEAD
-=======
-    /**
-     * traverse traverses the given node and its children recursively.
-     */
-    function traverse(n: TreeNode, parent: CRDTTreeNode): void {
-      if (n.type === 'text') {
-        const textNode = n as TextNode;
-        const treeNode = CRDTTreeNode.create(
-          context.issueTimeTicket(),
-          textNode.type,
-          textNode.value,
-        );
-        parent.append(treeNode);
-        return;
-      }
-
-      const elementNode = n as ElementNode;
-      const node = CRDTTreeNode.create(
-        context.issueTimeTicket(),
-        elementNode.type,
-      );
-      parent.append(node);
-
-      for (const child of elementNode.children) {
-        traverse(child, node);
-      }
-    }
-
->>>>>>> 68265d7e
     for (const child of this.initialRoot.children) {
-      traverse(child, root, context);
+      buildDescendants(child, root, context);
     }
 
     return root;
@@ -208,19 +179,7 @@
       throw new Error('path should not be empty');
     }
 
-<<<<<<< HEAD
     const crdtNode = content && createCRDTTreeNode(this.context, content);
-=======
-    const ticket = this.context.issueTimeTicket();
-    let crdtNode: CRDTTreeNode | undefined;
-    if (content?.type === 'text') {
-      const textNode = content as TextNode;
-      crdtNode = CRDTTreeNode.create(ticket, textNode.type, textNode.value);
-    } else if (content) {
-      crdtNode = CRDTTreeNode.create(ticket, content.type);
-    }
-
->>>>>>> 68265d7e
     const fromPos = this.tree.pathToPos(fromPath);
     const toPos = this.tree.pathToPos(toPath);
     const ticket = this.context.getLastTimeTicket();
@@ -250,19 +209,7 @@
       throw new Error('from should be less than or equal to to');
     }
 
-<<<<<<< HEAD
     const crdtNode = content && createCRDTTreeNode(this.context, content);
-=======
-    const ticket = this.context.issueTimeTicket();
-    let crdtNode: CRDTTreeNode | undefined;
-    if (content?.type === 'text') {
-      const textNode = content as TextNode;
-      crdtNode = CRDTTreeNode.create(ticket, textNode.type, textNode.value);
-    } else if (content) {
-      crdtNode = CRDTTreeNode.create(ticket, content.type);
-    }
-
->>>>>>> 68265d7e
     const fromPos = this.tree.findPos(fromIdx);
     const toPos = this.tree.findPos(toIdx);
     const ticket = this.context.getLastTimeTicket();
