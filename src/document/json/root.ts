/*
 * Copyright 2020 The Yorkie Authors. All rights reserved.
 *
 * Licensed under the Apache License, Version 2.0 (the "License");
 * you may not use this file except in compliance with the License.
 * You may obtain a copy of the License at
 *
 *     http://www.apache.org/licenses/LICENSE-2.0
 *
 * Unless required by applicable law or agreed to in writing, software
 * distributed under the License is distributed on an "AS IS" BASIS,
 * WITHOUT WARRANTIES OR CONDITIONS OF ANY KIND, either express or implied.
 * See the License for the specific language governing permissions and
 * limitations under the License.
 */

import { logger } from '../../util/logger';
import { InitialTimeTicket, TimeTicket } from '../time/ticket';
import { JSONContainer, JSONElement, TextElement } from './element';
import { JSONObject } from './object';

interface JSONElementPair {
  element: JSONElement;
  parent?: JSONContainer;
}

/**
 * JSONRoot is a structure represents the root of JSON. It has a hash table of
 * all JSON elements to find a specific element when appling remote changes
 * received from agent.
 *
 * Every element has a unique time ticket at creation, which allows us to find
 * a particular element.
 */
export class JSONRoot {
  private rootObject: JSONObject;
  private elementPairMapByCreatedAt: Map<string, JSONElementPair>;
  private removedElementSetByCreatedAt: Set<string>;
  private textWithGarbageSetByCreatedAt: Set<string>;

  constructor(rootObject: JSONObject) {
    this.rootObject = rootObject;
    this.elementPairMapByCreatedAt = new Map();
    this.removedElementSetByCreatedAt = new Set();
    this.textWithGarbageSetByCreatedAt = new Set();

    this.elementPairMapByCreatedAt.set(
      this.rootObject.getCreatedAt().toIDString(),
      { element: this.rootObject },
    );

    rootObject.getDescendants(
      (elem: JSONElement, parent: JSONContainer): boolean => {
        this.registerElement(elem, parent);
        return false;
      },
    );
  }

  public static create(): JSONRoot {
    return new JSONRoot(JSONObject.create(InitialTimeTicket));
  }

  /**
   * findByCreatedAt returns the element of given creation time.
   */
  public findByCreatedAt(createdAt: TimeTicket): JSONElement | undefined {
    const pair = this.elementPairMapByCreatedAt.get(createdAt.toIDString());
    if (!pair) {
      return;
    }

    return pair.element;
<<<<<<< HEAD
  }

  /**
   * createPath creates path of the given element.
   */
  public createPath(createdAt: TimeTicket): string | undefined {
    let pair = this.elementPairMapByCreatedAt.get(createdAt.toIDString());
    if (!pair) {
      return;
    }

    const keys: Array<string> = [];
    while(pair.parent) {
      const createdAt = pair.element.getCreatedAt();
      const key = pair.parent.keyOf(createdAt);
      if (!key) {
        logger.fatal(`cant find the given element: ${createdAt.toIDString()}`);
        return;
      }

      keys.unshift(key);
      pair = this.elementPairMapByCreatedAt.get(
        pair.parent.getCreatedAt().toIDString()
      )!;
    }

    keys.unshift('$');
    return keys.join('.');
=======
>>>>>>> 0ebda872
  }

  /**
   * registerElement registers the given element to hash table.
   */
  public registerElement(element: JSONElement, parent: JSONContainer): void {
    this.elementPairMapByCreatedAt.set(element.getCreatedAt().toIDString(), {
      parent,
      element,
    });
  }

  /**
   * deregisterElement deregister the given element from hash table.
   */
  public deregisterElement(element: JSONElement): void {
    this.elementPairMapByCreatedAt.delete(element.getCreatedAt().toIDString());
    this.removedElementSetByCreatedAt.delete(
      element.getCreatedAt().toIDString(),
    );
  }

  /**
   * registerRemovedElement register the given element pair to hash table.
   */
  public registerRemovedElement(element: JSONElement): void {
    this.removedElementSetByCreatedAt.add(element.getCreatedAt().toIDString());
  }

  public registerTextWithGarbage(text: TextElement): void {
    this.textWithGarbageSetByCreatedAt.add(text.getCreatedAt().toIDString());
  }

  public getElementMapSize(): number {
    return this.elementPairMapByCreatedAt.size;
  }

  public getObject(): JSONObject {
    return this.rootObject;
  }

  public getGarbageLen(): number {
    let count = 0;

    for (const createdAt of this.removedElementSetByCreatedAt) {
      count++;
      const pair = this.elementPairMapByCreatedAt.get(createdAt)!;
      if (pair.element instanceof JSONContainer) {
        pair.element.getDescendants(() => {
          count++;
          return false;
        });
      }
    }

    for (const createdAt of this.textWithGarbageSetByCreatedAt) {
      const pair = this.elementPairMapByCreatedAt.get(createdAt)!;
      const text = pair.element as TextElement;
      count += text.getRemovedNodesLen();
    }

    return count;
  }

  public deepcopy(): JSONRoot {
    return new JSONRoot(this.rootObject.deepcopy());
  }

  public garbageCollect(ticket: TimeTicket): number {
    let count = 0;

    for (const createdAt of this.removedElementSetByCreatedAt) {
      const pair = this.elementPairMapByCreatedAt.get(createdAt)!;
      if (
        pair.element.getRemovedAt() &&
        ticket.compare(pair.element.getRemovedAt()!) >= 0
      ) {
        pair.parent!.purge(pair.element);
        count += this.garbageCollectInternal(pair.element);
      }
    }

    for (const createdAt of this.textWithGarbageSetByCreatedAt) {
      const pair = this.elementPairMapByCreatedAt.get(createdAt)!;
      const text = pair.element as TextElement;

      const removedNodeCnt = text.cleanupRemovedNodes(ticket);
      if (removedNodeCnt > 0) {
        this.textWithGarbageSetByCreatedAt.delete(
          text.getCreatedAt().toIDString(),
        );
      }
      count += removedNodeCnt;
    }

    return count;
  }

  private garbageCollectInternal(element: JSONElement): number {
    let count = 0;

    // eslint-disable-next-line @typescript-eslint/no-unused-vars
    const callback = (elem: JSONElement, parent?: JSONContainer): boolean => {
      this.deregisterElement(elem);
      count++;
      return false;
    };

    callback(element);

    if (element instanceof JSONContainer) {
      element.getDescendants(callback);
    }

    return count;
  }

  public toJSON(): string {
    return this.rootObject.toJSON();
  }

  public toSortedJSON(): string {
    return this.rootObject.toSortedJSON();
  }
}<|MERGE_RESOLUTION|>--- conflicted
+++ resolved
@@ -71,7 +71,6 @@
     }
 
     return pair.element;
-<<<<<<< HEAD
   }
 
   /**
@@ -84,24 +83,21 @@
     }
 
     const keys: Array<string> = [];
-    while(pair.parent) {
+    while (pair.parent) {
       const createdAt = pair.element.getCreatedAt();
       const key = pair.parent.keyOf(createdAt);
       if (!key) {
         logger.fatal(`cant find the given element: ${createdAt.toIDString()}`);
-        return;
-      }
-
-      keys.unshift(key);
+      }
+
+      keys.unshift(key!);
       pair = this.elementPairMapByCreatedAt.get(
-        pair.parent.getCreatedAt().toIDString()
+        pair.parent.getCreatedAt().toIDString(),
       )!;
     }
 
     keys.unshift('$');
     return keys.join('.');
-=======
->>>>>>> 0ebda872
   }
 
   /**
