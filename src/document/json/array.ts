--- conflicted
+++ resolved
@@ -36,7 +36,7 @@
   }
 
   public purge(element: JSONElement): void {
-    this.elements.purge(element)
+    this.elements.purge(element);
   }
 
   public insertAfter(prevCreatedAt: TimeTicket, value: JSONElement): void {
@@ -91,24 +91,19 @@
     }
   }
 
-  public getDescendants(callback: (elem: JSONElement, parent: JSONContainer) => boolean): IterableIterator<JSONElement> {
+  public getDescendants(
+    callback: (elem: JSONElement, parent: JSONContainer) => boolean,
+  ): IterableIterator<JSONElement> {
     for (const node of this.elements) {
       const element = node.getValue();
-<<<<<<< HEAD
       if (callback(element, this)) {
-        return
-=======
-      if (element instanceof JSONContainer) {
-        for (const descendant of element.getDescendants()) {
-          yield descendant;
-        }
->>>>>>> be8860be
+        return;
       }
 
       if (element instanceof JSONObject) {
-        element.getDescendants(callback)
+        element.getDescendants(callback);
       } else if (element instanceof JSONArray) {
-        element.getDescendants(callback)
+        element.getDescendants(callback);
       }
     }
   }
