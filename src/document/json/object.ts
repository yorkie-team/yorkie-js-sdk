/*
 * Copyright 2020 The Yorkie Authors. All rights reserved.
 *
 * Licensed under the Apache License, Version 2.0 (the "License");
 * you may not use this file except in compliance with the License.
 * You may obtain a copy of the License at
 *
 *     http://www.apache.org/licenses/LICENSE-2.0
 *
 * Unless required by applicable law or agreed to in writing, software
 * distributed under the License is distributed on an "AS IS" BASIS,
 * WITHOUT WARRANTIES OR CONDITIONS OF ANY KIND, either express or implied.
 * See the License for the specific language governing permissions and
 * limitations under the License.
 */

import { logger } from '../../util/logger';
import { TimeTicket } from '../time/ticket';
import { JSONContainer, JSONElement } from './element';
import { JSONArray } from './array';
import { RHTPQMap } from './rht_pq_map';
import { PlainText } from './plain_text';
import { RichText } from './rich_text';
import { CounterType, Counter } from './counter';
import { CounterProxy } from '../proxy/counter_proxy';

/**
 * JSONObject represents a JSON object, but unlike regular JSON, it has time
 * tickets which is created by logical clock.
 */
export class JSONObject extends JSONContainer {
  private memberNodes: RHTPQMap;

  constructor(createdAt: TimeTicket, memberNodes: RHTPQMap) {
    super(createdAt);
    this.memberNodes = memberNodes;
  }

  public static create(createdAt: TimeTicket): JSONObject {
    return new JSONObject(createdAt, RHTPQMap.create());
  }

  public createText(key: string): PlainText {
    logger.fatal(`unsupported: this method should be called by proxy: ${key}`);
    return null;
  }

  public createRichText(key: string): RichText {
    logger.fatal(`unsupported: this method should be called by proxy: ${key}`);
    return null;
  }

<<<<<<< HEAD
  public purge(value: JSONElement): void {
    this.memberNodes.purge(value);
=======
  /**
   * Don't use createCounter directly. Be sure to use it through a proxy.
   * The reason for setting the CounterProxy type as the return value
   * is to provide the CounterProxy interface to the user.
   */
  public createCounter(key: string, value: CounterType): CounterProxy {
    logger.fatal(`unsupported: this method should be called by proxy: ${key}`);
    return null;
>>>>>>> be8860be
  }

  public set(key: string, value: JSONElement): void {
    this.memberNodes.set(key, value);
  }

  public delete(createdAt: TimeTicket, executedAt: TimeTicket): JSONElement {
    return this.memberNodes.delete(createdAt, executedAt);
  }

  public deleteByKey(key: string, executedAt: TimeTicket): JSONElement {
    return this.memberNodes.deleteByKey(key, executedAt);
  }

  public get(key: string): JSONElement {
    return this.memberNodes.get(key);
  }

  public has(key: string): boolean {
    return this.memberNodes.has(key);
  }

  public toJSON(): string {
    const json = [];
    for (const [key, value] of this) {
      json.push(`"${key}":${value.toJSON()}`);
    }
    return `{${json.join(',')}}`;
  }

  public toSortedJSON(): string {
    const keys = Array<string>();
    for (const [key] of this) {
      keys.push(key);
    }

    const json = [];
    for (const key of keys.sort()) {
      const node = this.memberNodes.get(key);
      json.push(`"${key}":${node.toSortedJSON()}`);
    }

    return `{${json.join(',')}}`;
  }

  public getRHT(): RHTPQMap {
    return this.memberNodes;
  }

  public deepcopy(): JSONObject {
    const clone = JSONObject.create(this.getCreatedAt());
    for (const node of this.memberNodes) {
      clone.memberNodes.set(node.getStrKey(), node.getValue().deepcopy());
    }
    clone.remove(this.getRemovedAt());
    return clone;
  }

  public getDescendants(callback: (elem: JSONElement, parent: JSONContainer) => boolean): IterableIterator<JSONElement> {
    for (const node of this.memberNodes) {
      const element = node.getValue();
<<<<<<< HEAD
      if(callback(element, this)) {
        return
=======
      if (element instanceof JSONContainer) {
        for (const descendant of element.getDescendants()) {
          yield descendant;
        }
>>>>>>> be8860be
      }

      if (element instanceof JSONObject) {
        element.getDescendants(callback)
      } else if (element instanceof JSONArray) {
        element.getDescendants(callback)
      }
    }
  }

  public *[Symbol.iterator](): IterableIterator<[string, JSONElement]> {
    const keySet = new Set<string>();
    for (const node of this.memberNodes) {
      if (!keySet.has(node.getStrKey())) {
        keySet.add(node.getStrKey());
        if (!node.isRemoved()) {
          yield [node.getStrKey(), node.getValue()];
        }
      }
    }
  }
}<|MERGE_RESOLUTION|>--- conflicted
+++ resolved
@@ -50,10 +50,9 @@
     return null;
   }
 
-<<<<<<< HEAD
   public purge(value: JSONElement): void {
     this.memberNodes.purge(value);
-=======
+  }
   /**
    * Don't use createCounter directly. Be sure to use it through a proxy.
    * The reason for setting the CounterProxy type as the return value
@@ -62,7 +61,6 @@
   public createCounter(key: string, value: CounterType): CounterProxy {
     logger.fatal(`unsupported: this method should be called by proxy: ${key}`);
     return null;
->>>>>>> be8860be
   }
 
   public set(key: string, value: JSONElement): void {
@@ -121,24 +119,19 @@
     return clone;
   }
 
-  public getDescendants(callback: (elem: JSONElement, parent: JSONContainer) => boolean): IterableIterator<JSONElement> {
+  public getDescendants(
+    callback: (elem: JSONElement, parent: JSONContainer) => boolean,
+  ): IterableIterator<JSONElement> {
     for (const node of this.memberNodes) {
       const element = node.getValue();
-<<<<<<< HEAD
-      if(callback(element, this)) {
-        return
-=======
-      if (element instanceof JSONContainer) {
-        for (const descendant of element.getDescendants()) {
-          yield descendant;
-        }
->>>>>>> be8860be
+      if (callback(element, this)) {
+        return;
       }
 
       if (element instanceof JSONObject) {
-        element.getDescendants(callback)
+        element.getDescendants(callback);
       } else if (element instanceof JSONArray) {
-        element.getDescendants(callback)
+        element.getDescendants(callback);
       }
     }
   }
