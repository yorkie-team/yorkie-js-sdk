/*
 * Copyright 2020 The Yorkie Authors. All rights reserved.
 *
 * Licensed under the Apache License, Version 2.0 (the "License");
 * you may not use this file except in compliance with the License.
 * You may obtain a copy of the License at
 *
 *     http://www.apache.org/licenses/LICENSE-2.0
 *
 * Unless required by applicable law or agreed to in writing, software
 * distributed under the License is distributed on an "AS IS" BASIS,
 * WITHOUT WARRANTIES OR CONDITIONS OF ANY KIND, either express or implied.
 * See the License for the specific language governing permissions and
 * limitations under the License.
 */

import { logger } from '@yorkie-js-sdk/src/util/logger';
import { TimeTicket } from '@yorkie-js-sdk/src/document/time/ticket';
import { CRDTElement } from '@yorkie-js-sdk/src/document/crdt/element';
import { CRDTRoot } from '@yorkie-js-sdk/src/document/crdt/root';
import { CRDTObject } from '@yorkie-js-sdk/src/document/crdt/object';
import {
  OpSource,
  Operation,
  ExecutionResult,
} from '@yorkie-js-sdk/src/document/operation/operation';
import { RemoveOperation } from '@yorkie-js-sdk/src/document/operation/remove_operation';

/**
 * `SetOperation` represents an operation that stores the value corresponding to the
 * given key in the Object.
 */
export class SetOperation extends Operation {
  private key: string;
  private value: CRDTElement;

  constructor(
    key: string,
    value: CRDTElement,
    parentCreatedAt: TimeTicket,
    executedAt?: TimeTicket,
  ) {
    super(parentCreatedAt, executedAt);
    this.key = key;
    this.value = value;
  }

  /**
   * `create` creates a new instance of SetOperation.
   */
  public static create(
    key: string,
    value: CRDTElement,
    parentCreatedAt: TimeTicket,
    executedAt?: TimeTicket,
  ): SetOperation {
    return new SetOperation(key, value, parentCreatedAt, executedAt);
  }

  /**
   * `execute` executes this operation on the given `CRDTRoot`.
   */
  public execute(
    root: CRDTRoot,
    source?: OpSource,
  ): ExecutionResult | undefined {
    const parentObject = root.findByCreatedAt(this.getParentCreatedAt());

    // NOTE(chacha912): Handle cases where operations cannot be executed during undo and redo.
    if (
      source === OpSource.UndoRedo &&
      (!parentObject || parentObject.getRemovedAt())
    ) {
      return;
    }

    if (!parentObject) {
      logger.fatal(`fail to find ${this.getParentCreatedAt()}`);
    }
    if (!(parentObject instanceof CRDTObject)) {
      logger.fatal(`fail to execute, only object can execute set`);
    }
    const obj = parentObject as CRDTObject;
    const previousValue = obj.get(this.key);
    const reverseOp = this.getReverseOperation(previousValue);

    const value = this.value.deepcopy();
<<<<<<< HEAD
    obj.set(this.key, value, this.getExecutedAt());
    root.registerElement(value, obj);
=======
    const removed = obj.set(this.key, value);
    root.registerElement(value, obj);
    if (removed) {
      root.registerRemovedElement(removed);
    }
>>>>>>> 7c8313a9

    return {
      opInfos: [
        {
          type: 'set',
          path: root.createPath(this.getParentCreatedAt()),
          key: this.key,
        },
      ],
      reverseOp,
    };
  }

  /**
   * `getReverseOperation` returns the reverse operation of this operation.
   */
  public getReverseOperation(value: CRDTElement | undefined): Operation {
    let reverseOp: SetOperation | RemoveOperation = RemoveOperation.create(
      this.getParentCreatedAt(),
      this.value.getCreatedAt(),
    );

    if (value !== undefined && !value.isRemoved()) {
      // TODO(chacha912): When the value is an object,
      // it always sets as an empty object from the remote.
      reverseOp = SetOperation.create(
        this.key,
        value.deepcopy(),
        this.getParentCreatedAt(),
      );
    }
    return reverseOp;
  }

  /**
   * `getEffectedCreatedAt` returns the creation time of the effected element.
   */
  public getEffectedCreatedAt(): TimeTicket {
    return this.value.getCreatedAt();
  }

  /**
   * `toTestString` returns a string containing the meta data.
   */
  public toTestString(): string {
    return `${this.getParentCreatedAt().toTestString()}.SET.${
      this.key
    }=${this.value.toSortedJSON()}`;
  }

  /**
   * `getKey` returns the key of this operation.
   */
  public getKey(): string {
    return this.key;
  }

  /**
   * `getValue` returns the value of this operation.
   */
  public getValue(): CRDTElement {
    return this.value;
  }
}<|MERGE_RESOLUTION|>--- conflicted
+++ resolved
@@ -85,16 +85,11 @@
     const reverseOp = this.getReverseOperation(previousValue);
 
     const value = this.value.deepcopy();
-<<<<<<< HEAD
-    obj.set(this.key, value, this.getExecutedAt());
-    root.registerElement(value, obj);
-=======
-    const removed = obj.set(this.key, value);
+    const removed = obj.set(this.key, value, this.getExecutedAt());
     root.registerElement(value, obj);
     if (removed) {
       root.registerRemovedElement(removed);
     }
->>>>>>> 7c8313a9
 
     return {
       opInfos: [
