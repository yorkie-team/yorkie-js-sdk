/*
 * Copyright 2020 The Yorkie Authors. All rights reserved.
 *
 * Licensed under the Apache License, Version 2.0 (the "License");
 * you may not use this file except in compliance with the License.
 * You may obtain a copy of the License at
 *
 *     http://www.apache.org/licenses/LICENSE-2.0
 *
 * Unless required by applicable law or agreed to in writing, software
 * distributed under the License is distributed on an "AS IS" BASIS,
 * WITHOUT WARRANTIES OR CONDITIONS OF ANY KIND, either express or implied.
 * See the License for the specific language governing permissions and
 * limitations under the License.
 */

import { logger } from '@yorkie-js-sdk/src/util/logger';
import { TimeTicket } from '@yorkie-js-sdk/src/document/time/ticket';
import { CRDTRoot } from '@yorkie-js-sdk/src/document/crdt/root';
import {
  ExecutionResult,
  Operation,
  OperationInfo,
  ExecutionResult,
} from '@yorkie-js-sdk/src/document/operation/operation';
import { CRDTContainer } from '@yorkie-js-sdk/src/document/crdt/element';
import { CRDTArray } from '@yorkie-js-sdk/src/document/crdt/array';
import { SetOperation } from './set_operation';
import { CRDTObject } from '../crdt/object';

/**
 * `RemoveOperation` is an operation that removes an element from `CRDTContainer`.
 */
export class RemoveOperation extends Operation {
  private createdAt: TimeTicket;

  constructor(
    parentCreatedAt: TimeTicket,
    createdAt: TimeTicket,
    executedAt?: TimeTicket,
  ) {
    super(parentCreatedAt, executedAt);
    this.createdAt = createdAt;
  }

  /**
   * `create` creates a new instance of RemoveOperation.
   */
  public static create(
    parentCreatedAt: TimeTicket,
    createdAt: TimeTicket,
    executedAt?: TimeTicket,
  ): RemoveOperation {
    return new RemoveOperation(parentCreatedAt, createdAt, executedAt);
  }

  /**
   * `execute` executes this operation on the given `CRDTRoot`.
   */
<<<<<<< HEAD
  // TODO(Hyemmie): consider CRDTArray
  public execute(root: CRDTRoot): Array<OperationInfo> | ExecutionResult {
=======
  public execute(root: CRDTRoot): ExecutionResult {
>>>>>>> 0fcc07fb
    const parentObject = root.findByCreatedAt(this.getParentCreatedAt());
    if (!parentObject) {
      logger.fatal(`fail to find ${this.getParentCreatedAt()}`);
    }
    if (!(parentObject instanceof CRDTContainer)) {
      logger.fatal(`only object and array can execute remove: ${parentObject}`);
    }
    const obj = parentObject as CRDTContainer;
    const key = obj.subPathOf(this.createdAt);
    const reverseOp = this.getReverseOperation(root);
    const reverseOps = [];
    if (reverseOp !== undefined) {
      reverseOps.push(reverseOp);
    }

    const elem = obj.delete(this.createdAt, this.getExecutedAt());
    root.registerRemovedElement(elem);

<<<<<<< HEAD
    return {
      opInfos:
        parentObject instanceof CRDTArray
          ? [
              {
                type: 'remove',
                path: root.createPath(this.getParentCreatedAt()),
                index: Number(key),
              },
            ]
          : [
              {
                type: 'remove',
                path: root.createPath(this.getParentCreatedAt()),
                key,
              },
            ],
      reverseOps,
    };
  }

  /**
   * `getReverseOperation` calculates this operation's reverse operation.
   */
  public getReverseOperation(root: CRDTRoot): Operation | undefined {
    const parentObject = root.findByCreatedAt(this.getParentCreatedAt());
    let reverseOp;
    //TODO(Hyemmie): consider CRDTArray
    if (parentObject instanceof CRDTObject) {
      const obj = parentObject as CRDTObject;
      const key = obj.subPathOf(this.createdAt);
      if (key !== undefined) {
        const value = obj.get(key);
        if (value !== undefined) {
          reverseOp = SetOperation.create(
            key,
            value.deepcopy(),
            this.getParentCreatedAt(),
          );
        }
      }
    }

    return reverseOp;
=======
    const opInfos: Array<OperationInfo> =
      parentObject instanceof CRDTArray
        ? [
            {
              type: 'remove',
              path: root.createPath(this.getParentCreatedAt()),
              index: Number(key),
            },
          ]
        : [
            {
              type: 'remove',
              path: root.createPath(this.getParentCreatedAt()),
              key,
            },
          ];

    return { opInfos };
>>>>>>> 0fcc07fb
  }

  /**
   * `getEffectedCreatedAt` returns the creation time of the effected element.
   */
  public getEffectedCreatedAt(): TimeTicket {
    return this.getParentCreatedAt();
  }

  /**
   * `toTestString` returns a string containing the meta data.
   */
  public toTestString(): string {
    return `${this.getParentCreatedAt().toTestString()}.REMOVE`;
  }

  /**
   * `getCreatedAt` returns the creation time of the target element.
   */
  public getCreatedAt(): TimeTicket {
    return this.createdAt;
  }
}<|MERGE_RESOLUTION|>--- conflicted
+++ resolved
@@ -18,15 +18,11 @@
 import { TimeTicket } from '@yorkie-js-sdk/src/document/time/ticket';
 import { CRDTRoot } from '@yorkie-js-sdk/src/document/crdt/root';
 import {
-  ExecutionResult,
   Operation,
-  OperationInfo,
   ExecutionResult,
 } from '@yorkie-js-sdk/src/document/operation/operation';
 import { CRDTContainer } from '@yorkie-js-sdk/src/document/crdt/element';
 import { CRDTArray } from '@yorkie-js-sdk/src/document/crdt/array';
-import { SetOperation } from './set_operation';
-import { CRDTObject } from '../crdt/object';
 
 /**
  * `RemoveOperation` is an operation that removes an element from `CRDTContainer`.
@@ -57,12 +53,7 @@
   /**
    * `execute` executes this operation on the given `CRDTRoot`.
    */
-<<<<<<< HEAD
-  // TODO(Hyemmie): consider CRDTArray
-  public execute(root: CRDTRoot): Array<OperationInfo> | ExecutionResult {
-=======
   public execute(root: CRDTRoot): ExecutionResult {
->>>>>>> 0fcc07fb
     const parentObject = root.findByCreatedAt(this.getParentCreatedAt());
     if (!parentObject) {
       logger.fatal(`fail to find ${this.getParentCreatedAt()}`);
@@ -72,16 +63,10 @@
     }
     const obj = parentObject as CRDTContainer;
     const key = obj.subPathOf(this.createdAt);
-    const reverseOp = this.getReverseOperation(root);
-    const reverseOps = [];
-    if (reverseOp !== undefined) {
-      reverseOps.push(reverseOp);
-    }
 
     const elem = obj.delete(this.createdAt, this.getExecutedAt());
     root.registerRemovedElement(elem);
 
-<<<<<<< HEAD
     return {
       opInfos:
         parentObject instanceof CRDTArray
@@ -99,53 +84,7 @@
                 key,
               },
             ],
-      reverseOps,
     };
-  }
-
-  /**
-   * `getReverseOperation` calculates this operation's reverse operation.
-   */
-  public getReverseOperation(root: CRDTRoot): Operation | undefined {
-    const parentObject = root.findByCreatedAt(this.getParentCreatedAt());
-    let reverseOp;
-    //TODO(Hyemmie): consider CRDTArray
-    if (parentObject instanceof CRDTObject) {
-      const obj = parentObject as CRDTObject;
-      const key = obj.subPathOf(this.createdAt);
-      if (key !== undefined) {
-        const value = obj.get(key);
-        if (value !== undefined) {
-          reverseOp = SetOperation.create(
-            key,
-            value.deepcopy(),
-            this.getParentCreatedAt(),
-          );
-        }
-      }
-    }
-
-    return reverseOp;
-=======
-    const opInfos: Array<OperationInfo> =
-      parentObject instanceof CRDTArray
-        ? [
-            {
-              type: 'remove',
-              path: root.createPath(this.getParentCreatedAt()),
-              index: Number(key),
-            },
-          ]
-        : [
-            {
-              type: 'remove',
-              path: root.createPath(this.getParentCreatedAt()),
-              key,
-            },
-          ];
-
-    return { opInfos };
->>>>>>> 0fcc07fb
   }
 
   /**
