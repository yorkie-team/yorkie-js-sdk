--- conflicted
+++ resolved
@@ -25,18 +25,6 @@
  * It is used to inform to the user what kind of operation was executed.
  */
 export type OperationInfo =
-<<<<<<< HEAD
-  | AddOpInfo
-  | IncreaseOpInfo
-  | RemoveOpInfo
-  | SetOpInfo
-  | MoveOpInfo
-  | EditOpInfo
-  | StyleOpInfo
-  | SelectOpInfo
-  | TreeEditOpInfo
-  | TreeStyleOpInfo;
-=======
   | TextOperationInfo
   | CounterOperationInfo
   | ArrayOperationInfo
@@ -47,8 +35,7 @@
 export type CounterOperationInfo = IncreaseOpInfo;
 export type ArrayOperationInfo = AddOpInfo | RemoveOpInfo | MoveOpInfo;
 export type ObjectOperationInfo = SetOpInfo | RemoveOpInfo;
-export type TreeOperationInfo = TreeEditOpInfo;
->>>>>>> c501c034
+export type TreeOperationInfo = TreeEditOpInfo | TreeStyleOpInfo;
 export type AddOpInfo = {
   type: 'add';
   path: string;
