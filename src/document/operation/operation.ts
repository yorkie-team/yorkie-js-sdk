--- conflicted
+++ resolved
@@ -25,27 +25,17 @@
  * It is used to inform to the user what kind of operation was executed.
  */
 export type OperationInfo =
-<<<<<<< HEAD
   | TextOperationInfo
   | CounterOperationInfo
   | ArrayOperationInfo
-  | ObjectOperationInfo;
+  | ObjectOperationInfo
+  | TreeOperationInfo;
 
 export type TextOperationInfo = EditOpInfo | StyleOpInfo | SelectOpInfo;
 export type CounterOperationInfo = IncreaseOpInfo;
 export type ArrayOperationInfo = AddOpInfo | RemoveOpInfo | MoveOpInfo;
 export type ObjectOperationInfo = SetOpInfo | RemoveOpInfo;
-=======
-  | AddOpInfo
-  | IncreaseOpInfo
-  | RemoveOpInfo
-  | SetOpInfo
-  | MoveOpInfo
-  | EditOpInfo
-  | StyleOpInfo
-  | SelectOpInfo
-  | TreeEditOpInfo;
->>>>>>> df8fa7a5
+export type TreeOperationInfo = TreeEditOpInfo;
 export type AddOpInfo = {
   type: 'add';
   path: string;
