/*
 * Copyright 2023 The Yorkie Authors. All rights reserved.
 *
 * Licensed under the Apache License, Version 2.0 (the "License");
 * you may not use this file except in compliance with the License.
 * You may obtain a copy of the License at
 *
 *     http://www.apache.org/licenses/LICENSE-2.0
 *
 * Unless required by applicable law or agreed to in writing, software
 * distributed under the License is distributed on an "AS IS" BASIS,
 * WITHOUT WARRANTIES OR CONDITIONS OF ANY KIND, either express or implied.
 * See the License for the specific language governing permissions and
 * limitations under the License.
 */

import Long from 'long';
import * as jspb from 'google-protobuf';
import { Code, YorkieError } from '@yorkie-js-sdk/src/util/error';
import { Indexable } from '@yorkie-js-sdk/src/document/document';
import {
  PresenceChange,
  PresenceChangeType,
} from '@yorkie-js-sdk/src/document/presence/presence';
import {
  InitialTimeTicket,
  TimeTicket,
} from '@yorkie-js-sdk/src/document/time/ticket';
import { ActorID } from '@yorkie-js-sdk/src/document/time/actor_id';
import { Operation } from '@yorkie-js-sdk/src/document/operation/operation';
import { SetOperation } from '@yorkie-js-sdk/src/document/operation/set_operation';
import { AddOperation } from '@yorkie-js-sdk/src/document/operation/add_operation';
import { MoveOperation } from '@yorkie-js-sdk/src/document/operation/move_operation';
import { RemoveOperation } from '@yorkie-js-sdk/src/document/operation/remove_operation';
import { EditOperation } from '@yorkie-js-sdk/src/document/operation/edit_operation';
import { EditReverseOperation } from '@yorkie-js-sdk/src/document/operation/edit_reverse_operation';
import { StyleOperation } from '@yorkie-js-sdk/src/document/operation/style_operation';
import { TreeEditOperation } from '@yorkie-js-sdk/src/document/operation/tree_edit_operation';
import { ChangeID } from '@yorkie-js-sdk/src/document/change/change_id';
import { Change } from '@yorkie-js-sdk/src/document/change/change';
import { ChangePack } from '@yorkie-js-sdk/src/document/change/change_pack';
import { Checkpoint } from '@yorkie-js-sdk/src/document/change/checkpoint';
import { ElementRHT } from '@yorkie-js-sdk/src/document/crdt/element_rht';
import { RGATreeList } from '@yorkie-js-sdk/src/document/crdt/rga_tree_list';
import { CRDTElement } from '@yorkie-js-sdk/src/document/crdt/element';
import { CRDTObject } from '@yorkie-js-sdk/src/document/crdt/object';
import { CRDTArray } from '@yorkie-js-sdk/src/document/crdt/array';
import { CRDTTreePos } from './../document/crdt/tree';
import {
  RGATreeSplit,
  RGATreeSplitNode,
  RGATreeSplitNodeID,
  RGATreeSplitPos,
} from '@yorkie-js-sdk/src/document/crdt/rga_tree_split';
import { CRDTText, CRDTTextValue } from '@yorkie-js-sdk/src/document/crdt/text';
import {
  Primitive,
  PrimitiveType,
} from '@yorkie-js-sdk/src/document/crdt/primitive';
import {
  Change as PbChange,
  ChangeID as PbChangeID,
  ChangePack as PbChangePack,
  Checkpoint as PbCheckpoint,
  JSONElement as PbJSONElement,
  JSONElementSimple as PbJSONElementSimple,
  NodeAttr as PbNodeAttr,
  Operation as PbOperation,
  Presence as PbPresence,
  PresenceChange as PbPresenceChange,
  RGANode as PbRGANode,
  RHTNode as PbRHTNode,
  Snapshot as PbSnapshot,
  TextNode as PbTextNode,
  TextNodeID as PbTextNodeID,
  TextNodePos as PbTextNodePos,
  TextNodeIDWithLength as PbTextNodeIDWithLength,
  TimeTicket as PbTimeTicket,
  TreeNode as PbTreeNode,
  TreeNodes as PbTreeNodes,
  TreePos as PbTreePos,
  TreeNodeID as PbTreeNodeID,
  ValueType as PbValueType,
} from '@yorkie-js-sdk/src/api/yorkie/v1/resources_pb';
import { IncreaseOperation } from '@yorkie-js-sdk/src/document/operation/increase_operation';
import {
  CounterType,
  CRDTCounter,
} from '@yorkie-js-sdk/src/document/crdt/counter';
import {
  CRDTTree,
  CRDTTreeNode,
  CRDTTreeNodeID,
} from '@yorkie-js-sdk/src/document/crdt/tree';
import { traverse } from '../util/index_tree';
import { TreeStyleOperation } from '../document/operation/tree_style_operation';
import { RHT } from '../document/crdt/rht';
import { EditReverseOperation } from '../document/operation/edit_reverse_operation';

/**
 * `toPresence` converts the given model to Protobuf format.
 */
function toPresence(presence: Indexable): PbPresence {
  const pbPresence = new PbPresence();
  const pbDataMap = pbPresence.getDataMap();
  for (const [key, value] of Object.entries(presence)) {
    pbDataMap.set(key, JSON.stringify(value));
  }
  return pbPresence;
}

/**
 * `toPresenceChange` converts the given model to Protobuf format.
 */
function toPresenceChange(
  presenceChange: PresenceChange<Indexable>,
): PbPresenceChange {
  const pbPresenceChange = new PbPresenceChange();

  if (presenceChange.type === PresenceChangeType.Put) {
    pbPresenceChange.setType(PbPresenceChange.ChangeType.CHANGE_TYPE_PUT);
    pbPresenceChange.setPresence(toPresence(presenceChange.presence));
  } else if (presenceChange.type === PresenceChangeType.Clear) {
    pbPresenceChange.setType(PbPresenceChange.ChangeType.CHANGE_TYPE_CLEAR);
  }

  return pbPresenceChange;
}

/**
 * `toCheckpoint` converts the given model to Protobuf format.
 */
function toCheckpoint(checkpoint: Checkpoint): PbCheckpoint {
  const pbCheckpoint = new PbCheckpoint();
  pbCheckpoint.setServerSeq(checkpoint.getServerSeqAsString());
  pbCheckpoint.setClientSeq(checkpoint.getClientSeq());
  return pbCheckpoint;
}

/**
 * `toChangeID` converts the given model to Protobuf format.
 */
function toChangeID(changeID: ChangeID): PbChangeID {
  const pbChangeID = new PbChangeID();
  pbChangeID.setClientSeq(changeID.getClientSeq());
  pbChangeID.setLamport(changeID.getLamportAsString());
  pbChangeID.setActorId(toUint8Array(changeID.getActorID()!));
  return pbChangeID;
}

/**
 * `toTimeTicket` converts the given model to Protobuf format.
 */
function toTimeTicket(ticket?: TimeTicket): PbTimeTicket | undefined {
  if (!ticket) {
    return;
  }

  const pbTimeTicket = new PbTimeTicket();
  pbTimeTicket.setLamport(ticket.getLamportAsString());
  pbTimeTicket.setDelimiter(ticket.getDelimiter());
  pbTimeTicket.setActorId(toUint8Array(ticket.getActorID()!));
  return pbTimeTicket;
}

/**
 * `toValueType` converts the given model to Protobuf format.
 */
function toValueType(valueType: PrimitiveType): PbValueType {
  switch (valueType) {
    case PrimitiveType.Null:
      return PbValueType.VALUE_TYPE_NULL;
    case PrimitiveType.Boolean:
      return PbValueType.VALUE_TYPE_BOOLEAN;
    case PrimitiveType.Integer:
      return PbValueType.VALUE_TYPE_INTEGER;
    case PrimitiveType.Long:
      return PbValueType.VALUE_TYPE_LONG;
    case PrimitiveType.Double:
      return PbValueType.VALUE_TYPE_DOUBLE;
    case PrimitiveType.String:
      return PbValueType.VALUE_TYPE_STRING;
    case PrimitiveType.Bytes:
      return PbValueType.VALUE_TYPE_BYTES;
    case PrimitiveType.Date:
      return PbValueType.VALUE_TYPE_DATE;
    default:
      throw new YorkieError(Code.Unsupported, `unsupported type: ${valueType}`);
  }
}

/**
 * `toCounterType` converts the given model to Protobuf format.
 */
function toCounterType(valueType: CounterType): PbValueType {
  switch (valueType) {
    case CounterType.IntegerCnt:
      return PbValueType.VALUE_TYPE_INTEGER_CNT;
    case CounterType.LongCnt:
      return PbValueType.VALUE_TYPE_LONG_CNT;
    default:
      throw new YorkieError(Code.Unsupported, `unsupported type: ${valueType}`);
  }
}

/**
 * `toElementSimple` converts the given model to Protobuf format.
 */
function toElementSimple(element: CRDTElement): PbJSONElementSimple {
  const pbElementSimple = new PbJSONElementSimple();
  if (element instanceof CRDTObject) {
    pbElementSimple.setType(PbValueType.VALUE_TYPE_JSON_OBJECT);
    pbElementSimple.setCreatedAt(toTimeTicket(element.getCreatedAt()));
  } else if (element instanceof CRDTArray) {
    pbElementSimple.setType(PbValueType.VALUE_TYPE_JSON_ARRAY);
    pbElementSimple.setCreatedAt(toTimeTicket(element.getCreatedAt()));
  } else if (element instanceof CRDTText) {
    pbElementSimple.setType(PbValueType.VALUE_TYPE_TEXT);
    pbElementSimple.setCreatedAt(toTimeTicket(element.getCreatedAt()));
  } else if (element instanceof Primitive) {
    const primitive = element as Primitive;
    pbElementSimple.setType(toValueType(primitive.getType()));
    pbElementSimple.setCreatedAt(toTimeTicket(element.getCreatedAt()));
    pbElementSimple.setValue(element.toBytes());
  } else if (element instanceof CRDTCounter) {
    const counter = element as CRDTCounter;
    pbElementSimple.setType(toCounterType(counter.getType()));
    pbElementSimple.setCreatedAt(toTimeTicket(element.getCreatedAt()));
    pbElementSimple.setValue(element.toBytes());
  } else if (element instanceof CRDTTree) {
    const tree = element as CRDTTree;
    pbElementSimple.setType(PbValueType.VALUE_TYPE_TREE);
    pbElementSimple.setCreatedAt(toTimeTicket(element.getCreatedAt()));
    pbElementSimple.setValue(treeToBytes(tree));
  } else {
    throw new YorkieError(Code.Unimplemented, `unimplemented element`);
  }

  return pbElementSimple;
}

/**
 * `toTextNodeID` converts the given model to Protobuf format.
 */
function toTextNodeID(id: RGATreeSplitNodeID): PbTextNodeID {
  const pbTextNodeID = new PbTextNodeID();
  pbTextNodeID.setCreatedAt(toTimeTicket(id.getCreatedAt()));
  pbTextNodeID.setOffset(id.getOffset());
  return pbTextNodeID;
}

/**
 * `toTextNodePos` converts the given model to Protobuf format.
 */
function toTextNodePos(pos: RGATreeSplitPos): PbTextNodePos {
  const pbTextNodePos = new PbTextNodePos();
  pbTextNodePos.setCreatedAt(toTimeTicket(pos.getID().getCreatedAt()));
  pbTextNodePos.setOffset(pos.getID().getOffset());
  pbTextNodePos.setRelativeOffset(pos.getRelativeOffset());
  return pbTextNodePos;
}

/**
 * `toTreePos` converts the given model to Protobuf format.
 */
function toTreePos(pos: CRDTTreePos): PbTreePos {
  const pbTreePos = new PbTreePos();
  pbTreePos.setParentId(toTreeNodeID(pos.getParentID()));
  pbTreePos.setLeftSiblingId(toTreeNodeID(pos.getLeftSiblingID()));
  return pbTreePos;
}

/**
 * `toTreeNodeID` converts the given model to Protobuf format.
 */
function toTreeNodeID(treeNodeID: CRDTTreeNodeID): PbTreeNodeID {
  const pbTreeNodeID = new PbTreeNodeID();
  pbTreeNodeID.setCreatedAt(toTimeTicket(treeNodeID.getCreatedAt()));
  pbTreeNodeID.setOffset(treeNodeID.getOffset());
  return pbTreeNodeID;
}

/**
 * `toTextNodeIDWithLength` converts the given model to Protobuf format.
 */
function toTextNodeIDWithLength(treeNodeIDWithLength: {
  nodeID: RGATreeSplitNodeID;
  length: number;
}): PbTextNodeIDWithLength {
  const pbTextNodeIDWithLength = new PbTextNodeIDWithLength();
  pbTextNodeIDWithLength.setNodeId(toTextNodeID(treeNodeIDWithLength.nodeID));
  pbTextNodeIDWithLength.setLength(treeNodeIDWithLength.length);
  return pbTextNodeIDWithLength;
}

/**
 * `toOperation` converts the given model to Protobuf format.
 */
function toOperation(operation: Operation): PbOperation {
  const pbOperation = new PbOperation();

  if (operation instanceof SetOperation) {
    const setOperation = operation as SetOperation;
    const pbSetOperation = new PbOperation.Set();
    pbSetOperation.setParentCreatedAt(
      toTimeTicket(setOperation.getParentCreatedAt()),
    );
    pbSetOperation.setKey(setOperation.getKey());
    pbSetOperation.setValue(toElementSimple(setOperation.getValue()));
    pbSetOperation.setExecutedAt(toTimeTicket(setOperation.getExecutedAt()));
    pbOperation.setSet(pbSetOperation);
  } else if (operation instanceof AddOperation) {
    const addOperation = operation as AddOperation;
    const pbAddOperation = new PbOperation.Add();
    pbAddOperation.setParentCreatedAt(
      toTimeTicket(addOperation.getParentCreatedAt()),
    );
    pbAddOperation.setPrevCreatedAt(
      toTimeTicket(addOperation.getPrevCreatedAt()),
    );
    pbAddOperation.setValue(toElementSimple(addOperation.getValue()));
    pbAddOperation.setExecutedAt(toTimeTicket(addOperation.getExecutedAt()));
    pbOperation.setAdd(pbAddOperation);
  } else if (operation instanceof MoveOperation) {
    const moveOperation = operation as MoveOperation;
    const pbMoveOperation = new PbOperation.Move();
    pbMoveOperation.setParentCreatedAt(
      toTimeTicket(moveOperation.getParentCreatedAt()),
    );
    pbMoveOperation.setPrevCreatedAt(
      toTimeTicket(moveOperation.getPrevCreatedAt()),
    );
    pbMoveOperation.setCreatedAt(toTimeTicket(moveOperation.getCreatedAt()));
    pbMoveOperation.setExecutedAt(toTimeTicket(moveOperation.getExecutedAt()));
    pbOperation.setMove(pbMoveOperation);
  } else if (operation instanceof RemoveOperation) {
    const removeOperation = operation as RemoveOperation;
    const pbRemoveOperation = new PbOperation.Remove();
    pbRemoveOperation.setParentCreatedAt(
      toTimeTicket(removeOperation.getParentCreatedAt()),
    );
    pbRemoveOperation.setCreatedAt(
      toTimeTicket(removeOperation.getCreatedAt()),
    );
    pbRemoveOperation.setExecutedAt(
      toTimeTicket(removeOperation.getExecutedAt()),
    );
    pbOperation.setRemove(pbRemoveOperation);
  } else if (operation instanceof EditOperation) {
    const editOperation = operation as EditOperation;
    const pbEditOperation = new PbOperation.Edit();
    pbEditOperation.setParentCreatedAt(
      toTimeTicket(editOperation.getParentCreatedAt()),
    );
    pbEditOperation.setFrom(toTextNodePos(editOperation.getFromPos()));
    pbEditOperation.setTo(toTextNodePos(editOperation.getToPos()));
    const pbCreatedAtMapByActor = pbEditOperation.getCreatedAtMapByActorMap();
    // TODO(chacha912): check in edit_operation
    if (editOperation.getMaxCreatedAtMapByActor()) {
      for (const [key, value] of editOperation.getMaxCreatedAtMapByActor()!) {
        pbCreatedAtMapByActor.set(key, toTimeTicket(value)!);
      }
    }
    pbEditOperation.setContent(editOperation.getContent());
    const pbAttributes = pbEditOperation.getAttributesMap();
    for (const [key, value] of editOperation.getAttributes()) {
      pbAttributes.set(key, value);
    }
    pbEditOperation.setExecutedAt(toTimeTicket(editOperation.getExecutedAt()));
    pbOperation.setEdit(pbEditOperation);
  } else if (operation instanceof EditReverseOperation) {
    const editReverseOperation = operation as EditReverseOperation;
    const pbEditReverseOperation = new PbOperation.EditReverse();
    pbEditReverseOperation.setParentCreatedAt(
      toTimeTicket(editReverseOperation.getParentCreatedAt()),
    );
<<<<<<< HEAD
    const pbDeletedIDs = [];
    const deletedIDs = editReverseOperation.getDeletedIDs();
    for (const deletedID of deletedIDs) {
      pbDeletedIDs.push(toTextNodeIDWithLength(deletedID));
    }
    const pbInsertedIDs = [];
    const insertedIDs = editReverseOperation.getInsertedIDs();
    for (const insertedID of insertedIDs) {
      pbInsertedIDs.push(toTextNodeIDWithLength(insertedID));
    }
    pbEditReverseOperation.setDeletedIdsList(pbDeletedIDs);
    pbEditReverseOperation.setInsertedIdsList(pbInsertedIDs);
=======
    pbEditReverseOperation.setFromIdx(editReverseOperation.getFromIdx());
    pbEditReverseOperation.setToIdx(editReverseOperation.getToIdx());
>>>>>>> 32304d08
    const pbCreatedAtMapByActor =
      pbEditReverseOperation.getCreatedAtMapByActorMap();
    if (editReverseOperation.getMaxCreatedAtMapByActor()) {
      for (const [
        key,
        value,
      ] of editReverseOperation.getMaxCreatedAtMapByActor()!) {
        pbCreatedAtMapByActor.set(key, toTimeTicket(value)!);
      }
    }
<<<<<<< HEAD
=======
    pbEditReverseOperation.setContent(editReverseOperation.getContent());
>>>>>>> 32304d08
    const pbAttributes = pbEditReverseOperation.getAttributesMap();
    for (const [key, value] of editReverseOperation.getAttributes()) {
      pbAttributes.set(key, value);
    }
    pbEditReverseOperation.setExecutedAt(
      toTimeTicket(editReverseOperation.getExecutedAt()),
    );
    pbOperation.setEditReverse(pbEditReverseOperation);
  } else if (operation instanceof StyleOperation) {
    const styleOperation = operation as StyleOperation;
    const pbStyleOperation = new PbOperation.Style();
    pbStyleOperation.setParentCreatedAt(
      toTimeTicket(styleOperation.getParentCreatedAt()),
    );
    pbStyleOperation.setFrom(toTextNodePos(styleOperation.getFromPos()));
    pbStyleOperation.setTo(toTextNodePos(styleOperation.getToPos()));
    const pbAttributes = pbStyleOperation.getAttributesMap();
    for (const [key, value] of styleOperation.getAttributes()) {
      pbAttributes.set(key, value);
    }
    pbStyleOperation.setExecutedAt(
      toTimeTicket(styleOperation.getExecutedAt()),
    );
    pbOperation.setStyle(pbStyleOperation);
  } else if (operation instanceof IncreaseOperation) {
    const increaseOperation = operation as IncreaseOperation;
    const pbIncreaseOperation = new PbOperation.Increase();
    pbIncreaseOperation.setParentCreatedAt(
      toTimeTicket(increaseOperation.getParentCreatedAt()),
    );
    pbIncreaseOperation.setValue(toElementSimple(increaseOperation.getValue()));
    pbIncreaseOperation.setExecutedAt(
      toTimeTicket(increaseOperation.getExecutedAt()),
    );
    pbOperation.setIncrease(pbIncreaseOperation);
  } else if (operation instanceof TreeEditOperation) {
    const treeEditOperation = operation as TreeEditOperation;
    const pbTreeEditOperation = new PbOperation.TreeEdit();
    const pbCreatedAtMapByActor =
      pbTreeEditOperation.getCreatedAtMapByActorMap();
    for (const [key, value] of treeEditOperation.getMaxCreatedAtMapByActor()) {
      pbCreatedAtMapByActor.set(key, toTimeTicket(value)!);
    }
    pbTreeEditOperation.setParentCreatedAt(
      toTimeTicket(treeEditOperation.getParentCreatedAt()),
    );
    pbTreeEditOperation.setFrom(toTreePos(treeEditOperation.getFromPos()));
    pbTreeEditOperation.setTo(toTreePos(treeEditOperation.getToPos()));
    pbTreeEditOperation.setContentsList(
      toTreeNodesWhenEdit(treeEditOperation.getContents()!),
    );
    pbTreeEditOperation.setExecutedAt(
      toTimeTicket(treeEditOperation.getExecutedAt()),
    );
    pbOperation.setTreeEdit(pbTreeEditOperation);
  } else if (operation instanceof TreeStyleOperation) {
    const treeStyleOperation = operation as TreeStyleOperation;
    const pbTreeStyleOperation = new PbOperation.TreeStyle();
    pbTreeStyleOperation.setParentCreatedAt(
      toTimeTicket(treeStyleOperation.getParentCreatedAt()),
    );
    pbTreeStyleOperation.setFrom(toTreePos(treeStyleOperation.getFromPos()));
    pbTreeStyleOperation.setTo(toTreePos(treeStyleOperation.getToPos()));

    const attributesMap = pbTreeStyleOperation.getAttributesMap();

    for (const [key, value] of treeStyleOperation.getAttributes()) {
      attributesMap.set(key, value);
    }
    pbTreeStyleOperation.setExecutedAt(
      toTimeTicket(treeStyleOperation.getExecutedAt()),
    );
    pbOperation.setTreeStyle(pbTreeStyleOperation);
  } else {
    throw new YorkieError(Code.Unimplemented, 'unimplemented operation');
  }

  return pbOperation;
}

/**
 * `toOperations` converts the given model to Protobuf format.
 */
function toOperations(operations: Array<Operation>): Array<PbOperation> {
  const pbOperations = [];
  for (const operation of operations) {
    pbOperations.push(toOperation(operation));
  }
  return pbOperations;
}

/**
 * `toChange` converts the given model to Protobuf format.
 */
function toChange(change: Change<Indexable>): PbChange {
  const pbChange = new PbChange();
  pbChange.setId(toChangeID(change.getID()));
  pbChange.setMessage(change.getMessage()!);
  if (change.hasOperations()) {
    pbChange.setOperationsList(toOperations(change.getOperations()));
  }
  if (change.hasPresenceChange()) {
    pbChange.setPresenceChange(toPresenceChange(change.getPresenceChange()!));
  }
  return pbChange;
}

/**
 * `toChanges` converts the given model to Protobuf format.
 */
function toChanges(changes: Array<Change<Indexable>>): Array<PbChange> {
  const pbChanges = [];
  for (const change of changes) {
    pbChanges.push(toChange(change));
  }
  return pbChanges;
}

/**
 * `toRHTNodes` converts the given model to Protobuf format.
 */
function toRHTNodes(rht: ElementRHT): Array<PbRHTNode> {
  const pbRHTNodes = [];
  for (const rhtNode of rht) {
    const pbRHTNode = new PbRHTNode();
    pbRHTNode.setKey(rhtNode.getStrKey());
    // eslint-disable-next-line
    pbRHTNode.setElement(toElement(rhtNode.getValue()));
    pbRHTNodes.push(pbRHTNode);
  }

  return pbRHTNodes;
}

/**
 * `toRGANodes` converts the given model to Protobuf format.
 */
function toRGANodes(rgaTreeList: RGATreeList): Array<PbRGANode> {
  const pbRGANodes = [];
  for (const rgaTreeListNode of rgaTreeList) {
    const pbRGANode = new PbRGANode();
    // eslint-disable-next-line
    pbRGANode.setElement(toElement(rgaTreeListNode.getValue()));
    pbRGANodes.push(pbRGANode);
  }

  return pbRGANodes;
}

/**
 * `toTextNodes` converts the given model to Protobuf format.
 */
function toTextNodes(
  rgaTreeSplit: RGATreeSplit<CRDTTextValue>,
): Array<PbTextNode> {
  const pbTextNodes = [];

  for (const textNode of rgaTreeSplit) {
    const pbTextNode = new PbTextNode();
    pbTextNode.setId(toTextNodeID(textNode.getID()));
    pbTextNode.setValue(textNode.getValue().getContent());
    pbTextNode.setRemovedAt(toTimeTicket(textNode.getRemovedAt()));

    const pbNodeAttrsMap = pbTextNode.getAttributesMap();
    const attrs = textNode.getValue().getAttrs();
    for (const attr of attrs) {
      const pbNodeAttr = new PbNodeAttr();
      pbNodeAttr.setValue(attr.getValue());
      pbNodeAttr.setUpdatedAt(toTimeTicket(attr.getUpdatedAt()));
      pbNodeAttrsMap.set(attr.getKey(), pbNodeAttr);
    }

    pbTextNodes.push(pbTextNode);
  }

  return pbTextNodes;
}

/**
 * `toTreeNodesWhenEdit` converts the given model to Protobuf format.
 */
function toTreeNodesWhenEdit(nodes: Array<CRDTTreeNode>): Array<PbTreeNodes> {
  const pbTreeNodesList: Array<PbTreeNodes> = [];

  if (!nodes || !nodes.length) {
    return pbTreeNodesList;
  }

  nodes.forEach((node) => {
    const pbTreeNodes = new PbTreeNodes();
    pbTreeNodes.setContentList(toTreeNodes(node));
    pbTreeNodesList.push(pbTreeNodes);
  });

  return pbTreeNodesList;
}

/**
 * `toTreeNodes` converts the given model to Protobuf format.
 */
function toTreeNodes(node: CRDTTreeNode): Array<PbTreeNode> {
  if (!node) {
    return [];
  }

  const pbTreeNodes: Array<PbTreeNode> = [];
  traverse(node, (n, depth) => {
    const pbTreeNode = new PbTreeNode();
    pbTreeNode.setId(toTreeNodeID(n.id));
    pbTreeNode.setType(n.type);
    if (n.isText) {
      pbTreeNode.setValue(n.value);
    }
    if (n.insPrevID) {
      pbTreeNode.setInsPrevId(toTreeNodeID(n.insPrevID));
    }
    if (n.insNextID) {
      pbTreeNode.setInsNextId(toTreeNodeID(n.insNextID));
    }

    pbTreeNode.setRemovedAt(toTimeTicket(n.removedAt));
    pbTreeNode.setDepth(depth);

    if (n.attrs) {
      const pbNodeAttrsMap = pbTreeNode.getAttributesMap();
      for (const attr of n.attrs) {
        const pbNodeAttr = new PbNodeAttr();
        pbNodeAttr.setValue(attr.getValue());
        pbNodeAttr.setUpdatedAt(toTimeTicket(attr.getUpdatedAt()));
        pbNodeAttrsMap.set(attr.getKey(), pbNodeAttr);
      }
    }

    pbTreeNodes.push(pbTreeNode);
  });

  return pbTreeNodes;
}

/**
 * `toObject` converts the given model to Protobuf format.
 */
function toObject(obj: CRDTObject): PbJSONElement {
  const pbObject = new PbJSONElement.JSONObject();
  pbObject.setNodesList(toRHTNodes(obj.getRHT()));
  pbObject.setCreatedAt(toTimeTicket(obj.getCreatedAt()));
  pbObject.setMovedAt(toTimeTicket(obj.getMovedAt()));
  pbObject.setRemovedAt(toTimeTicket(obj.getRemovedAt()));

  const pbElement = new PbJSONElement();
  pbElement.setJsonObject(pbObject);
  return pbElement;
}

/**
 * `toArray` converts the given model to Protobuf format.
 */
function toArray(arr: CRDTArray): PbJSONElement {
  const pbArray = new PbJSONElement.JSONArray();
  pbArray.setNodesList(toRGANodes(arr.getElements()));
  pbArray.setCreatedAt(toTimeTicket(arr.getCreatedAt()));
  pbArray.setMovedAt(toTimeTicket(arr.getMovedAt()));
  pbArray.setRemovedAt(toTimeTicket(arr.getRemovedAt()));

  const pbElement = new PbJSONElement();
  pbElement.setJsonArray(pbArray);
  return pbElement;
}

/**
 * `toPrimitive` converts the given model to Protobuf format.
 */
function toPrimitive(primitive: Primitive): PbJSONElement {
  const pbPrimitive = new PbJSONElement.Primitive();
  pbPrimitive.setType(toValueType(primitive.getType()));
  pbPrimitive.setValue(primitive.toBytes());
  pbPrimitive.setCreatedAt(toTimeTicket(primitive.getCreatedAt()));
  pbPrimitive.setMovedAt(toTimeTicket(primitive.getMovedAt()));
  pbPrimitive.setRemovedAt(toTimeTicket(primitive.getRemovedAt()));

  const pbElement = new PbJSONElement();
  pbElement.setPrimitive(pbPrimitive);
  return pbElement;
}

/**
 * `toText` converts the given model to Protobuf format.
 */
function toText(text: CRDTText<Record<string, any>>): PbJSONElement {
  const pbText = new PbJSONElement.Text();
  pbText.setNodesList(toTextNodes(text.getRGATreeSplit()));
  pbText.setCreatedAt(toTimeTicket(text.getCreatedAt()));
  pbText.setMovedAt(toTimeTicket(text.getMovedAt()));
  pbText.setRemovedAt(toTimeTicket(text.getRemovedAt()));

  const pbElement = new PbJSONElement();
  pbElement.setText(pbText);
  return pbElement;
}

/**
 * `toCounter` converts the given model to Protobuf format.
 */
function toCounter(counter: CRDTCounter): PbJSONElement {
  const pbCounter = new PbJSONElement.Counter();
  pbCounter.setType(toCounterType(counter.getType()));
  pbCounter.setValue(counter.toBytes());
  pbCounter.setCreatedAt(toTimeTicket(counter.getCreatedAt()));
  pbCounter.setMovedAt(toTimeTicket(counter.getMovedAt()));
  pbCounter.setRemovedAt(toTimeTicket(counter.getRemovedAt()));

  const pbElement = new PbJSONElement();
  pbElement.setCounter(pbCounter);
  return pbElement;
}

/**
 * `toTree` converts the given model to Protobuf format.
 */
function toTree(tree: CRDTTree): PbJSONElement {
  const pbTree = new PbJSONElement.Tree();
  pbTree.setNodesList(toTreeNodes(tree.getRoot()));
  pbTree.setCreatedAt(toTimeTicket(tree.getCreatedAt()));
  pbTree.setMovedAt(toTimeTicket(tree.getMovedAt()));
  pbTree.setRemovedAt(toTimeTicket(tree.getRemovedAt()));

  const pbElement = new PbJSONElement();
  pbElement.setTree(pbTree);
  return pbElement;
}

/**
 * `toElement` converts the given model to Protobuf format.
 */
function toElement(element: CRDTElement): PbJSONElement {
  if (element instanceof CRDTObject) {
    return toObject(element);
  } else if (element instanceof CRDTArray) {
    return toArray(element);
  } else if (element instanceof Primitive) {
    return toPrimitive(element);
  } else if (element instanceof CRDTText) {
    return toText(element);
  } else if (element instanceof CRDTCounter) {
    return toCounter(element);
  } else if (element instanceof CRDTTree) {
    return toTree(element);
  } else {
    throw new YorkieError(Code.Unimplemented, `unimplemented element`);
  }
}

/**
 * `toChangePack` converts the given model to Protobuf format.
 */
function toChangePack(pack: ChangePack<Indexable>): PbChangePack {
  const pbChangePack = new PbChangePack();
  pbChangePack.setDocumentKey(pack.getDocumentKey());
  pbChangePack.setCheckpoint(toCheckpoint(pack.getCheckpoint()));
  pbChangePack.setIsRemoved(pack.getIsRemoved());
  pbChangePack.setChangesList(toChanges(pack.getChanges()));
  pbChangePack.setSnapshot(pack.getSnapshot()!);
  pbChangePack.setMinSyncedTicket(toTimeTicket(pack.getMinSyncedTicket()));
  return pbChangePack;
}

/**
 * `fromChangeID` converts the given Protobuf format to model format.
 */
function fromChangeID(pbChangeID: PbChangeID): ChangeID {
  return ChangeID.of(
    pbChangeID.getClientSeq(),
    Long.fromString(pbChangeID.getLamport(), true),
    toHexString(pbChangeID.getActorId_asU8()),
  );
}

/**
 * `fromTimeTicket` converts the given Protobuf format to model format.
 */
function fromTimeTicket(pbTimeTicket?: PbTimeTicket): TimeTicket | undefined {
  if (!pbTimeTicket) {
    return;
  }

  return TimeTicket.of(
    Long.fromString(pbTimeTicket.getLamport(), true),
    pbTimeTicket.getDelimiter(),
    toHexString(pbTimeTicket.getActorId_asU8()),
  );
}

/**
 * `fromPresence` converts the given Protobuf format to model format.
 */
function fromPresence<P extends Indexable>(pbPresence: PbPresence): P {
  const data: Record<string, string> = {};
  pbPresence.getDataMap().forEach((value: string, key: string) => {
    data[key] = JSON.parse(value);
  });

  return data as P;
}

/**
 * `fromPresenceChange` converts the given Protobuf format to model format.
 */
function fromPresenceChange<P extends Indexable>(
  pbPresenceChange: PbPresenceChange,
): PresenceChange<P> {
  const type = pbPresenceChange.getType();

  if (type === PbPresenceChange.ChangeType.CHANGE_TYPE_PUT) {
    const presence = fromPresence<P>(pbPresenceChange.getPresence()!);
    return {
      type: PresenceChangeType.Put,
      presence,
    };
  } else if (type === PbPresenceChange.ChangeType.CHANGE_TYPE_CLEAR) {
    return {
      type: PresenceChangeType.Clear,
    };
  } else {
    throw new YorkieError(Code.Unsupported, `unsupported type: ${type}`);
  }
}

/**
 * `fromPresences` converts the given Protobuf format to model format.
 */
function fromPresences<P extends Indexable>(
  pbPresences: jspb.Map<string, PbPresence>,
): Map<ActorID, P> {
  const presences = new Map<ActorID, P>();
  pbPresences.forEach((pbPresence: PbPresence, actorID: string) => {
    presences.set(actorID, fromPresence(pbPresence));
  });
  return presences;
}

/**
 * `fromValueType` converts the given Protobuf format to model format.
 */
function fromValueType(pbValueType: PbValueType): PrimitiveType {
  switch (pbValueType) {
    case PbValueType.VALUE_TYPE_NULL:
      return PrimitiveType.Null;
    case PbValueType.VALUE_TYPE_BOOLEAN:
      return PrimitiveType.Boolean;
    case PbValueType.VALUE_TYPE_INTEGER:
      return PrimitiveType.Integer;
    case PbValueType.VALUE_TYPE_LONG:
      return PrimitiveType.Long;
    case PbValueType.VALUE_TYPE_DOUBLE:
      return PrimitiveType.Double;
    case PbValueType.VALUE_TYPE_STRING:
      return PrimitiveType.String;
    case PbValueType.VALUE_TYPE_BYTES:
      return PrimitiveType.Bytes;
    case PbValueType.VALUE_TYPE_DATE:
      return PrimitiveType.Date;
  }
  throw new YorkieError(
    Code.Unimplemented,
    `unimplemented value type: ${pbValueType}`,
  );
}

/**
 * `fromCounterType` converts the given Protobuf format to model format.
 */
function fromCounterType(pbValueType: PbValueType): CounterType {
  switch (pbValueType) {
    case PbValueType.VALUE_TYPE_INTEGER_CNT:
      return CounterType.IntegerCnt;
    case PbValueType.VALUE_TYPE_LONG_CNT:
      return CounterType.LongCnt;
  }
  throw new YorkieError(
    Code.Unimplemented,
    `unimplemented value type: ${pbValueType}`,
  );
}

/**
 * `fromElementSimple` converts the given Protobuf format to model format.
 */
function fromElementSimple(pbElementSimple: PbJSONElementSimple): CRDTElement {
  switch (pbElementSimple.getType()) {
    case PbValueType.VALUE_TYPE_JSON_OBJECT:
      return CRDTObject.create(fromTimeTicket(pbElementSimple.getCreatedAt())!);
    case PbValueType.VALUE_TYPE_JSON_ARRAY:
      return CRDTArray.create(fromTimeTicket(pbElementSimple.getCreatedAt())!);
    case PbValueType.VALUE_TYPE_TEXT:
      return CRDTText.create(
        RGATreeSplit.create(),
        fromTimeTicket(pbElementSimple.getCreatedAt())!,
      );
    case PbValueType.VALUE_TYPE_TREE:
      return bytesToTree(pbElementSimple.getValue_asU8())!;
    case PbValueType.VALUE_TYPE_NULL:
    case PbValueType.VALUE_TYPE_BOOLEAN:
    case PbValueType.VALUE_TYPE_INTEGER:
    case PbValueType.VALUE_TYPE_LONG:
    case PbValueType.VALUE_TYPE_DOUBLE:
    case PbValueType.VALUE_TYPE_STRING:
    case PbValueType.VALUE_TYPE_BYTES:
    case PbValueType.VALUE_TYPE_DATE:
      return Primitive.of(
        Primitive.valueFromBytes(
          fromValueType(pbElementSimple.getType()),
          pbElementSimple.getValue_asU8(),
        ),
        fromTimeTicket(pbElementSimple.getCreatedAt())!,
      );
    case PbValueType.VALUE_TYPE_INTEGER_CNT:
    case PbValueType.VALUE_TYPE_LONG_CNT:
      return CRDTCounter.create(
        fromCounterType(pbElementSimple.getType()),
        CRDTCounter.valueFromBytes(
          fromCounterType(pbElementSimple.getType()),
          pbElementSimple.getValue_asU8(),
        ),
        fromTimeTicket(pbElementSimple.getCreatedAt())!,
      );
  }
}

/**
 * `fromTextNodePos` converts the given Protobuf format to model format.
 */
function fromTextNodePos(pbTextNodePos: PbTextNodePos): RGATreeSplitPos {
  return RGATreeSplitPos.of(
    RGATreeSplitNodeID.of(
      fromTimeTicket(pbTextNodePos.getCreatedAt())!,
      pbTextNodePos.getOffset(),
    ),
    pbTextNodePos.getRelativeOffset(),
  );
}

/**
 * `fromTextNodeID` converts the given Protobuf format to model format.
 */
function fromTextNodeID(pbTextNodeID: PbTextNodeID): RGATreeSplitNodeID {
  return RGATreeSplitNodeID.of(
    fromTimeTicket(pbTextNodeID.getCreatedAt())!,
    pbTextNodeID.getOffset(),
  );
}

/**
 * `fromTextNodeIDWithLength` converts the given Protobuf format to model format.
 */
function fromTextNodeIDWithLength(
  pbTextNodeIDWithLength: PbTextNodeIDWithLength,
): { nodeID: RGATreeSplitNodeID; length: number } {
  return {
    nodeID: fromTextNodeID(pbTextNodeIDWithLength.getNodeId()!),
    length: pbTextNodeIDWithLength.getLength(),
  };
}

/**
 * `fromTextNode` converts the given Protobuf format to model format.
 */
function fromTextNode(pbTextNode: PbTextNode): RGATreeSplitNode<CRDTTextValue> {
  const textValue = CRDTTextValue.create(pbTextNode.getValue());
  pbTextNode.getAttributesMap().forEach((value, key) => {
    textValue.setAttr(
      key,
      value.getValue(),
      fromTimeTicket(value.getUpdatedAt())!,
    );
  });

  const textNode = RGATreeSplitNode.create(
    fromTextNodeID(pbTextNode.getId()!),
    textValue,
  );
  textNode.remove(fromTimeTicket(pbTextNode.getRemovedAt()));
  return textNode;
}

/**
 * `fromTreePos` converts the given Protobuf format to model format.
 */
function fromTreePos(pbTreePos: PbTreePos): CRDTTreePos {
  return CRDTTreePos.of(
    fromTreeNodeID(pbTreePos.getParentId()!),
    fromTreeNodeID(pbTreePos.getLeftSiblingId()!),
  );
}

/**
 * `fromTreeNodeID` converts the given Protobuf format to model format.
 */
function fromTreeNodeID(pbTreeNodeID: PbTreeNodeID): CRDTTreeNodeID {
  return CRDTTreeNodeID.of(
    fromTimeTicket(pbTreeNodeID.getCreatedAt())!,
    pbTreeNodeID.getOffset(),
  );
}

/**
 * `fromTreeNodesWhenEdit` converts the given Protobuf format to model format.
 */
function fromTreeNodesWhenEdit(
  pbTreeNodes: Array<PbTreeNodes>,
): Array<CRDTTreeNode> | undefined {
  if (!pbTreeNodes.length) {
    return;
  }

  const treeNodes: Array<CRDTTreeNode> = [];
  pbTreeNodes.forEach((node) => {
    const treeNode = fromTreeNodes(node.getContentList());
    treeNodes.push(treeNode!);
  });

  return treeNodes;
}

/**
 * `fromTreeNodes` converts the given Protobuf format to model format.
 */
function fromTreeNodes(
  pbTreeNodes: Array<PbTreeNode>,
): CRDTTreeNode | undefined {
  if (pbTreeNodes.length === 0) {
    return;
  }

  const nodes: Array<CRDTTreeNode> = [];
  for (const pbTreeNode of pbTreeNodes) {
    nodes.push(fromTreeNode(pbTreeNode));
  }

  const root = nodes[nodes.length - 1];
  for (let i = nodes.length - 2; i >= 0; i--) {
    let parent: CRDTTreeNode;
    for (let j = i + 1; j < nodes.length; j++) {
      if (pbTreeNodes[i].getDepth() - 1 === pbTreeNodes[j].getDepth()) {
        parent = nodes[j];
        break;
      }
    }

    parent!.prepend(nodes[i]);
  }

  // build CRDTTree from the root to construct the links between nodes.
  return CRDTTree.create(root, InitialTimeTicket).getRoot();
}

/**
 * `fromTreeNode` converts the given Protobuf format to model format.
 */
function fromTreeNode(pbTreeNode: PbTreeNode): CRDTTreeNode {
  const id = fromTreeNodeID(pbTreeNode.getId()!);
  const node = CRDTTreeNode.create(id, pbTreeNode.getType());
  if (node.isText) {
    node.value = pbTreeNode.getValue();
  } else {
    const attrs = RHT.create();
    pbTreeNode.getAttributesMap().forEach((value, key) => {
      attrs.set(key, value.getValue(), fromTimeTicket(value.getUpdatedAt())!);
    });
    node.attrs = attrs;
  }

  if (pbTreeNode.hasInsPrevId()) {
    node.insPrevID = fromTreeNodeID(pbTreeNode.getInsPrevId()!);
  }

  if (pbTreeNode.hasInsNextId()) {
    node.insNextID = fromTreeNodeID(pbTreeNode.getInsNextId()!);
  }

  node.removedAt = fromTimeTicket(pbTreeNode.getRemovedAt());

  return node;
}

/**
 * `fromOperations` converts the given Protobuf format to model format.
 */
function fromOperations(pbOperations: Array<PbOperation>): Array<Operation> {
  const operations = [];

  for (const pbOperation of pbOperations) {
    let operation: Operation;
    if (pbOperation.hasSet()) {
      const pbSetOperation = pbOperation.getSet();
      operation = SetOperation.create(
        pbSetOperation!.getKey(),
        fromElementSimple(pbSetOperation!.getValue()!),
        fromTimeTicket(pbSetOperation!.getParentCreatedAt())!,
        fromTimeTicket(pbSetOperation!.getExecutedAt())!,
      );
    } else if (pbOperation.hasAdd()) {
      const pbAddOperation = pbOperation.getAdd();
      operation = AddOperation.create(
        fromTimeTicket(pbAddOperation!.getParentCreatedAt())!,
        fromTimeTicket(pbAddOperation!.getPrevCreatedAt())!,
        fromElementSimple(pbAddOperation!.getValue()!),
        fromTimeTicket(pbAddOperation!.getExecutedAt())!,
      );
    } else if (pbOperation.hasMove()) {
      const pbMoveOperation = pbOperation.getMove();
      operation = MoveOperation.create(
        fromTimeTicket(pbMoveOperation!.getParentCreatedAt())!,
        fromTimeTicket(pbMoveOperation!.getPrevCreatedAt())!,
        fromTimeTicket(pbMoveOperation!.getCreatedAt())!,
        fromTimeTicket(pbMoveOperation!.getExecutedAt())!,
      );
    } else if (pbOperation.hasRemove()) {
      const pbRemoveOperation = pbOperation.getRemove();
      operation = RemoveOperation.create(
        fromTimeTicket(pbRemoveOperation!.getParentCreatedAt())!,
        fromTimeTicket(pbRemoveOperation!.getCreatedAt())!,
        fromTimeTicket(pbRemoveOperation!.getExecutedAt())!,
      );
    } else if (pbOperation.hasEdit()) {
      const pbEditOperation = pbOperation.getEdit();
      const createdAtMapByActor = new Map();
      pbEditOperation!.getCreatedAtMapByActorMap().forEach((value, key) => {
        createdAtMapByActor.set(key, fromTimeTicket(value));
      });
      const attributes = new Map();
      pbEditOperation!.getAttributesMap().forEach((value, key) => {
        attributes.set(key, value);
      });
      operation = EditOperation.create({
        parentCreatedAt: fromTimeTicket(pbEditOperation!.getParentCreatedAt())!,
        fromPos: fromTextNodePos(pbEditOperation!.getFrom()!),
        toPos: fromTextNodePos(pbEditOperation!.getTo()!),
        content: pbEditOperation!.getContent(),
        attributes,
        executedAt: fromTimeTicket(pbEditOperation!.getExecutedAt())!,
        maxCreatedAtMapByActor: createdAtMapByActor,
      });
    } else if (pbOperation.hasEditReverse()) {
      const pbEditReverseOperation = pbOperation.getEditReverse();
      const createdAtMapByActor = new Map();
      pbEditReverseOperation!
        .getCreatedAtMapByActorMap()
        .forEach((value, key) => {
          createdAtMapByActor.set(key, fromTimeTicket(value));
        });
      const attributes = new Map();
      pbEditReverseOperation!.getAttributesMap().forEach((value, key) => {
        attributes.set(key, value);
      });
<<<<<<< HEAD
      const pbDeletedIDs = pbEditReverseOperation!.getDeletedIdsList()!;
      const deletedIDs = [];
      for (const pbDeletedID of pbDeletedIDs) {
        deletedIDs.push(fromTextNodeIDWithLength(pbDeletedID));
      }
      const pbInsertedIDs = pbEditReverseOperation!.getInsertedIdsList()!;
      const insertedIDs = [];
      for (const pbInsertedID of pbInsertedIDs) {
        insertedIDs.push(fromTextNodeIDWithLength(pbInsertedID));
      }
=======
>>>>>>> 32304d08
      operation = EditReverseOperation.create({
        parentCreatedAt: fromTimeTicket(
          pbEditReverseOperation!.getParentCreatedAt(),
        )!,
<<<<<<< HEAD
        deletedIDs,
        insertedIDs,
=======
        fromIdx: pbEditReverseOperation!.getFromIdx()!,
        toIdx: pbEditReverseOperation!.getToIdx()!,
        content: pbEditReverseOperation!.getContent(),
>>>>>>> 32304d08
        attributes,
        executedAt: fromTimeTicket(pbEditReverseOperation!.getExecutedAt())!,
        maxCreatedAtMapByActor: createdAtMapByActor,
      });
    } else if (pbOperation.hasStyle()) {
      const pbStyleOperation = pbOperation.getStyle();
      const attributes = new Map();
      pbStyleOperation!.getAttributesMap().forEach((value, key) => {
        attributes.set(key, value);
      });
      operation = StyleOperation.create(
        fromTimeTicket(pbStyleOperation!.getParentCreatedAt())!,
        fromTextNodePos(pbStyleOperation!.getFrom()!),
        fromTextNodePos(pbStyleOperation!.getTo()!),
        attributes,
        fromTimeTicket(pbStyleOperation!.getExecutedAt())!,
      );
    } else if (pbOperation.hasSelect()) {
      // TODO(hackerwins): Select is deprecated.
      continue;
    } else if (pbOperation.hasIncrease()) {
      const pbIncreaseOperation = pbOperation.getIncrease();
      operation = IncreaseOperation.create(
        fromTimeTicket(pbIncreaseOperation!.getParentCreatedAt())!,
        fromElementSimple(pbIncreaseOperation!.getValue()!),
        fromTimeTicket(pbIncreaseOperation!.getExecutedAt())!,
      );
    } else if (pbOperation.hasTreeEdit()) {
      const pbTreeEditOperation = pbOperation.getTreeEdit();
      const createdAtMapByActor = new Map();
      pbTreeEditOperation!.getCreatedAtMapByActorMap().forEach((value, key) => {
        createdAtMapByActor.set(key, fromTimeTicket(value));
      });
      operation = TreeEditOperation.create(
        fromTimeTicket(pbTreeEditOperation!.getParentCreatedAt())!,
        fromTreePos(pbTreeEditOperation!.getFrom()!),
        fromTreePos(pbTreeEditOperation!.getTo()!),
        createdAtMapByActor,
        fromTreeNodesWhenEdit(pbTreeEditOperation!.getContentsList()),
        fromTimeTicket(pbTreeEditOperation!.getExecutedAt())!,
      );
    } else if (pbOperation.hasTreeStyle()) {
      const pbTreeStyleOperation = pbOperation.getTreeStyle();
      const attributes = new Map();

      pbTreeStyleOperation!.getAttributesMap().forEach((value, key) => {
        attributes.set(key, value);
      });
      operation = TreeStyleOperation.create(
        fromTimeTicket(pbTreeStyleOperation!.getParentCreatedAt())!,
        fromTreePos(pbTreeStyleOperation!.getFrom()!),
        fromTreePos(pbTreeStyleOperation!.getTo()!),
        attributes,
        fromTimeTicket(pbTreeStyleOperation!.getExecutedAt())!,
      );
    } else {
      throw new YorkieError(Code.Unimplemented, `unimplemented operation`);
    }

    operations.push(operation);
  }

  return operations;
}

/**
 * `fromChanges` converts the given Protobuf format to model format.
 */
function fromChanges<P extends Indexable>(
  pbChanges: Array<PbChange>,
): Array<Change<P>> {
  const changes: Array<Change<P>> = [];

  for (const pbChange of pbChanges) {
    changes.push(
      Change.create({
        id: fromChangeID(pbChange.getId()!),
        operations: fromOperations(pbChange.getOperationsList()),
        presenceChange: pbChange.hasPresenceChange()
          ? fromPresenceChange(pbChange.getPresenceChange()!)
          : undefined,
        message: pbChange.getMessage(),
      }),
    );
  }

  return changes;
}

/**
 * `fromCheckpoint` converts the given Protobuf format to model format.
 */
function fromCheckpoint(pbCheckpoint: PbCheckpoint): Checkpoint {
  return Checkpoint.of(
    Long.fromString(pbCheckpoint.getServerSeq(), true),
    pbCheckpoint.getClientSeq(),
  );
}

/**
 * `fromChangePack` converts the given Protobuf format to model format.
 */
function fromChangePack<P extends Indexable>(
  pbPack: PbChangePack,
): ChangePack<P> {
  return ChangePack.create<P>(
    pbPack.getDocumentKey()!,
    fromCheckpoint(pbPack.getCheckpoint()!),
    pbPack.getIsRemoved(),
    fromChanges(pbPack.getChangesList()),
    pbPack.getSnapshot_asU8(),
    fromTimeTicket(pbPack.getMinSyncedTicket()),
  );
}

/**
 * `fromObject` converts the given Protobuf format to model format.
 */
function fromObject(pbObject: PbJSONElement.JSONObject): CRDTObject {
  const rht = new ElementRHT();
  for (const pbRHTNode of pbObject.getNodesList()) {
    // eslint-disable-next-line
    rht.set(pbRHTNode.getKey(), fromElement(pbRHTNode.getElement()!));
  }

  const obj = new CRDTObject(fromTimeTicket(pbObject.getCreatedAt())!, rht);
  obj.setMovedAt(fromTimeTicket(pbObject.getMovedAt()));
  obj.setRemovedAt(fromTimeTicket(pbObject.getRemovedAt()));
  return obj;
}

/**
 * `fromArray` converts the given Protobuf format to model format.
 */
function fromArray(pbArray: PbJSONElement.JSONArray): CRDTArray {
  const rgaTreeList = new RGATreeList();
  for (const pbRGANode of pbArray.getNodesList()) {
    // eslint-disable-next-line
    rgaTreeList.insert(fromElement(pbRGANode.getElement()!));
  }

  const arr = new CRDTArray(
    fromTimeTicket(pbArray.getCreatedAt())!,
    rgaTreeList,
  );
  arr.setMovedAt(fromTimeTicket(pbArray.getMovedAt()));
  arr.setRemovedAt(fromTimeTicket(pbArray.getRemovedAt()));
  return arr;
}

/**
 * `fromPrimitive` converts the given Protobuf format to model format.
 */
function fromPrimitive(pbPrimitive: PbJSONElement.Primitive): Primitive {
  const primitive = Primitive.of(
    Primitive.valueFromBytes(
      fromValueType(pbPrimitive.getType()),
      pbPrimitive.getValue_asU8(),
    ),
    fromTimeTicket(pbPrimitive.getCreatedAt())!,
  );
  primitive.setMovedAt(fromTimeTicket(pbPrimitive.getMovedAt()));
  primitive.setRemovedAt(fromTimeTicket(pbPrimitive.getRemovedAt()));
  return primitive;
}

/**
 * `fromText` converts the given Protobuf format to model format.
 */
function fromText<A extends Indexable>(
  pbText: PbJSONElement.Text,
): CRDTText<A> {
  const rgaTreeSplit = new RGATreeSplit<CRDTTextValue>();

  let prev = rgaTreeSplit.getHead();
  for (const pbNode of pbText.getNodesList()) {
    const current = rgaTreeSplit.insertAfter(prev, fromTextNode(pbNode));
    if (pbNode.hasInsPrevId()) {
      current.setInsPrev(
        rgaTreeSplit.findNode(fromTextNodeID(pbNode.getInsPrevId()!)),
      );
    }
    prev = current;
  }
  const text = new CRDTText<A>(
    rgaTreeSplit,
    fromTimeTicket(pbText.getCreatedAt())!,
  );
  text.setMovedAt(fromTimeTicket(pbText.getMovedAt()));
  text.setRemovedAt(fromTimeTicket(pbText.getRemovedAt()));
  return text;
}

/**
 * `fromCounter` converts the given Protobuf format to model format.
 */
function fromCounter(pbCounter: PbJSONElement.Counter): CRDTCounter {
  const counter = CRDTCounter.create(
    fromCounterType(pbCounter.getType()),
    CRDTCounter.valueFromBytes(
      fromCounterType(pbCounter.getType()),
      pbCounter.getValue_asU8(),
    ),
    fromTimeTicket(pbCounter.getCreatedAt())!,
  );
  counter.setMovedAt(fromTimeTicket(pbCounter.getMovedAt()));
  counter.setRemovedAt(fromTimeTicket(pbCounter.getRemovedAt()));
  return counter;
}

/**
 * `fromTree` converts the given Protobuf format to model format.
 */
function fromTree(pbTree: PbJSONElement.Tree): CRDTTree {
  const root = fromTreeNodes(pbTree.getNodesList());
  return CRDTTree.create(root!, fromTimeTicket(pbTree.getCreatedAt())!);
}

/**
 * `fromElement` converts the given Protobuf format to model format.
 */
function fromElement(pbElement: PbJSONElement): CRDTElement {
  if (pbElement.hasJsonObject()) {
    return fromObject(pbElement.getJsonObject()!);
  } else if (pbElement.hasJsonArray()) {
    return fromArray(pbElement.getJsonArray()!);
  } else if (pbElement.hasPrimitive()) {
    return fromPrimitive(pbElement.getPrimitive()!);
  } else if (pbElement.hasText()) {
    return fromText(pbElement.getText()!);
  } else if (pbElement.hasCounter()) {
    return fromCounter(pbElement.getCounter()!);
  } else if (pbElement.hasTree()) {
    return fromTree(pbElement.getTree()!);
  } else {
    throw new YorkieError(Code.Unimplemented, `unimplemented element`);
  }
}

/**
 * `bytesToSnapshot` creates a Snapshot from the given byte array.
 */
function bytesToSnapshot<P extends Indexable>(
  bytes?: Uint8Array,
): {
  root: CRDTObject;
  presences: Map<ActorID, P>;
} {
  if (!bytes) {
    return {
      root: CRDTObject.create(InitialTimeTicket),
      presences: new Map(),
    };
  }

  const snapshot = PbSnapshot.deserializeBinary(bytes);
  return {
    root: fromElement(snapshot.getRoot()!) as CRDTObject,
    presences: fromPresences<P>(snapshot.getPresencesMap()),
  };
}

/**
 * `bytesToObject` creates an JSONObject from the given byte array.
 */
function bytesToObject(bytes?: Uint8Array): CRDTObject {
  if (!bytes) {
    return CRDTObject.create(InitialTimeTicket);
  }

  const pbElement = PbJSONElement.deserializeBinary(bytes);
  return fromObject(pbElement.getJsonObject()!);
}

/**
 * `objectToBytes` converts the given JSONObject to byte array.
 */
function objectToBytes(obj: CRDTObject): Uint8Array {
  return toElement(obj).serializeBinary();
}

/**
 * `bytesToTree` creates an CRDTTree from the given bytes.
 */
function bytesToTree(bytes?: Uint8Array): CRDTTree {
  if (!bytes) {
    throw new Error('bytes is empty');
  }

  const pbElement = PbJSONElement.deserializeBinary(bytes);
  return fromTree(pbElement.getTree()!);
}

/**
 * `treeToBytes` converts the given tree to bytes.
 */
function treeToBytes(tree: CRDTTree): Uint8Array {
  return toTree(tree).serializeBinary();
}

/**
 * `bytesToHex` creates an hex string from the given byte array.
 */
function bytesToHex(bytes?: Uint8Array): string {
  if (!bytes) {
    return '';
  }

  return Array.from(bytes)
    .map((b) => b.toString(16).padStart(2, '0'))
    .join('');
}

/**
 * `toHexString` converts the given byte array to hex string.
 */
function toHexString(bytes: Uint8Array): string {
  return bytesToHex(bytes);
}

/**
 * `hexToBytes` converts the given hex string to byte array.
 */
function hexToBytes(hex: string): Uint8Array {
  return new Uint8Array(
    hex.match(/.{1,2}/g)!.map((byte) => parseInt(byte, 16)),
  );
}

/**
 * `toUnit8Array` converts the given hex string to byte array.
 */
function toUint8Array(hex: string): Uint8Array {
  return hexToBytes(hex);
}

/**
 * `converter` is a converter that converts the given model to protobuf format.
 * is also used to convert models to bytes and vice versa.
 */
export const converter = {
  fromPresence,
  toChangePack,
  fromChangePack,
  fromChanges,
  objectToBytes,
  bytesToObject,
  bytesToSnapshot,
  toHexString,
  toUint8Array,
};<|MERGE_RESOLUTION|>--- conflicted
+++ resolved
@@ -374,7 +374,7 @@
     pbEditReverseOperation.setParentCreatedAt(
       toTimeTicket(editReverseOperation.getParentCreatedAt()),
     );
-<<<<<<< HEAD
+    
     const pbDeletedIDs = [];
     const deletedIDs = editReverseOperation.getDeletedIDs();
     for (const deletedID of deletedIDs) {
@@ -387,10 +387,7 @@
     }
     pbEditReverseOperation.setDeletedIdsList(pbDeletedIDs);
     pbEditReverseOperation.setInsertedIdsList(pbInsertedIDs);
-=======
-    pbEditReverseOperation.setFromIdx(editReverseOperation.getFromIdx());
-    pbEditReverseOperation.setToIdx(editReverseOperation.getToIdx());
->>>>>>> 32304d08
+
     const pbCreatedAtMapByActor =
       pbEditReverseOperation.getCreatedAtMapByActorMap();
     if (editReverseOperation.getMaxCreatedAtMapByActor()) {
@@ -401,10 +398,6 @@
         pbCreatedAtMapByActor.set(key, toTimeTicket(value)!);
       }
     }
-<<<<<<< HEAD
-=======
-    pbEditReverseOperation.setContent(editReverseOperation.getContent());
->>>>>>> 32304d08
     const pbAttributes = pbEditReverseOperation.getAttributesMap();
     for (const [key, value] of editReverseOperation.getAttributes()) {
       pbAttributes.set(key, value);
@@ -1159,7 +1152,7 @@
       pbEditReverseOperation!.getAttributesMap().forEach((value, key) => {
         attributes.set(key, value);
       });
-<<<<<<< HEAD
+
       const pbDeletedIDs = pbEditReverseOperation!.getDeletedIdsList()!;
       const deletedIDs = [];
       for (const pbDeletedID of pbDeletedIDs) {
@@ -1170,20 +1163,13 @@
       for (const pbInsertedID of pbInsertedIDs) {
         insertedIDs.push(fromTextNodeIDWithLength(pbInsertedID));
       }
-=======
->>>>>>> 32304d08
+
       operation = EditReverseOperation.create({
         parentCreatedAt: fromTimeTicket(
           pbEditReverseOperation!.getParentCreatedAt(),
         )!,
-<<<<<<< HEAD
         deletedIDs,
         insertedIDs,
-=======
-        fromIdx: pbEditReverseOperation!.getFromIdx()!,
-        toIdx: pbEditReverseOperation!.getToIdx()!,
-        content: pbEditReverseOperation!.getContent(),
->>>>>>> 32304d08
         attributes,
         executedAt: fromTimeTicket(pbEditReverseOperation!.getExecutedAt())!,
         maxCreatedAtMapByActor: createdAtMapByActor,
