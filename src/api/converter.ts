/*
 * Copyright 2023 The Yorkie Authors. All rights reserved.
 *
 * Licensed under the Apache License, Version 2.0 (the "License");
 * you may not use this file except in compliance with the License.
 * You may obtain a copy of the License at
 *
 *     http://www.apache.org/licenses/LICENSE-2.0
 *
 * Unless required by applicable law or agreed to in writing, software
 * distributed under the License is distributed on an "AS IS" BASIS,
 * WITHOUT WARRANTIES OR CONDITIONS OF ANY KIND, either express or implied.
 * See the License for the specific language governing permissions and
 * limitations under the License.
 */

import Long from 'long';
import { Code, YorkieError } from '@yorkie-js-sdk/src/util/error';
import { PresenceInfo, Indexable } from '@yorkie-js-sdk/src/document/document';
import {
  InitialTimeTicket,
  TimeTicket,
} from '@yorkie-js-sdk/src/document/time/ticket';
import { Operation } from '@yorkie-js-sdk/src/document/operation/operation';
import { SetOperation } from '@yorkie-js-sdk/src/document/operation/set_operation';
import { AddOperation } from '@yorkie-js-sdk/src/document/operation/add_operation';
import { MoveOperation } from '@yorkie-js-sdk/src/document/operation/move_operation';
import { RemoveOperation } from '@yorkie-js-sdk/src/document/operation/remove_operation';
import { EditOperation } from '@yorkie-js-sdk/src/document/operation/edit_operation';
import { SelectOperation } from '@yorkie-js-sdk/src/document/operation/select_operation';
import { StyleOperation } from '@yorkie-js-sdk/src/document/operation/style_operation';
import { TreeEditOperation } from '@yorkie-js-sdk/src/document/operation/tree_edit_operation';
import { ChangeID } from '@yorkie-js-sdk/src/document/change/change_id';
import { Change } from '@yorkie-js-sdk/src/document/change/change';
import { ChangePack } from '@yorkie-js-sdk/src/document/change/change_pack';
import { Checkpoint } from '@yorkie-js-sdk/src/document/change/checkpoint';
import { ElementRHT } from '@yorkie-js-sdk/src/document/crdt/element_rht';
import { RGATreeList } from '@yorkie-js-sdk/src/document/crdt/rga_tree_list';
import { CRDTElement } from '@yorkie-js-sdk/src/document/crdt/element';
import { CRDTObject } from '@yorkie-js-sdk/src/document/crdt/object';
import { CRDTArray } from '@yorkie-js-sdk/src/document/crdt/array';
import {
  RGATreeSplit,
  RGATreeSplitNode,
  RGATreeSplitNodeID,
  RGATreeSplitNodePos,
} from '@yorkie-js-sdk/src/document/crdt/rga_tree_split';
import { CRDTText, CRDTTextValue } from '@yorkie-js-sdk/src/document/crdt/text';
import {
  Primitive,
  PrimitiveType,
} from '@yorkie-js-sdk/src/document/crdt/primitive';
import {
  Change as PbChange,
  ChangeID as PbChangeID,
  ChangePack as PbChangePack,
  Checkpoint as PbCheckpoint,
  Client as PbClient,
  PresenceInfo as PbPresenceInfo,
  JSONElement as PbJSONElement,
  JSONElementSimple as PbJSONElementSimple,
  Operation as PbOperation,
  RGANode as PbRGANode,
  RHTNode as PbRHTNode,
  TextNode as PbTextNode,
  TextNodeID as PbTextNodeID,
  TextNodePos as PbTextNodePos,
  TextNodeAttr as PbTextNodeAttr,
  TimeTicket as PbTimeTicket,
  ValueType as PbValueType,
  TreeNode as PbTreeNode,
  TreePos as PbTreePos,
} from '@yorkie-js-sdk/src/api/yorkie/v1/resources_pb';
import { IncreaseOperation } from '@yorkie-js-sdk/src/document/operation/increase_operation';
import {
  CounterType,
  CRDTCounter,
} from '@yorkie-js-sdk/src/document/crdt/counter';
<<<<<<< HEAD
=======
import {
  CRDTTree,
  CRDTTreeNode,
  CRDTTreePos,
} from '@yorkie-js-sdk/src/document/crdt/tree';
import { Indexable } from '../yorkie';
import { traverse } from '../util/index_tree';
>>>>>>> df8fa7a5

/**
 * `toPresenceInfo` converts the given model to Protobuf format.
 */
function toPresenceInfo(presenceInfo: PresenceInfo<Indexable>): PbPresenceInfo {
  const pbPresenceInfo = new PbPresenceInfo();
  pbPresenceInfo.setClock(presenceInfo.clock);
  const pbDataMap = pbPresenceInfo.getDataMap();
  for (const [key, value] of Object.entries(presenceInfo.data)) {
    pbDataMap.set(key, JSON.stringify(value));
  }
  return pbPresenceInfo;
}

/**
 * `toClient` converts the given model to Protobuf format.
 */
function toClient(id: string, presence: PresenceInfo<Indexable>): PbClient {
  const pbClient = new PbClient();
  pbClient.setId(toUint8Array(id));
  pbClient.setPresence(toPresenceInfo(presence));
  return pbClient;
}

/**
 * `toCheckpoint` converts the given model to Protobuf format.
 */
function toCheckpoint(checkpoint: Checkpoint): PbCheckpoint {
  const pbCheckpoint = new PbCheckpoint();
  pbCheckpoint.setServerSeq(checkpoint.getServerSeqAsString());
  pbCheckpoint.setClientSeq(checkpoint.getClientSeq());
  return pbCheckpoint;
}

/**
 * `toChangeID` converts the given model to Protobuf format.
 */
function toChangeID(changeID: ChangeID): PbChangeID {
  const pbChangeID = new PbChangeID();
  pbChangeID.setClientSeq(changeID.getClientSeq());
  pbChangeID.setLamport(changeID.getLamportAsString());
  pbChangeID.setActorId(toUint8Array(changeID.getActorID()!));
  return pbChangeID;
}

/**
 * `toTimeTicket` converts the given model to Protobuf format.
 */
function toTimeTicket(ticket?: TimeTicket): PbTimeTicket | undefined {
  if (!ticket) {
    return;
  }

  const pbTimeTicket = new PbTimeTicket();
  pbTimeTicket.setLamport(ticket.getLamportAsString());
  pbTimeTicket.setDelimiter(ticket.getDelimiter());
  pbTimeTicket.setActorId(toUint8Array(ticket.getActorID()!));
  return pbTimeTicket;
}

/**
 * `toValueType` converts the given model to Protobuf format.
 */
function toValueType(valueType: PrimitiveType): PbValueType {
  switch (valueType) {
    case PrimitiveType.Null:
      return PbValueType.VALUE_TYPE_NULL;
    case PrimitiveType.Boolean:
      return PbValueType.VALUE_TYPE_BOOLEAN;
    case PrimitiveType.Integer:
      return PbValueType.VALUE_TYPE_INTEGER;
    case PrimitiveType.Long:
      return PbValueType.VALUE_TYPE_LONG;
    case PrimitiveType.Double:
      return PbValueType.VALUE_TYPE_DOUBLE;
    case PrimitiveType.String:
      return PbValueType.VALUE_TYPE_STRING;
    case PrimitiveType.Bytes:
      return PbValueType.VALUE_TYPE_BYTES;
    case PrimitiveType.Date:
      return PbValueType.VALUE_TYPE_DATE;
    default:
      throw new YorkieError(Code.Unsupported, `unsupported type: ${valueType}`);
  }
}

/**
 * `toCounterType` converts the given model to Protobuf format.
 */
function toCounterType(valueType: CounterType): PbValueType {
  switch (valueType) {
    case CounterType.IntegerCnt:
      return PbValueType.VALUE_TYPE_INTEGER_CNT;
    case CounterType.LongCnt:
      return PbValueType.VALUE_TYPE_LONG_CNT;
    default:
      throw new YorkieError(Code.Unsupported, `unsupported type: ${valueType}`);
  }
}

/**
 * `toElementSimple` converts the given model to Protobuf format.
 */
function toElementSimple(element: CRDTElement): PbJSONElementSimple {
  const pbElementSimple = new PbJSONElementSimple();
  if (element instanceof CRDTObject) {
    pbElementSimple.setType(PbValueType.VALUE_TYPE_JSON_OBJECT);
    pbElementSimple.setCreatedAt(toTimeTicket(element.getCreatedAt()));
  } else if (element instanceof CRDTArray) {
    pbElementSimple.setType(PbValueType.VALUE_TYPE_JSON_ARRAY);
    pbElementSimple.setCreatedAt(toTimeTicket(element.getCreatedAt()));
  } else if (element instanceof CRDTText) {
    pbElementSimple.setType(PbValueType.VALUE_TYPE_TEXT);
    pbElementSimple.setCreatedAt(toTimeTicket(element.getCreatedAt()));
  } else if (element instanceof Primitive) {
    const primitive = element as Primitive;
    pbElementSimple.setType(toValueType(primitive.getType()));
    pbElementSimple.setCreatedAt(toTimeTicket(element.getCreatedAt()));
    pbElementSimple.setValue(element.toBytes());
  } else if (element instanceof CRDTCounter) {
    const counter = element as CRDTCounter;
    pbElementSimple.setType(toCounterType(counter.getType()));
    pbElementSimple.setCreatedAt(toTimeTicket(element.getCreatedAt()));
    pbElementSimple.setValue(element.toBytes());
  } else if (element instanceof CRDTTree) {
    const tree = element as CRDTTree;
    pbElementSimple.setType(PbValueType.VALUE_TYPE_TREE);
    pbElementSimple.setCreatedAt(toTimeTicket(element.getCreatedAt()));
    pbElementSimple.setValue(treeToBytes(tree));
  } else {
    throw new YorkieError(Code.Unimplemented, `unimplemented element`);
  }

  return pbElementSimple;
}

/**
 * `toTextNodeID` converts the given model to Protobuf format.
 */
function toTextNodeID(id: RGATreeSplitNodeID): PbTextNodeID {
  const pbTextNodeID = new PbTextNodeID();
  pbTextNodeID.setCreatedAt(toTimeTicket(id.getCreatedAt()));
  pbTextNodeID.setOffset(id.getOffset());
  return pbTextNodeID;
}

/**
 * `toTextNodePos` converts the given model to Protobuf format.
 */
function toTextNodePos(pos: RGATreeSplitNodePos): PbTextNodePos {
  const pbTextNodePos = new PbTextNodePos();
  pbTextNodePos.setCreatedAt(toTimeTicket(pos.getID().getCreatedAt()));
  pbTextNodePos.setOffset(pos.getID().getOffset());
  pbTextNodePos.setRelativeOffset(pos.getRelativeOffset());
  return pbTextNodePos;
}

/**
 * `toTreePos` converts the given model to Protobuf format.
 */
function toTreePos(pos: CRDTTreePos): PbTreePos {
  const pbTreePos = new PbTreePos();
  pbTreePos.setCreatedAt(toTimeTicket(pos.createdAt));
  pbTreePos.setOffset(pos.offset);
  return pbTreePos;
}

/**
 * `toOperation` converts the given model to Protobuf format.
 */
function toOperation(operation: Operation): PbOperation {
  const pbOperation = new PbOperation();

  if (operation instanceof SetOperation) {
    const setOperation = operation as SetOperation;
    const pbSetOperation = new PbOperation.Set();
    pbSetOperation.setParentCreatedAt(
      toTimeTicket(setOperation.getParentCreatedAt()),
    );
    pbSetOperation.setKey(setOperation.getKey());
    pbSetOperation.setValue(toElementSimple(setOperation.getValue()));
    pbSetOperation.setExecutedAt(toTimeTicket(setOperation.getExecutedAt()));
    pbOperation.setSet(pbSetOperation);
  } else if (operation instanceof AddOperation) {
    const addOperation = operation as AddOperation;
    const pbAddOperation = new PbOperation.Add();
    pbAddOperation.setParentCreatedAt(
      toTimeTicket(addOperation.getParentCreatedAt()),
    );
    pbAddOperation.setPrevCreatedAt(
      toTimeTicket(addOperation.getPrevCreatedAt()),
    );
    pbAddOperation.setValue(toElementSimple(addOperation.getValue()));
    pbAddOperation.setExecutedAt(toTimeTicket(addOperation.getExecutedAt()));
    pbOperation.setAdd(pbAddOperation);
  } else if (operation instanceof MoveOperation) {
    const moveOperation = operation as MoveOperation;
    const pbMoveOperation = new PbOperation.Move();
    pbMoveOperation.setParentCreatedAt(
      toTimeTicket(moveOperation.getParentCreatedAt()),
    );
    pbMoveOperation.setPrevCreatedAt(
      toTimeTicket(moveOperation.getPrevCreatedAt()),
    );
    pbMoveOperation.setCreatedAt(toTimeTicket(moveOperation.getCreatedAt()));
    pbMoveOperation.setExecutedAt(toTimeTicket(moveOperation.getExecutedAt()));
    pbOperation.setMove(pbMoveOperation);
  } else if (operation instanceof RemoveOperation) {
    const removeOperation = operation as RemoveOperation;
    const pbRemoveOperation = new PbOperation.Remove();
    pbRemoveOperation.setParentCreatedAt(
      toTimeTicket(removeOperation.getParentCreatedAt()),
    );
    pbRemoveOperation.setCreatedAt(
      toTimeTicket(removeOperation.getCreatedAt()),
    );
    pbRemoveOperation.setExecutedAt(
      toTimeTicket(removeOperation.getExecutedAt()),
    );
    pbOperation.setRemove(pbRemoveOperation);
  } else if (operation instanceof EditOperation) {
    const editOperation = operation as EditOperation;
    const pbEditOperation = new PbOperation.Edit();
    pbEditOperation.setParentCreatedAt(
      toTimeTicket(editOperation.getParentCreatedAt()),
    );
    pbEditOperation.setFrom(toTextNodePos(editOperation.getFromPos()));
    pbEditOperation.setTo(toTextNodePos(editOperation.getToPos()));
    const pbCreatedAtMapByActor = pbEditOperation.getCreatedAtMapByActorMap();
    for (const [key, value] of editOperation.getMaxCreatedAtMapByActor()) {
      pbCreatedAtMapByActor.set(key, toTimeTicket(value)!);
    }
    pbEditOperation.setContent(editOperation.getContent());
    const pbAttributes = pbEditOperation.getAttributesMap();
    for (const [key, value] of editOperation.getAttributes()) {
      pbAttributes.set(key, value);
    }
    pbEditOperation.setExecutedAt(toTimeTicket(editOperation.getExecutedAt()));
    pbOperation.setEdit(pbEditOperation);
  } else if (operation instanceof SelectOperation) {
    const selectOperation = operation as SelectOperation;
    const pbSelectOperation = new PbOperation.Select();
    pbSelectOperation.setParentCreatedAt(
      toTimeTicket(selectOperation.getParentCreatedAt()),
    );
    pbSelectOperation.setFrom(toTextNodePos(selectOperation.getFromPos()));
    pbSelectOperation.setTo(toTextNodePos(selectOperation.getToPos()));
    pbSelectOperation.setExecutedAt(
      toTimeTicket(selectOperation.getExecutedAt()),
    );
    pbOperation.setSelect(pbSelectOperation);
  } else if (operation instanceof StyleOperation) {
    const styleOperation = operation as StyleOperation;
    const pbStyleOperation = new PbOperation.Style();
    pbStyleOperation.setParentCreatedAt(
      toTimeTicket(styleOperation.getParentCreatedAt()),
    );
    pbStyleOperation.setFrom(toTextNodePos(styleOperation.getFromPos()));
    pbStyleOperation.setTo(toTextNodePos(styleOperation.getToPos()));
    const pbAttributes = pbStyleOperation.getAttributesMap();
    for (const [key, value] of styleOperation.getAttributes()) {
      pbAttributes.set(key, value);
    }
    pbStyleOperation.setExecutedAt(
      toTimeTicket(styleOperation.getExecutedAt()),
    );
    pbOperation.setStyle(pbStyleOperation);
  } else if (operation instanceof IncreaseOperation) {
    const increaseOperation = operation as IncreaseOperation;
    const pbIncreaseOperation = new PbOperation.Increase();
    pbIncreaseOperation.setParentCreatedAt(
      toTimeTicket(increaseOperation.getParentCreatedAt()),
    );
    pbIncreaseOperation.setValue(toElementSimple(increaseOperation.getValue()));
    pbIncreaseOperation.setExecutedAt(
      toTimeTicket(increaseOperation.getExecutedAt()),
    );
    pbOperation.setIncrease(pbIncreaseOperation);
  } else if (operation instanceof TreeEditOperation) {
    const treeEditOperation = operation as TreeEditOperation;
    const pbTreeEditOperation = new PbOperation.TreeEdit();
    pbTreeEditOperation.setParentCreatedAt(
      toTimeTicket(treeEditOperation.getParentCreatedAt()),
    );
    pbTreeEditOperation.setFrom(toTreePos(treeEditOperation.getFromPos()));
    pbTreeEditOperation.setTo(toTreePos(treeEditOperation.getToPos()));
    pbTreeEditOperation.setContentList(
      toTreeNodes(treeEditOperation.getContent()!),
    );
    pbTreeEditOperation.setExecutedAt(
      toTimeTicket(treeEditOperation.getExecutedAt()),
    );
    pbOperation.setTreeEdit(pbTreeEditOperation);
  } else {
    throw new YorkieError(Code.Unimplemented, 'unimplemented operation');
  }

  return pbOperation;
}

/**
 * `toOperations` converts the given model to Protobuf format.
 */
function toOperations(operations: Array<Operation>): Array<PbOperation> {
  const pbOperations = [];
  for (const operation of operations) {
    pbOperations.push(toOperation(operation));
  }
  return pbOperations;
}

/**
 * `toChange` converts the given model to Protobuf format.
 */
function toChange(change: Change<Indexable>): PbChange {
  const pbChange = new PbChange();
  pbChange.setId(toChangeID(change.getID()));
  pbChange.setMessage(change.getMessage()!);
  if (change.hasOperations()) {
    pbChange.setOperationsList(toOperations(change.getOperations()));
  }
  if (change.hasPresenceInfo()) {
    pbChange.setPresence(toPresenceInfo(change.getPresenceInfo()!));
  }
  return pbChange;
}

/**
 * `toChanges` converts the given model to Protobuf format.
 */
function toChanges(changes: Array<Change<Indexable>>): Array<PbChange> {
  const pbChanges = [];
  for (const change of changes) {
    pbChanges.push(toChange(change));
  }
  return pbChanges;
}

/**
 * `toRHTNodes` converts the given model to Protobuf format.
 */
function toRHTNodes(rht: ElementRHT): Array<PbRHTNode> {
  const pbRHTNodes = [];
  for (const rhtNode of rht) {
    const pbRHTNode = new PbRHTNode();
    pbRHTNode.setKey(rhtNode.getStrKey());
    // eslint-disable-next-line
    pbRHTNode.setElement(toElement(rhtNode.getValue()));
    pbRHTNodes.push(pbRHTNode);
  }

  return pbRHTNodes;
}

/**
 * `toRGANodes` converts the given model to Protobuf format.
 */
function toRGANodes(rgaTreeList: RGATreeList): Array<PbRGANode> {
  const pbRGANodes = [];
  for (const rgaTreeListNode of rgaTreeList) {
    const pbRGANode = new PbRGANode();
    // eslint-disable-next-line
    pbRGANode.setElement(toElement(rgaTreeListNode.getValue()));
    pbRGANodes.push(pbRGANode);
  }

  return pbRGANodes;
}

/**
 * `toTextNodes` converts the given model to Protobuf format.
 */
function toTextNodes(
  rgaTreeSplit: RGATreeSplit<CRDTTextValue>,
): Array<PbTextNode> {
  const pbTextNodes = [];

  for (const textNode of rgaTreeSplit) {
    const pbTextNode = new PbTextNode();
    pbTextNode.setId(toTextNodeID(textNode.getID()));
    pbTextNode.setValue(textNode.getValue().getContent());
    pbTextNode.setRemovedAt(toTimeTicket(textNode.getRemovedAt()));

    const pbTextNodeAttrsMap = pbTextNode.getAttributesMap();
    const attrs = textNode.getValue().getAttrs();
    for (const attr of attrs) {
      const pbTextNodeAttr = new PbTextNodeAttr();
      pbTextNodeAttr.setValue(attr.getValue());
      pbTextNodeAttr.setUpdatedAt(toTimeTicket(attr.getUpdatedAt()));
      pbTextNodeAttrsMap.set(attr.getKey(), pbTextNodeAttr);
    }

    pbTextNodes.push(pbTextNode);
  }

  return pbTextNodes;
}

/**
 * `toTreeNodes` converts the given model to Protobuf format.
 */
function toTreeNodes(node: CRDTTreeNode): Array<PbTreeNode> {
  if (!node) {
    return [];
  }

  const pbTreeNodes: Array<PbTreeNode> = [];
  traverse(node, (n, depth) => {
    const pbTreeNode = new PbTreeNode();
    pbTreeNode.setPos(toTreePos(n.pos));
    pbTreeNode.setType(n.type);
    if (n.isText) {
      pbTreeNode.setValue(n.value);
    }
    pbTreeNode.setRemovedAt(toTimeTicket(n.removedAt));
    pbTreeNode.setDepth(depth);
    pbTreeNodes.push(pbTreeNode);
  });

  return pbTreeNodes;
}

/**
 * `toObject` converts the given model to Protobuf format.
 */
function toObject(obj: CRDTObject): PbJSONElement {
  const pbObject = new PbJSONElement.JSONObject();
  pbObject.setNodesList(toRHTNodes(obj.getRHT()));
  pbObject.setCreatedAt(toTimeTicket(obj.getCreatedAt()));
  pbObject.setMovedAt(toTimeTicket(obj.getMovedAt()));
  pbObject.setRemovedAt(toTimeTicket(obj.getRemovedAt()));

  const pbElement = new PbJSONElement();
  pbElement.setJsonObject(pbObject);
  return pbElement;
}

/**
 * `toArray` converts the given model to Protobuf format.
 */
function toArray(arr: CRDTArray): PbJSONElement {
  const pbArray = new PbJSONElement.JSONArray();
  pbArray.setNodesList(toRGANodes(arr.getElements()));
  pbArray.setCreatedAt(toTimeTicket(arr.getCreatedAt()));
  pbArray.setMovedAt(toTimeTicket(arr.getMovedAt()));
  pbArray.setRemovedAt(toTimeTicket(arr.getRemovedAt()));

  const pbElement = new PbJSONElement();
  pbElement.setJsonArray(pbArray);
  return pbElement;
}

/**
 * `toPrimitive` converts the given model to Protobuf format.
 */
function toPrimitive(primitive: Primitive): PbJSONElement {
  const pbPrimitive = new PbJSONElement.Primitive();
  pbPrimitive.setType(toValueType(primitive.getType()));
  pbPrimitive.setValue(primitive.toBytes());
  pbPrimitive.setCreatedAt(toTimeTicket(primitive.getCreatedAt()));
  pbPrimitive.setMovedAt(toTimeTicket(primitive.getMovedAt()));
  pbPrimitive.setRemovedAt(toTimeTicket(primitive.getRemovedAt()));

  const pbElement = new PbJSONElement();
  pbElement.setPrimitive(pbPrimitive);
  return pbElement;
}

/**
 * `toText` converts the given model to Protobuf format.
 */
function toText(text: CRDTText<Record<string, any>>): PbJSONElement {
  const pbText = new PbJSONElement.Text();
  pbText.setNodesList(toTextNodes(text.getRGATreeSplit()));
  pbText.setCreatedAt(toTimeTicket(text.getCreatedAt()));
  pbText.setMovedAt(toTimeTicket(text.getMovedAt()));
  pbText.setRemovedAt(toTimeTicket(text.getRemovedAt()));

  const pbElement = new PbJSONElement();
  pbElement.setText(pbText);
  return pbElement;
}

/**
 * `toCounter` converts the given model to Protobuf format.
 */
function toCounter(counter: CRDTCounter): PbJSONElement {
  const pbCounter = new PbJSONElement.Counter();
  pbCounter.setType(toCounterType(counter.getType()));
  pbCounter.setValue(counter.toBytes());
  pbCounter.setCreatedAt(toTimeTicket(counter.getCreatedAt()));
  pbCounter.setMovedAt(toTimeTicket(counter.getMovedAt()));
  pbCounter.setRemovedAt(toTimeTicket(counter.getRemovedAt()));

  const pbElement = new PbJSONElement();
  pbElement.setCounter(pbCounter);
  return pbElement;
}

/**
 * `toTree` converts the given model to Protobuf format.
 */
function toTree(tree: CRDTTree): PbJSONElement {
  const pbTree = new PbJSONElement.Tree();
  pbTree.setNodesList(toTreeNodes(tree.getRoot()));
  pbTree.setCreatedAt(toTimeTicket(tree.getCreatedAt()));
  pbTree.setMovedAt(toTimeTicket(tree.getMovedAt()));
  pbTree.setRemovedAt(toTimeTicket(tree.getRemovedAt()));

  const pbElement = new PbJSONElement();
  pbElement.setTree(pbTree);
  return pbElement;
}

/**
 * `toElement` converts the given model to Protobuf format.
 */
function toElement(element: CRDTElement): PbJSONElement {
  if (element instanceof CRDTObject) {
    return toObject(element);
  } else if (element instanceof CRDTArray) {
    return toArray(element);
  } else if (element instanceof Primitive) {
    return toPrimitive(element);
  } else if (element instanceof CRDTText) {
    return toText(element);
  } else if (element instanceof CRDTCounter) {
    return toCounter(element);
  } else if (element instanceof CRDTTree) {
    return toTree(element);
  } else {
    throw new YorkieError(Code.Unimplemented, `unimplemented element`);
  }
}

/**
 * `toChangePack` converts the given model to Protobuf format.
 */
function toChangePack(pack: ChangePack<Indexable>): PbChangePack {
  const pbChangePack = new PbChangePack();
  pbChangePack.setDocumentKey(pack.getDocumentKey());
  pbChangePack.setCheckpoint(toCheckpoint(pack.getCheckpoint()));
  pbChangePack.setIsRemoved(pack.getIsRemoved());
  pbChangePack.setChangesList(toChanges(pack.getChanges()));
  pbChangePack.setSnapshot(pack.getSnapshot()!);
  pbChangePack.setMinSyncedTicket(toTimeTicket(pack.getMinSyncedTicket()));
  return pbChangePack;
}

/**
 * `fromChangeID` converts the given Protobuf format to model format.
 */
function fromChangeID(pbChangeID: PbChangeID): ChangeID {
  return ChangeID.of(
    pbChangeID.getClientSeq(),
    Long.fromString(pbChangeID.getLamport(), true),
    toHexString(pbChangeID.getActorId_asU8()),
  );
}

/**
 * `fromTimeTicket` converts the given Protobuf format to model format.
 */
function fromTimeTicket(pbTimeTicket?: PbTimeTicket): TimeTicket | undefined {
  if (!pbTimeTicket) {
    return;
  }

  return TimeTicket.of(
    Long.fromString(pbTimeTicket.getLamport(), true),
    pbTimeTicket.getDelimiter(),
    toHexString(pbTimeTicket.getActorId_asU8()),
  );
}

/**
 * `fromValueType` converts the given Protobuf format to model format.
 */
function fromValueType(pbValueType: PbValueType): PrimitiveType {
  switch (pbValueType) {
    case PbValueType.VALUE_TYPE_NULL:
      return PrimitiveType.Null;
    case PbValueType.VALUE_TYPE_BOOLEAN:
      return PrimitiveType.Boolean;
    case PbValueType.VALUE_TYPE_INTEGER:
      return PrimitiveType.Integer;
    case PbValueType.VALUE_TYPE_LONG:
      return PrimitiveType.Long;
    case PbValueType.VALUE_TYPE_DOUBLE:
      return PrimitiveType.Double;
    case PbValueType.VALUE_TYPE_STRING:
      return PrimitiveType.String;
    case PbValueType.VALUE_TYPE_BYTES:
      return PrimitiveType.Bytes;
    case PbValueType.VALUE_TYPE_DATE:
      return PrimitiveType.Date;
  }
  throw new YorkieError(
    Code.Unimplemented,
    `unimplemented value type: ${pbValueType}`,
  );
}

/**
 * `fromCounterType` converts the given Protobuf format to model format.
 */
function fromCounterType(pbValueType: PbValueType): CounterType {
  switch (pbValueType) {
    case PbValueType.VALUE_TYPE_INTEGER_CNT:
      return CounterType.IntegerCnt;
    case PbValueType.VALUE_TYPE_LONG_CNT:
      return CounterType.LongCnt;
  }
  throw new YorkieError(
    Code.Unimplemented,
    `unimplemented value type: ${pbValueType}`,
  );
}

/**
 * `fromElementSimple` converts the given Protobuf format to model format.
 */
function fromElementSimple(pbElementSimple: PbJSONElementSimple): CRDTElement {
  switch (pbElementSimple.getType()) {
    case PbValueType.VALUE_TYPE_JSON_OBJECT:
      return CRDTObject.create(fromTimeTicket(pbElementSimple.getCreatedAt())!);
    case PbValueType.VALUE_TYPE_JSON_ARRAY:
      return CRDTArray.create(fromTimeTicket(pbElementSimple.getCreatedAt())!);
    case PbValueType.VALUE_TYPE_TEXT:
      return CRDTText.create(
        RGATreeSplit.create(),
        fromTimeTicket(pbElementSimple.getCreatedAt())!,
      );
    case PbValueType.VALUE_TYPE_TREE:
      return bytesToTree(pbElementSimple.getValue_asU8())!;
    case PbValueType.VALUE_TYPE_NULL:
    case PbValueType.VALUE_TYPE_BOOLEAN:
    case PbValueType.VALUE_TYPE_INTEGER:
    case PbValueType.VALUE_TYPE_LONG:
    case PbValueType.VALUE_TYPE_DOUBLE:
    case PbValueType.VALUE_TYPE_STRING:
    case PbValueType.VALUE_TYPE_BYTES:
    case PbValueType.VALUE_TYPE_DATE:
      return Primitive.of(
        Primitive.valueFromBytes(
          fromValueType(pbElementSimple.getType()),
          pbElementSimple.getValue_asU8(),
        ),
        fromTimeTicket(pbElementSimple.getCreatedAt())!,
      );
    case PbValueType.VALUE_TYPE_INTEGER_CNT:
    case PbValueType.VALUE_TYPE_LONG_CNT:
      return CRDTCounter.create(
        fromCounterType(pbElementSimple.getType()),
        CRDTCounter.valueFromBytes(
          fromCounterType(pbElementSimple.getType()),
          pbElementSimple.getValue_asU8(),
        ),
        fromTimeTicket(pbElementSimple.getCreatedAt())!,
      );
  }
<<<<<<< HEAD
  throw new YorkieError(
    Code.Unimplemented,
    `unimplemented element: ${pbElementSimple}`,
  );
=======

  throw new YorkieError(Code.Unimplemented, `unimplemented element`);
>>>>>>> df8fa7a5
}

/**
 * `fromTextNodePos` converts the given Protobuf format to model format.
 */
function fromTextNodePos(pbTextNodePos: PbTextNodePos): RGATreeSplitNodePos {
  return RGATreeSplitNodePos.of(
    RGATreeSplitNodeID.of(
      fromTimeTicket(pbTextNodePos.getCreatedAt())!,
      pbTextNodePos.getOffset(),
    ),
    pbTextNodePos.getRelativeOffset(),
  );
}

/**
 * `fromTextNodeID` converts the given Protobuf format to model format.
 */
function fromTextNodeID(pbTextNodeID: PbTextNodeID): RGATreeSplitNodeID {
  return RGATreeSplitNodeID.of(
    fromTimeTicket(pbTextNodeID.getCreatedAt())!,
    pbTextNodeID.getOffset(),
  );
}

/**
 * `fromTextNode` converts the given Protobuf format to model format.
 */
function fromTextNode(pbTextNode: PbTextNode): RGATreeSplitNode<CRDTTextValue> {
  const textValue = CRDTTextValue.create(pbTextNode.getValue());
  pbTextNode.getAttributesMap().forEach((value, key) => {
    textValue.setAttr(
      key,
      value.getValue(),
      fromTimeTicket(value.getUpdatedAt())!,
    );
  });

  const textNode = RGATreeSplitNode.create(
    fromTextNodeID(pbTextNode.getId()!),
    textValue,
  );
  textNode.remove(fromTimeTicket(pbTextNode.getRemovedAt()));
  return textNode;
}

/**
<<<<<<< HEAD
 * `fromPresence` converts the given Protobuf format to model format.
 */
function fromPresence<P extends Indexable>(
  pbPresence: PbPresenceInfo,
): PresenceInfo<P> {
  const data: Record<string, string> = {};
  pbPresence.getDataMap().forEach((value: string, key: string) => {
    data[key] = JSON.parse(value);
  });

  return {
    clock: pbPresence.getClock(),
    data: data as P,
  };
}

/**
=======
 * `fromTreePos` converts the given Protobuf format to model format.
 */
function fromTreePos(pbTreePos: PbTreePos): CRDTTreePos {
  return {
    createdAt: fromTimeTicket(pbTreePos.getCreatedAt())!,
    offset: pbTreePos.getOffset(),
  };
}

/**
 * `fromTreeNodes` converts the given Protobuf format to model format.
 */
function fromTreeNodes(
  pbTreeNodes: Array<PbTreeNode>,
): CRDTTreeNode | undefined {
  if (pbTreeNodes.length === 0) {
    return;
  }

  const nodes: Array<CRDTTreeNode> = [];
  for (const pbTreeNode of pbTreeNodes) {
    nodes.push(fromTreeNode(pbTreeNode));
  }

  const root = nodes[nodes.length - 1];
  for (let i = nodes.length - 2; i >= 0; i--) {
    let parent: CRDTTreeNode;
    for (let j = i + 1; j < nodes.length; j++) {
      if (pbTreeNodes[i].getDepth() - 1 === pbTreeNodes[j].getDepth()) {
        parent = nodes[j];
        break;
      }
    }

    parent!.prepend(nodes[i]);
  }

  // build CRDTTree from the root to construct the links between nodes.
  return CRDTTree.create(root, InitialTimeTicket).getRoot();
}

/**
 * `fromTreeNode` converts the given Protobuf format to model format.
 */
function fromTreeNode(pbTreeNode: PbTreeNode): CRDTTreeNode {
  const pos = fromTreePos(pbTreeNode.getPos()!);
  const node = CRDTTreeNode.create(pos, pbTreeNode.getType());
  if (node.isText) {
    node.value = pbTreeNode.getValue();
  }
  return node;
}

/**
>>>>>>> df8fa7a5
 * `fromOperations` converts the given Protobuf format to model format.
 */
function fromOperations(pbOperations: Array<PbOperation>): Array<Operation> {
  const operations = [];

  for (const pbOperation of pbOperations) {
    let operation: Operation;
    if (pbOperation.hasSet()) {
      const pbSetOperation = pbOperation.getSet();
      operation = SetOperation.create(
        pbSetOperation!.getKey(),
        fromElementSimple(pbSetOperation!.getValue()!),
        fromTimeTicket(pbSetOperation!.getParentCreatedAt())!,
        fromTimeTicket(pbSetOperation!.getExecutedAt())!,
      );
    } else if (pbOperation.hasAdd()) {
      const pbAddOperation = pbOperation.getAdd();
      operation = AddOperation.create(
        fromTimeTicket(pbAddOperation!.getParentCreatedAt())!,
        fromTimeTicket(pbAddOperation!.getPrevCreatedAt())!,
        fromElementSimple(pbAddOperation!.getValue()!),
        fromTimeTicket(pbAddOperation!.getExecutedAt())!,
      );
    } else if (pbOperation.hasMove()) {
      const pbMoveOperation = pbOperation.getMove();
      operation = MoveOperation.create(
        fromTimeTicket(pbMoveOperation!.getParentCreatedAt())!,
        fromTimeTicket(pbMoveOperation!.getPrevCreatedAt())!,
        fromTimeTicket(pbMoveOperation!.getCreatedAt())!,
        fromTimeTicket(pbMoveOperation!.getExecutedAt())!,
      );
    } else if (pbOperation.hasRemove()) {
      const pbRemoveOperation = pbOperation.getRemove();
      operation = RemoveOperation.create(
        fromTimeTicket(pbRemoveOperation!.getParentCreatedAt())!,
        fromTimeTicket(pbRemoveOperation!.getCreatedAt())!,
        fromTimeTicket(pbRemoveOperation!.getExecutedAt())!,
      );
    } else if (pbOperation.hasSelect()) {
      const pbSelectOperation = pbOperation.getSelect();
      operation = SelectOperation.create(
        fromTimeTicket(pbSelectOperation!.getParentCreatedAt())!,
        fromTextNodePos(pbSelectOperation!.getFrom()!),
        fromTextNodePos(pbSelectOperation!.getTo()!),
        fromTimeTicket(pbSelectOperation!.getExecutedAt())!,
      );
    } else if (pbOperation.hasEdit()) {
      const pbEditOperation = pbOperation.getEdit();
      const createdAtMapByActor = new Map();
      pbEditOperation!.getCreatedAtMapByActorMap().forEach((value, key) => {
        createdAtMapByActor.set(key, fromTimeTicket(value));
      });
      const attributes = new Map();
      pbEditOperation!.getAttributesMap().forEach((value, key) => {
        attributes.set(key, value);
      });
      operation = EditOperation.create(
        fromTimeTicket(pbEditOperation!.getParentCreatedAt())!,
        fromTextNodePos(pbEditOperation!.getFrom()!),
        fromTextNodePos(pbEditOperation!.getTo()!),
        createdAtMapByActor,
        pbEditOperation!.getContent(),
        attributes,
        fromTimeTicket(pbEditOperation!.getExecutedAt())!,
      );
    } else if (pbOperation.hasStyle()) {
      const pbStyleOperation = pbOperation.getStyle();
      const attributes = new Map();
      pbStyleOperation!.getAttributesMap().forEach((value, key) => {
        attributes.set(key, value);
      });
      operation = StyleOperation.create(
        fromTimeTicket(pbStyleOperation!.getParentCreatedAt())!,
        fromTextNodePos(pbStyleOperation!.getFrom()!),
        fromTextNodePos(pbStyleOperation!.getTo()!),
        attributes,
        fromTimeTicket(pbStyleOperation!.getExecutedAt())!,
      );
    } else if (pbOperation.hasIncrease()) {
      const pbIncreaseOperation = pbOperation.getIncrease();
      operation = IncreaseOperation.create(
        fromTimeTicket(pbIncreaseOperation!.getParentCreatedAt())!,
        fromElementSimple(pbIncreaseOperation!.getValue()!),
        fromTimeTicket(pbIncreaseOperation!.getExecutedAt())!,
      );
    } else if (pbOperation.hasTreeEdit()) {
      const pbTreeEditOperation = pbOperation.getTreeEdit();
      operation = TreeEditOperation.create(
        fromTimeTicket(pbTreeEditOperation!.getParentCreatedAt())!,
        fromTreePos(pbTreeEditOperation!.getFrom()!),
        fromTreePos(pbTreeEditOperation!.getTo()!),
        fromTreeNodes(pbTreeEditOperation!.getContentList()),
        fromTimeTicket(pbTreeEditOperation!.getExecutedAt())!,
      );
    } else {
      throw new YorkieError(Code.Unimplemented, `unimplemented operation`);
    }

    operations.push(operation);
  }

  return operations;
}

/**
 * `fromChanges` converts the given Protobuf format to model format.
 */
function fromChanges<P extends Indexable>(
  pbChanges: Array<PbChange>,
): Array<Change<P>> {
  const changes = [];

  for (const pbChange of pbChanges) {
    changes.push(
      Change.create({
        id: fromChangeID(pbChange.getId()!),
        operations: fromOperations(pbChange.getOperationsList()),
        presenceInfo: pbChange.hasPresence()
          ? fromPresence<P>(pbChange.getPresence()!)
          : undefined,
        message: pbChange.getMessage(),
      }),
    );
  }

  return changes;
}

/**
 * `fromCheckpoint` converts the given Protobuf format to model format.
 */
function fromCheckpoint(pbCheckpoint: PbCheckpoint): Checkpoint {
  return Checkpoint.of(
    Long.fromString(pbCheckpoint.getServerSeq(), true),
    pbCheckpoint.getClientSeq(),
  );
}

/**
 * `fromChangePack` converts the given Protobuf format to model format.
 */
function fromChangePack<P extends Indexable>(
  pbPack: PbChangePack,
): ChangePack<P> {
  return ChangePack.create<P>({
    key: pbPack.getDocumentKey()!,
    checkpoint: fromCheckpoint(pbPack.getCheckpoint()!),
    isRemoved: pbPack.getIsRemoved(),
    changes: fromChanges(pbPack.getChangesList()),
    snapshot: pbPack.getSnapshot_asU8(),
    minSyncedTicket: fromTimeTicket(pbPack.getMinSyncedTicket()),
  });
}

/**
 * `fromObject` converts the given Protobuf format to model format.
 */
function fromObject(pbObject: PbJSONElement.JSONObject): CRDTObject {
  const rht = new ElementRHT();
  for (const pbRHTNode of pbObject.getNodesList()) {
    // eslint-disable-next-line
    rht.set(pbRHTNode.getKey(), fromElement(pbRHTNode.getElement()!));
  }

  const obj = new CRDTObject(fromTimeTicket(pbObject.getCreatedAt())!, rht);
  obj.setMovedAt(fromTimeTicket(pbObject.getMovedAt()));
  obj.setRemovedAt(fromTimeTicket(pbObject.getRemovedAt()));
  return obj;
}

/**
 * `fromArray` converts the given Protobuf format to model format.
 */
function fromArray(pbArray: PbJSONElement.JSONArray): CRDTArray {
  const rgaTreeList = new RGATreeList();
  for (const pbRGANode of pbArray.getNodesList()) {
    // eslint-disable-next-line
    rgaTreeList.insert(fromElement(pbRGANode.getElement()!));
  }

  const arr = new CRDTArray(
    fromTimeTicket(pbArray.getCreatedAt())!,
    rgaTreeList,
  );
  arr.setMovedAt(fromTimeTicket(pbArray.getMovedAt()));
  arr.setRemovedAt(fromTimeTicket(pbArray.getRemovedAt()));
  return arr;
}

/**
 * `fromPrimitive` converts the given Protobuf format to model format.
 */
function fromPrimitive(pbPrimitive: PbJSONElement.Primitive): Primitive {
  const primitive = Primitive.of(
    Primitive.valueFromBytes(
      fromValueType(pbPrimitive.getType()),
      pbPrimitive.getValue_asU8(),
    ),
    fromTimeTicket(pbPrimitive.getCreatedAt())!,
  );
  primitive.setMovedAt(fromTimeTicket(pbPrimitive.getMovedAt()));
  primitive.setRemovedAt(fromTimeTicket(pbPrimitive.getRemovedAt()));
  return primitive;
}

/**
 * `fromText` converts the given Protobuf format to model format.
 */
function fromText<A extends Indexable>(
  pbText: PbJSONElement.Text,
): CRDTText<A> {
  const rgaTreeSplit = new RGATreeSplit<CRDTTextValue>();

  let prev = rgaTreeSplit.getHead();
  for (const pbNode of pbText.getNodesList()) {
    const current = rgaTreeSplit.insertAfter(prev, fromTextNode(pbNode));
    if (pbNode.hasInsPrevId()) {
      current.setInsPrev(
        rgaTreeSplit.findNode(fromTextNodeID(pbNode.getInsPrevId()!)),
      );
    }
    prev = current;
  }
  const text = new CRDTText<A>(
    rgaTreeSplit,
    fromTimeTicket(pbText.getCreatedAt())!,
  );
  text.setMovedAt(fromTimeTicket(pbText.getMovedAt()));
  text.setRemovedAt(fromTimeTicket(pbText.getRemovedAt()));
  return text;
}

/**
 * `fromCounter` converts the given Protobuf format to model format.
 */
function fromCounter(pbCounter: PbJSONElement.Counter): CRDTCounter {
  const counter = CRDTCounter.create(
    fromCounterType(pbCounter.getType()),
    CRDTCounter.valueFromBytes(
      fromCounterType(pbCounter.getType()),
      pbCounter.getValue_asU8(),
    ),
    fromTimeTicket(pbCounter.getCreatedAt())!,
  );
  counter.setMovedAt(fromTimeTicket(pbCounter.getMovedAt()));
  counter.setRemovedAt(fromTimeTicket(pbCounter.getRemovedAt()));
  return counter;
}

/**
 * `fromTree` converts the given Protobuf format to model format.
 */
function fromTree(pbTree: PbJSONElement.Tree): CRDTTree {
  const root = fromTreeNodes(pbTree.getNodesList());
  return CRDTTree.create(root!, fromTimeTicket(pbTree.getCreatedAt())!);
}

/**
 * `fromElement` converts the given Protobuf format to model format.
 */
function fromElement(pbElement: PbJSONElement): CRDTElement {
  if (pbElement.hasJsonObject()) {
    return fromObject(pbElement.getJsonObject()!);
  } else if (pbElement.hasJsonArray()) {
    return fromArray(pbElement.getJsonArray()!);
  } else if (pbElement.hasPrimitive()) {
    return fromPrimitive(pbElement.getPrimitive()!);
  } else if (pbElement.hasText()) {
    return fromText(pbElement.getText()!);
  } else if (pbElement.hasCounter()) {
    return fromCounter(pbElement.getCounter()!);
  } else if (pbElement.hasTree()) {
    return fromTree(pbElement.getTree()!);
  } else {
    throw new YorkieError(Code.Unimplemented, `unimplemented element`);
  }
}

/**
 * `bytesToObject` creates an JSONObject from the given byte array.
 */
function bytesToObject(bytes?: Uint8Array): CRDTObject {
  if (!bytes) {
    return CRDTObject.create(InitialTimeTicket);
  }

  const pbElement = PbJSONElement.deserializeBinary(bytes);
  return fromObject(pbElement.getJsonObject()!);
}

/**
 * `objectToBytes` converts the given JSONObject to byte array.
 */
function objectToBytes(obj: CRDTObject): Uint8Array {
  return toElement(obj).serializeBinary();
}

/**
 * `bytesToTree` creates an JSONArray from the given byte array.
 */
function bytesToTree(bytes?: Uint8Array): CRDTTree {
  if (!bytes) {
    throw new Error('bytes is empty');
  }

  const pbElement = PbJSONElement.deserializeBinary(bytes);
  return fromTree(pbElement.getTree()!);
}

/**
 * `treeToBytes` converts the given JSONArray to byte array.
 */
function treeToBytes(tree: CRDTTree): Uint8Array {
  return toTree(tree).serializeBinary();
}

/**
 * `bytesToHex` creates an hex string from the given byte array.
 */
function bytesToHex(bytes?: Uint8Array): string {
  if (!bytes) {
    return '';
  }

  return Array.from(bytes)
    .map((b) => b.toString(16).padStart(2, '0'))
    .join('');
}

/**
 * `toHexString` converts the given byte array to hex string.
 */
function toHexString(bytes: Uint8Array): string {
  return bytesToHex(bytes);
}

/**
 * `hexToBytes` converts the given hex string to byte array.
 */
function hexToBytes(hex: string): Uint8Array {
  return new Uint8Array(
    hex.match(/.{1,2}/g)!.map((byte) => parseInt(byte, 16)),
  );
}

/**
 * `toUnit8Array` converts the given hex string to byte array.
 */
function toUint8Array(hex: string): Uint8Array {
  return hexToBytes(hex);
}

/**
 * `converter` is a converter that converts the given model to protobuf format.
 * is also used to convert models to bytes and vice versa.
 */
export const converter = {
  fromPresence,
  toClient,
  toChangePack,
  fromChangePack,
  fromChanges,
  objectToBytes,
  bytesToObject,
  toHexString,
  toUint8Array,
};<|MERGE_RESOLUTION|>--- conflicted
+++ resolved
@@ -76,16 +76,12 @@
   CounterType,
   CRDTCounter,
 } from '@yorkie-js-sdk/src/document/crdt/counter';
-<<<<<<< HEAD
-=======
 import {
   CRDTTree,
   CRDTTreeNode,
   CRDTTreePos,
 } from '@yorkie-js-sdk/src/document/crdt/tree';
-import { Indexable } from '../yorkie';
-import { traverse } from '../util/index_tree';
->>>>>>> df8fa7a5
+import { traverse } from '@yorkie-js-sdk/src/util/index_tree';
 
 /**
  * `toPresenceInfo` converts the given model to Protobuf format.
@@ -747,15 +743,8 @@
         fromTimeTicket(pbElementSimple.getCreatedAt())!,
       );
   }
-<<<<<<< HEAD
-  throw new YorkieError(
-    Code.Unimplemented,
-    `unimplemented element: ${pbElementSimple}`,
-  );
-=======
 
   throw new YorkieError(Code.Unimplemented, `unimplemented element`);
->>>>>>> df8fa7a5
 }
 
 /**
@@ -803,7 +792,6 @@
 }
 
 /**
-<<<<<<< HEAD
  * `fromPresence` converts the given Protobuf format to model format.
  */
 function fromPresence<P extends Indexable>(
@@ -821,7 +809,6 @@
 }
 
 /**
-=======
  * `fromTreePos` converts the given Protobuf format to model format.
  */
 function fromTreePos(pbTreePos: PbTreePos): CRDTTreePos {
@@ -876,7 +863,6 @@
 }
 
 /**
->>>>>>> df8fa7a5
  * `fromOperations` converts the given Protobuf format to model format.
  */
 function fromOperations(pbOperations: Array<PbOperation>): Array<Operation> {
