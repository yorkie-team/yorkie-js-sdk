--- conflicted
+++ resolved
@@ -3,25 +3,21 @@
   "version": "0.1.3",
   "description": "Yorkie JS SDK",
   "main": "./dist/yorkie.js",
-  "types": "./dist/yorkie.d.ts",
+  "typings": "./dist/yorkie-js-sdk.d.ts",
   "files": [
     "dist"
   ],
   "scripts": {
     "build": "webpack --config webpack.config.js",
     "build:proto": "protoc --js_out=import_style=commonjs:. --grpc-web_out=import_style=commonjs+dts,mode=grpcwebtext:. ./src/api/yorkie.proto",
-<<<<<<< HEAD
-    "build:docs": "typedoc --includeVersion --excludeExternals --excludePrivate --out docs src/yorkie.ts",
-=======
     "build:docs": "api-documenter markdown --input temp --output docs",
->>>>>>> bba0d989
     "start": "webpack-dev-server --watch --config webpack.dev.config.js",
     "test": "karma start karma.conf.js --single-run",
     "test:yorkie.dev": "karma start karma.conf.js --single-run --testRPCAddr=https://yorkie.dev/api",
     "test:watch": "karma start karma.conf.js",
     "lint": "eslint . --fix --max-warnings=0 --ext .ts",
     "prepare": "npm run build",
-    "api-report": "npm run build && yarn api-report:api-json",
+    "api-report": "npm run api-report:api-json",
     "api-report:api-json": "rm -rf temp && api-extractor run --local --verbose"
   },
   "repository": {
@@ -38,6 +34,7 @@
   },
   "homepage": "https://github.com/yorkie-team/yorkie-js-sdk#readme",
   "devDependencies": {
+    "@microsoft/api-extractor": "^7.13.4",
     "@types/chai": "^4.2.14",
     "@types/mocha": "^8.0.4",
     "@types/sinon": "^9.0.8",
