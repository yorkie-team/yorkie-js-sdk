--- conflicted
+++ resolved
@@ -13,10 +13,6 @@
     "build:docs": "typedoc --includeVersion --ignoreCompilerErrors --excludeExternals --out docs src",
     "start": "webpack-dev-server --watch --config webpack.dev.config.js",
     "test": "karma start karma.conf.js --single-run",
-<<<<<<< HEAD
-    "test:ci": "karma start karma.conf.js --single-run --testRPCAddr=http://envoy:8080",
-=======
->>>>>>> e10ba9cb
     "test:yorkie.dev": "karma start karma.conf.js --single-run --testRPCAddr=https://yorkie.dev/api",
     "test:watch": "karma start karma.conf.js",
     "lint": "eslint . --fix --ext .ts",
