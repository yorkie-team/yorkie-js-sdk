{
  "name": "yorkie-js",
  "version": "0.0.0",
  "private": true,
  "description": "A collection of tools and examples for Yorkie",
  "scripts": {
    "preinstall": "npx only-allow pnpm",
    "sdk": "pnpm --filter=yorkie-js-sdk",
    "create-yorkie-app": "pnpm --filter=create-yorkie-app",
    "devtools": "pnpm --filter=yorkie-devtools",
    "nextjs-scheduler": "pnpm --filter=nextjs-scheduler",
    "react-tldraw": "pnpm --filter=react-tldraw",
    "profile-stack": "pnpm --filter=profile-stack",
    "react-todomvc": "pnpm --filter=react-todomvc",
    "simultaneous-cursors": "pnpm --filter=simultaneous-cursors",
    "vanilla-codemirror6": "pnpm --filter=vanilla-codemirror6",
    "vanilla-quill": "pnpm --filter=vanilla-quill",
    "vuejs-kanban": "pnpm --filter=vuejs-kanban",
    "build:examples": "pnpm --filter './examples/*' run build",
<<<<<<< HEAD
    "lint": "eslint . --fix --max-warnings=0 --ext .ts",
=======
>>>>>>> 2493abaf
    "prepare": "husky"
  },
  "keywords": [],
  "author": {
    "name": "hackerwins",
    "email": "susukang98@gmail.com"
  },
  "license": "Apache-2.0",
  "devDependencies": {
<<<<<<< HEAD
    "eslint": "^8.19.0",
    "husky": "^9.1.5",
    "lint-staged": "^15.2.9",
    "only-allow": "^1.2.1",
    "eslint-plugin-jsdoc": "^39.3.3",
    "eslint-plugin-prettier": "^5.0.0"
=======
    "husky": "^9.1.5",
    "lint-staged": "^15.2.9",
    "only-allow": "^1.2.1"
  },
  "lint-staged": {
    "packages/sdk/**/*.{js,ts,tsx}": "node lint-staged-filter.js"
>>>>>>> 2493abaf
  }
}<|MERGE_RESOLUTION|>--- conflicted
+++ resolved
@@ -17,10 +17,7 @@
     "vanilla-quill": "pnpm --filter=vanilla-quill",
     "vuejs-kanban": "pnpm --filter=vuejs-kanban",
     "build:examples": "pnpm --filter './examples/*' run build",
-<<<<<<< HEAD
     "lint": "eslint . --fix --max-warnings=0 --ext .ts",
-=======
->>>>>>> 2493abaf
     "prepare": "husky"
   },
   "keywords": [],
@@ -30,20 +27,14 @@
   },
   "license": "Apache-2.0",
   "devDependencies": {
-<<<<<<< HEAD
     "eslint": "^8.19.0",
     "husky": "^9.1.5",
     "lint-staged": "^15.2.9",
     "only-allow": "^1.2.1",
     "eslint-plugin-jsdoc": "^39.3.3",
     "eslint-plugin-prettier": "^5.0.0"
-=======
-    "husky": "^9.1.5",
-    "lint-staged": "^15.2.9",
-    "only-allow": "^1.2.1"
   },
   "lint-staged": {
     "packages/sdk/**/*.{js,ts,tsx}": "node lint-staged-filter.js"
->>>>>>> 2493abaf
   }
 }