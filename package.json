--- conflicted
+++ resolved
@@ -18,11 +18,8 @@
     "vanilla-codemirror6": "pnpm --filter=vanilla-codemirror6",
     "vanilla-quill": "pnpm --filter=vanilla-quill",
     "vuejs-kanban": "pnpm --filter=vuejs-kanban",
-<<<<<<< HEAD
     "react-document-limit": "pnpm --filter=react-document-limit",
-=======
     "vanilla-document-limit": "pnpm --filter=vanilla-document-limit",
->>>>>>> 7bf0d9c4
     "build:examples": "pnpm --filter './examples/*' run build",
     "lint": "eslint . --fix --max-warnings=0 --ext .ts",
     "prepare": "husky"
