--- conflicted
+++ resolved
@@ -89,17 +89,9 @@
         });
       }
 
-<<<<<<< HEAD
       function displayRemoteSelection(cm, doc, fromPos, toPos, actor) {
         if (selectionMap.has(actor)) {
           const selection = selectionMap.get(actor);
-=======
-      function displayRemoteSelection(cm, change, actor) {
-        let color;
-        if (selectionMap.has(actor)) {
-          const selection = selectionMap.get(actor);
-          color = selection.color;
->>>>>>> 5f508e11
           selection.marker.clear();
         }
 
@@ -199,9 +191,9 @@
             }
             // 04-2. document to codemirror(applying remote).
             if (event.type === 'remote-change') {
-              const changeInfos = event.value;
-              for (const changeInfo of changeInfos) {
-                const { actor, message, operations, presence } = changeInfo;
+              const changes = event.value;
+              for (const change of changes) {
+                const { actor, message, operations, presence } = change;
                 // 1) handle edit operation
                 for (const op of operations) {
                   if (op.type === 'edit') {
@@ -238,24 +230,11 @@
             }
           });
 
-<<<<<<< HEAD
           doc.update((root) => {
             if (!root.content) {
               root.content = new yorkie.Text();
             }
           }, 'create content if not exists');
-=======
-          doc.subscribe('$.content', (event) => {
-            if (event.type === 'remote-change') {
-              const changes = event.value;
-              for (const change of changes) {
-                const { actor, operations } = change;
-                handleOperations(operations, actor);
-              }
-            }
-          });
-          await client.sync();
->>>>>>> 5f508e11
 
           // 03. create an instance of codemirror.
           const codemirror = CodeMirror.fromTextArea(placeholder, {
@@ -307,31 +286,6 @@
             }, `update selection by ${client.getID()}`);
           });
 
-<<<<<<< HEAD
-=======
-          // 04-2. document to codemirror(applying remote).
-          function handleOperations(ops, actor) {
-            for (const op of ops) {
-              if (op.type === 'edit') {
-                const from = op.from;
-                const to = op.to;
-                const content = op.value.content || '';
-
-                console.log(
-                  `%c remote: ${from}-${to}: ${content}`,
-                  'color: skyblue',
-                );
-                const fromIdx = codemirror.posFromIndex(from);
-                const toIdx = codemirror.posFromIndex(to);
-                replaceRangeFix(codemirror, content, fromIdx, toIdx, 'yorkie');
-              } else if (op.type === 'select') {
-                console.log('%c remote selection', 'color: skyblue');
-                displayRemoteSelection(codemirror, op, actor);
-              }
-            }
-          }
-
->>>>>>> 5f508e11
           // 05. synchronize text of document and codemirror.
           function syncText() {
             const text = doc.getRoot().content;
