<!DOCTYPE html>
<html lang="en">
  <head>
    <meta charset="UTF-8" />
    <title>Codemirror Example</title>
    <link
      rel="stylesheet"
      href="https://cdnjs.cloudflare.com/ajax/libs/codemirror/5.48.4/codemirror.css"
    />
    <link rel="stylesheet" href="style.css" />
    <script src="https://cdnjs.cloudflare.com/ajax/libs/codemirror/5.48.4/codemirror.js"></script>
  </head>
  <body>
    <div>
      <div>status: <span id="network-status"></span></div>
      <textarea id="placeholder" cols="30" rows="10"></textarea>
      <div>peers: <span id="peers-count"></span></div>
      <pre style="white-space: pre-wrap"><code id="peers-holder"></code></pre>
      <div>document:</div>
      <pre style="white-space: pre-wrap"><code id="log-holder"></code></pre>
      <div>text:</div>
      <pre
        style="white-space: pre-wrap"
      ><code id="text-log-holder"></code></pre>
    </div>
    <script src="./yorkie.js"></script>
    <script src="./util.js"></script>
    <script>
      const statusHolder = document.getElementById('network-status');
      const placeholder = document.getElementById('placeholder');
      const peersCount = document.getElementById('peers-count');
      const peersHolder = document.getElementById('peers-holder');
      const logHolder = document.getElementById('log-holder');
      const textLogHolder = document.getElementById('text-log-holder');
      const selectionMap = new Map();

      function getRandomColor() {
        const colors = ['#FECEEA', '#FEF1D2', '#A9FDD8', '#D7F8FF', '#CEC5FA'];
        const randomIndex = Math.floor(Math.random() * colors.length);
        return colors[randomIndex];
      }

<<<<<<< HEAD
      function displayLog(doc) {
        logHolder.innerText = doc.toJSON();
        textLogHolder.innerText = doc.getRoot().content.getStructureAsString();
=======
        textLogHolder.innerText = doc.getRoot().content.toTestString();
>>>>>>> cf9287a5
      }

      function displayPeers(peers, myClientID) {
        const usernames = [];
        for (const { clientID, presence } of peers) {
          usernames.push(
            clientID === myClientID ? `<b>${clientID}</b>` : clientID,
          );
        }
        peersCount.textContent = peers.length;
        peersHolder.innerHTML = JSON.stringify(usernames);
      }

      function displayPeerSelection(doc, codemirror, myClientID) {
        for (const peer of doc.getPeers()) {
          const { clientID, presence } = peer;
          if (!presence.selection || clientID === myClientID) continue;
          displayRemoteSelection(
            codemirror,
            doc,
            presence.selection.from,
            presence.selection.to,
            clientID,
          );
        }
      }

      // https://github.com/codemirror/CodeMirror/pull/5619
      function replaceRangeFix(cm, text, from, to, origin) {
        const adjust = cm.listSelections().findIndex(({ anchor, head }) => {
          return (
            CodeMirror.cmpPos(anchor, head) === 0 &&
            CodeMirror.cmpPos(anchor, from) === 0
          );
        });
        cm.operation(() => {
          cm.replaceRange(text, from, to, origin);
          if (adjust > -1) {
            const range = cm.listSelections()[adjust];
            if (
              range &&
              CodeMirror.cmpPos(
                range.head,
                CodeMirror.changeEnd({ from, to, text }),
              ) === 0
            ) {
              const ranges = cm.listSelections().slice();
              ranges[adjust] = { anchor: from, head: from };
              cm.setSelections(ranges);
            }
          }
        });
      }

      function displayRemoteSelection(cm, doc, fromPos, toPos, actor) {
        if (selectionMap.has(actor)) {
          const selection = selectionMap.get(actor);
          selection.marker.clear();
        }

        const [fromIdx, toIdx] = doc
          .getRoot()
          .content.getRangeIndex(fromPos, toPos);
        const color = doc.getPeerPresence(actor).color;

        console.log(
          `%c remote selection from:${fromIdx} to:${toIdx}`,
          'color: skyblue',
        );

        if (fromIdx === toIdx) {
          const pos = cm.posFromIndex(fromIdx);
          const cursorCoords = cm.cursorCoords(pos);
          const cursorElement = document.createElement('span');
          cursorElement.style.borderLeftWidth = '2px';
          cursorElement.style.borderLeftStyle = 'solid';
          cursorElement.style.borderLeftColor = color;
          cursorElement.style.marginLeft = cursorElement.style.marginRight =
            '-1px';
          cursorElement.style.height =
            (cursorCoords.bottom - cursorCoords.top) * 0.9 + 'px';
          cursorElement.setAttribute('data-actor-id', actor);
          cursorElement.style.zIndex = 0;

          selectionMap.set(actor, {
            color: color,
            marker: cm.setBookmark(pos, {
              widget: cursorElement,
              insertLeft: true,
            }),
          });
        } else {
          const fromPos = cm.posFromIndex(Math.min(fromIdx, toIdx));
          const toPos = cm.posFromIndex(Math.max(fromIdx, toIdx));

          selectionMap.set(actor, {
            color: color,
            marker: cm.markText(fromPos, toPos, {
              css: `background: ${color}`,
              insertLeft: true,
            }),
          });
        }
      }

      async function main() {
        try {
          // 01-1. create client with RPCAddr(envoy).
          const client = new yorkie.Client('http://localhost:8080');
          // 01-2. subscribe client event.
          client.subscribe(network.statusListener(statusHolder));
          client.subscribe((event) => {
            console.log('client event', event);
          });
          // 01-3. activate client
          await client.activate();

          // 02. create a document then attach it into the client.
          const doc = await client.attach('codemirror', {
            initialPresence: {
              color: getRandomColor(),
            },
          });
          // 02-2. subscribe document event.
          doc.subscribe('peers', (event) => {
            console.log('peers event', event);
            if (event.type === 'watched' || event.type === 'unwatched') {
              displayPeers(doc.getPeers(), client.getID());
            }
          });
          doc.subscribe((event) => {
            console.log('doc event', event);
            displayLog(doc);
          });

          doc.update((root) => {
            if (!root.content) {
              root.content = new yorkie.Text();
            }
          }, 'create content if not exists');

          // 03. create an instance of codemirror.
          const codemirror = CodeMirror.fromTextArea(placeholder, {
            lineNumbers: true,
          });

          // 04. bind the document with the codemirror.

          // 04-1. document to codemirror(applying remote).
          doc.subscribe((event) => {
            if (event.type === 'snapshot') {
              codemirror.setValue(doc.getRoot().content.toString());
            }
            if (event.type === 'remote-change') {
              const { actor, message, operations } = event.value;
              for (const op of operations) {
                if (op.type === 'edit') {
                  const from = op.from;
                  const to = op.to;
                  const content = op.value.content || '';

                  console.log(
                    `%c remote: ${from}-${to}: ${content}`,
                    'color: skyblue',
                  );
                  const fromIdx = codemirror.posFromIndex(from);
                  const toIdx = codemirror.posFromIndex(to);
                  replaceRangeFix(
                    codemirror,
                    content,
                    fromIdx,
                    toIdx,
                    'yorkie',
                  );
                }
              }

              const textLength = codemirror.getValue().length;
              if (
                doc.getRoot().content.length !=
                  doc.getRoot().content.toString().length ||
                (textLength != doc.getRoot().content.length && textLength != 0)
              ) {
                debugger;
              }
            }
          });
          doc.subscribe('peers', (event) => {
            if (event.type === 'unwatched') {
              const { clientID } = event.peer;
              if (selectionMap.has(clientID)) {
                const selection = selectionMap.get(clientID);
                selection.marker.clear();
              }
            }
            if (event.type === 'presence-changed') {
              const { clientID, presence } = event.peer;
              if (clientID === client.getID()) return;
              if (presence && presence.selection) {
                displayRemoteSelection(
                  codemirror,
                  doc,
                  presence.selection.from,
                  presence.selection.to,
                  clientID,
                );
              }
            }
          });

          // 04-2. codemirror to document(applying local).
          codemirror.on('beforeChange', (cm, change) => {
            if (change.origin === 'yorkie' || change.origin === 'setValue') {
              return;
            }

            const from = cm.indexFromPos(change.from);
            const to = cm.indexFromPos(change.to);
            const content = change.text.join('\n');

            doc.update((root) => {
              const updatedIndex = root.content.edit(from, to, content);
              const [fromPos, toPos] = root.content.getRangePos(
                updatedIndex.from,
                updatedIndex.to,
              );
              doc.updatePresence({
                selection: {
                  from: fromPos,
                  to: toPos,
                },
              });
            }, `update content by ${client.getID()}`);

            console.log(`%c local: ${from}-${to}: ${content}`, 'color: green');
          });

          codemirror.on('change', (cm, change) => {
            if (change.origin === 'yorkie' || change.origin === 'setValue') {
              return;
            }

            const textLength = codemirror.getValue().length;
            if (
              doc.getRoot().content.length !=
                doc.getRoot().content.toString().length ||
              (textLength != doc.getRoot().content.length && textLength != 0)
            ) {
              debugger;
            }
          });

          codemirror.on('beforeSelectionChange', (cm, change) => {
            // Fix concurrent issue.
            // NOTE: The following conditional statement ignores cursor changes
            //       that occur while applying remote changes to CodeMirror
            //       and handles only movement by keyboard and mouse.
            if (change.origin === undefined) {
              return;
            }

            const from = cm.indexFromPos(change.ranges[0].anchor);
            const to = cm.indexFromPos(change.ranges[0].head);
            doc.update((root) => {
              const [fromPos, toPos] = root.content.getRangePos(from, to);
              doc.updatePresence({
                selection: {
                  from: fromPos,
                  to: toPos,
                },
              });
            }, `update selection by ${client.getID()}`);
          });

          // 05. synchronize text of document and codemirror.
          codemirror.setValue(doc.getRoot().content.toString());
          displayPeers(doc.getPeers(), client.getID());
          displayPeerSelection(doc, codemirror, client.getID());
          displayLog(doc);
        } catch (e) {
          console.error(e);
        }
      }

      main();
    </script>
  </body>
</html><|MERGE_RESOLUTION|>--- conflicted
+++ resolved
@@ -40,13 +40,9 @@
         return colors[randomIndex];
       }
 
-<<<<<<< HEAD
       function displayLog(doc) {
         logHolder.innerText = doc.toJSON();
-        textLogHolder.innerText = doc.getRoot().content.getStructureAsString();
-=======
         textLogHolder.innerText = doc.getRoot().content.toTestString();
->>>>>>> cf9287a5
       }
 
       function displayPeers(peers, myClientID) {
