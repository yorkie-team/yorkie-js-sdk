--- conflicted
+++ resolved
@@ -115,46 +115,6 @@
   height: 30px;
 }
 
-<<<<<<< HEAD
-#network-status:before {
-  content: 'network: ';
-  font-size: 1rem;
-}
-
-#peers:before {
-  display: block;
-  content: 'peers: ';
-  font-size: 1rem;
-}
-
-#document:before,
-.document:before {
-  display: block;
-  content: 'document: ';
-  font-size: 1rem;
-}
-
-#document-text:before,
-.document-text:before {
-  display: block;
-  content: 'text: ';
-  font-size: 1rem;
-}
-
-#network-status,
-#peers,
-#document,
-.document,
-#document-text,
-.document-text {
-  margin: 1rem 0;
-  font-family: monospace;
-  overflow: scroll;
-}
-=======
-/* ============= multi.html ============= */
->>>>>>> 52ffdbdc
-
 h2 {
   margin: 1.6em 0 0.4em;
   font-weight: bold;
@@ -230,54 +190,4 @@
   height: 30px;
   border: none;
   outline: none;
-<<<<<<< HEAD
-}
-.client-container {
-  display: flex;
-  width: 95%;
-}
-.client-container .ql-container {
-  height: auto;
-}
-#client-a,
-#client-b {
-  width: 50%;
-  margin: 15px;
-}
-#editor {
-  width: 80%;
-  margin: 30px 10px;
-  padding: 30px 20px;
-  border: 1px solid #ccc;
-  border-radius: 4px;
-}
-.input-wrapper {
-  display: flex;
-  flex-direction: column;
-  margin: 20px;
-  width: 80%;
-}
-.input-wrapper label {
-  margin-bottom: 10px;
-}
-.input-wrapper input {
-  padding: 10px;
-  margin-bottom: 10px;
-  border: 1px solid #ccc;
-  border-radius: 4px;
-  font-size: 14px;
-}
-.input-wrapper button {
-  padding: 10px 20px;
-  border: none;
-  border-radius: 4px;
-  background-color: #2196f3;
-  color: #fff;
-  font-size: 14px;
-  cursor: pointer;
-}
-.input-wrapper button:hover {
-  background-color: #0d8bf2;
-=======
->>>>>>> 52ffdbdc
 }