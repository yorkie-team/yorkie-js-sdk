/*
 * Copyright 2020 The Yorkie Authors. All rights reserved.
 *
 * Licensed under the Apache License, Version 2.0 (the "License");
 * you may not use this file except in compliance with the License.
 * You may obtain a copy of the License at
 *
 *     http://www.apache.org/licenses/LICENSE-2.0
 *
 * Unless required by applicable law or agreed to in writing, software
 * distributed under the License is distributed on an "AS IS" BASIS,
 * WITHOUT WARRANTIES OR CONDITIONS OF ANY KIND, either express or implied.
 * See the License for the specific language governing permissions and
 * limitations under the License.
 */

import { assert } from 'chai';
import { Document } from '@yorkie-js-sdk/src/document/document';
import { converter } from '@yorkie-js-sdk/src/api/converter';
import { Counter, Text } from '@yorkie-js-sdk/src/yorkie';
import { CounterType } from '@yorkie-js-sdk/src/document/crdt/counter';

describe('Converter', function () {
  it('should encode/decode bytes', function () {
    const doc = Document.create<{
      k1: {
        ['k1.1']: boolean;
        ['k1.2']: number;
        ['k1.5']: string;
      };
      k2: Array<boolean | number | string>;
      k3: Text<{
        bold?: boolean;
        indent?: number;
        italic?: boolean | null;
        color?: string;
      }>;
      k4: Counter;
    }>('test-doc');

    doc.update((root) => {
      root.k1 = {
        'k1.1': true,
        'k1.2': 2147483647,
        // 'k1.3': yorkie.Long.fromString('9223372036854775807'),
        // 'k1.4': 1.79,
        'k1.5': '4',
        // 'k6': new Uint8Array([65,66]),
        // 'k7': new Date(),
      };

      root.k2 = [
        true,
        2147483647,
        // yorkie.Long.fromString('9223372036854775807'),
        // 1.79,
        '4',
        // new Uint8Array([65,66]),
        // new Date(),
      ];

      root.k3 = new Text();
      root.k3.edit(0, 0, 'ㅎ');
      root.k3.edit(0, 1, '하');
      root.k3.edit(0, 1, '한');
      root.k3.edit(0, 1, '하');
      root.k3.edit(1, 1, '느');
      root.k3.edit(1, 2, '늘');
<<<<<<< HEAD
      root.k3.setStyle(0, 2, {
        bold: true,
        indent: 2,
        italic: false,
        color: 'red',
      });
      root.k4 = new Counter(0);
=======
      root.k4 = new Counter(CounterType.IntegerCnt, 0);
>>>>>>> 7864c162
      root.k4.increase(1).increase(2).increase(3);
    });

    const bytes = converter.objectToBytes(doc.getRootObject());
    const obj = converter.bytesToObject(bytes);
    assert.equal(doc.toSortedJSON(), obj.toSortedJSON());
  });

  it('convert hex string <-> byte array', function () {
    const hex_str = '0123456789abcdef01234567';
    const bytes = converter.toUint8Array(hex_str);
    assert.equal(bytes.length, 12);
    assert.equal(converter.toHexString(bytes), hex_str);
  });
});<|MERGE_RESOLUTION|>--- conflicted
+++ resolved
@@ -66,17 +66,13 @@
       root.k3.edit(0, 1, '하');
       root.k3.edit(1, 1, '느');
       root.k3.edit(1, 2, '늘');
-<<<<<<< HEAD
       root.k3.setStyle(0, 2, {
         bold: true,
         indent: 2,
         italic: false,
         color: 'red',
       });
-      root.k4 = new Counter(0);
-=======
       root.k4 = new Counter(CounterType.IntegerCnt, 0);
->>>>>>> 7864c162
       root.k4.increase(1).increase(2).increase(3);
     });
 
