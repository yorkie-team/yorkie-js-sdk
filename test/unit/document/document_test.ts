/*
 * Copyright 2020 The Yorkie Authors. All rights reserved.
 *
 * Licensed under the Apache License, Version 2.0 (the "License");
 * you may not use this file except in compliance with the License.
 * You may obtain a copy of the License at
 *
 *     http://www.apache.org/licenses/LICENSE-2.0
 *
 * Unless required by applicable law or agreed to in writing, software
 * distributed under the License is distributed on an "AS IS" BASIS,
 * WITHOUT WARRANTIES OR CONDITIONS OF ANY KIND, either express or implied.
 * See the License for the specific language governing permissions and
 * limitations under the License.
 */

import { assert } from 'chai';
import { MaxTimeTicket } from '@yorkie-js-sdk/src/document/time/ticket';
import { Document, DocEventType } from '@yorkie-js-sdk/src/document/document';
<<<<<<< HEAD
import { JSONArray, Text, Counter } from '@yorkie-js-sdk/src/yorkie';
=======
import { JSONArray, Text, RichText, Counter } from '@yorkie-js-sdk/src/yorkie';
import { CounterType } from '@yorkie-js-sdk/src/document/crdt/counter';
>>>>>>> 7864c162

describe('Document', function () {
  it('doesnt return error when trying to delete a missing key', function () {
    const doc = Document.create<{
      k1?: string;
      k2?: string;
      k3: Array<number>;
      k4: unknown;
    }>('test-doc');
    doc.update((root) => {
      root.k1 = '1';
      root.k2 = '2';
      root.k3 = [1, 2];
    });

    doc.update((root) => {
      delete root.k1;
      delete root.k3[0];
      delete root.k4; // missing key
      delete root.k3[2]; // missing index
    });
  });

  it('generic type parameter test', function () {
    type Todos = { todos: Array<{ title: string; done: boolean }> };

    const doc = Document.create<Todos>('test-doc');
    doc.update((root) => {
      root.todos = [
        {
          title: 'buy milk',
          done: false,
        },
      ];
    });
    assert.equal(
      `{"todos":[{"title":"buy milk","done":false}]}`,
      doc.toSortedJSON(),
    );

    doc.update((root) => {
      root.todos.push({
        title: 'drink water',
        done: true,
      });
    });
    const expectedTodos = [
      '{"title":"buy milk","done":false}',
      '{"title":"drink water","done":true}',
    ];
    assert.equal(`{"todos":[${expectedTodos.join(',')}]}`, doc.toSortedJSON());
  });

  it('null value test', function () {
    const doc = Document.create<{ data: { '': null; null: null } }>('test-doc');
    doc.update((root) => {
      root.data = {
        '': null,
        null: null,
      };
    });
    assert.equal('{"data":{"":null,"null":null}}', doc.toSortedJSON());
  });

  it('delete elements of array test', function () {
    const doc = Document.create<{ data: Array<number> }>('test-doc');
    doc.update((root) => {
      root.data = [0, 1, 2];
    });
    assert.equal('{"data":[0,1,2]}', doc.toSortedJSON());
    assert.equal(3, doc.getRoot().data.length);

    doc.update((root) => {
      delete root.data[0];
    });
    assert.equal('{"data":[1,2]}', doc.toSortedJSON());
    assert.equal(2, doc.getRoot().data.length);

    doc.update((root) => {
      delete root.data[1];
    });
    assert.equal('{"data":[1]}', doc.toSortedJSON());
    assert.equal(1, doc.getRoot().data.length);

    doc.update((root) => {
      delete root.data[0];
    });
    assert.equal('{"data":[]}', doc.toSortedJSON());
    assert.equal(0, doc.getRoot().data.length);
  });

  it('splice array with number', function () {
    const doc = Document.create<{ list: Array<number> }>('test-doc');
    doc.update((root) => {
      root.list = [0, 1, 2, 3, 4, 5, 6, 7, 8, 9];
    });
    assert.equal(doc.toSortedJSON(), '{"list":[0,1,2,3,4,5,6,7,8,9]}');

    doc.update((root) => {
      const res = root.list.splice(1, 1);
      assert.equal(res.toString(), '1');
    });
    assert.equal(doc.toSortedJSON(), '{"list":[0,2,3,4,5,6,7,8,9]}');

    doc.update((root) => {
      const res = root.list.splice(1, 2);
      assert.equal(res.toString(), '2,3');
    });
    assert.equal(doc.toSortedJSON(), '{"list":[0,4,5,6,7,8,9]}');

    doc.update((root) => {
      const res = root.list.splice(3);
      assert.equal(res.toString(), '6,7,8,9');
    });
    assert.equal(doc.toSortedJSON(), '{"list":[0,4,5]}');

    doc.update((root) => {
      const res = root.list.splice(1, 200);
      assert.equal(res.toString(), '4,5');
    });
    assert.equal(doc.toSortedJSON(), '{"list":[0]}');

    doc.update((root) => {
      const res = root.list.splice(0, 0, 1, 2, 3);
      assert.equal(res.toString(), '');
    });
    assert.equal(doc.toSortedJSON(), '{"list":[1,2,3,0]}');

    doc.update((root) => {
      const res = root.list.splice(1, 2, 4);
      assert.equal(res.toString(), '2,3');
    });
    assert.equal(doc.toSortedJSON(), '{"list":[1,4,0]}');

    doc.update((root) => {
      const res = root.list.splice(2, 200, 2);
      assert.equal(res.toString(), '0');
    });
    assert.equal(doc.toSortedJSON(), '{"list":[1,4,2]}');

    doc.update((root) => {
      const res = root.list.splice(2, 0, 3);
      assert.equal(res.toString(), '');
    });
    assert.equal(doc.toSortedJSON(), '{"list":[1,4,3,2]}');

    doc.update((root) => {
      const res = root.list.splice(5, 10, 1, 2);
      assert.equal(res.toString(), '');
    });
    assert.equal(doc.toSortedJSON(), '{"list":[1,4,3,2,1,2]}');

    doc.update((root) => {
      const res = root.list.splice(1, -3, 5);
      assert.equal(res.toString(), '');
    });
    assert.equal(doc.toSortedJSON(), '{"list":[1,5,4,3,2,1,2]}');

    doc.update((root) => {
      const res = root.list.splice(-2, -11, 5, 6);
      assert.equal(res.toString(), '');
    });
    assert.equal(doc.toSortedJSON(), '{"list":[1,5,4,3,2,5,6,1,2]}');

    doc.update((root) => {
      const res = root.list.splice(-11, 2, 7, 8);
      assert.equal(res.toString(), '1,5');
    });
    assert.equal(doc.toSortedJSON(), '{"list":[7,8,4,3,2,5,6,1,2]}');
  });

  it('splice array with string', function () {
    const doc = Document.create<{ list: Array<string> }>('test-doc');

    doc.update((root) => {
      root.list = ['a', 'b', 'c'];
    });
    assert.equal(doc.toSortedJSON(), '{"list":["a","b","c"]}');

    doc.update((root) => {
      const res = root.list.splice(1, 1);
      assert.equal(res.toString(), 'b');
    });
    assert.equal(doc.toSortedJSON(), '{"list":["a","c"]}');
  });

  it('splice array with object', function () {
    const doc = Document.create<{ list: Array<{ id: number }> }>('test-doc');

    doc.update((root) => {
      root.list = [{ id: 1 }, { id: 2 }];
    });
    assert.equal(doc.toSortedJSON(), '{"list":[{"id":1},{"id":2}]}');

    doc.update((root) => {
      const res = root.list.splice(1, 1);
      assert.equal(res.toString(), '{"id":2}');
    });
    assert.equal(doc.toSortedJSON(), '{"list":[{"id":1}]}');
  });

  describe('should support standard array read-only operations', () => {
    type TestDoc = {
      empty: [];
      list: JSONArray<number>;
      objects: JSONArray<{ id: string }>;
    };

    it('concat()', () => {
      const doc = Document.create<TestDoc>('test-doc');
      doc.update((root) => {
        root.list = [1, 2, 3];
      });

      assert.deepStrictEqual(
        doc.getRoot().list.concat([4, 5, 6]),
        [1, 2, 3, 4, 5, 6],
      );
    });

    it('entries()', () => {
      const doc = Document.create<TestDoc>('test-doc');
      doc.update((root) => {
        root.list = [1, 2, 3];
      });

      const copy = [];
      for (const x of doc.getRoot().list.entries()) {
        copy.push(x);
      }
      assert.deepStrictEqual(copy, [
        [0, 1],
        [1, 2],
        [2, 3],
      ]);
      assert.deepStrictEqual(
        [...doc.getRoot().list.entries()],
        [
          [0, 1],
          [1, 2],
          [2, 3],
        ],
      );
    });

    it('every()', () => {
      const doc = Document.create<TestDoc>('test-doc');
      doc.update((root) => {
        root.empty = [];
        root.list = [1, 2, 3];
      });

      assert.strictEqual(
        doc.getRoot().empty.every(() => false),
        true,
      );
      assert.strictEqual(
        doc.getRoot().list.every((val) => val > 0),
        true,
      );
      assert.strictEqual(
        doc.getRoot().list.every((val) => val > 2),
        false,
      );
      assert.strictEqual(
        doc.getRoot().list.every((val, index) => index < 3),
        true,
      );
      // check that in the callback, 'this' is set to the second argument of method
      doc.getRoot().list.every(
        function (this: any) {
          assert.strictEqual(this.hello, 'world');
          return true;
        },
        { hello: 'world' },
      );
    });

    it('filter()', () => {
      const doc = Document.create<TestDoc>('test-doc');
      doc.update((root) => {
        root.empty = [];
        root.list = [1, 2, 3];
      });

      assert.deepStrictEqual(
        doc.getRoot().empty.filter(() => true),
        [],
      );

      assert.deepStrictEqual(
        doc.getRoot().list.filter((num) => num % 2 === 1),
        [1, 3],
      );

      assert.deepStrictEqual(
        doc.getRoot().list.filter(() => true),
        [1, 2, 3],
      );

      doc.getRoot().list.filter(
        function (this: any) {
          assert.strictEqual(this.hello, 'world');
          return true;
        },
        { hello: 'world' },
      );
    });

    it('find()', () => {
      const doc = Document.create<TestDoc>('test-doc');
      doc.update((root) => {
        root.empty = [];
        root.list = [1, 2, 3];
        root.objects = [{ id: 'first' }, { id: 'second' }];
      });

      assert.strictEqual(
        doc.getRoot().empty.find(() => true),
        undefined,
      );

      assert.strictEqual(
        doc.getRoot().list.find((num) => num >= 2),
        2,
      );

      assert.strictEqual(
        doc.getRoot().list.find((num) => num >= 4),
        undefined,
      );

      assert.deepEqual(
        doc.getRoot().objects.find((obj) => obj.id === 'first'),
        { id: 'first' },
      );

      doc.getRoot().list.find(
        function (this: any) {
          assert.strictEqual(this.hello, 'world');
          return true;
        },
        { hello: 'world' },
      );
    });

    it('findIndex()', () => {
      const doc = Document.create<TestDoc>('test-doc');
      doc.update((root) => {
        root.empty = [];
        root.list = [1, 2, 3];
      });

      assert.strictEqual(
        doc.getRoot().empty.findIndex(() => true),
        -1,
      );

      assert.strictEqual(
        doc.getRoot().list.findIndex((num) => num >= 2),
        1,
      );

      assert.strictEqual(
        doc.getRoot().list.findIndex((num) => num >= 4),
        -1,
      );

      doc.getRoot().list.findIndex(
        function (this: any) {
          assert.strictEqual(this.hello, 'world');
          return true;
        },
        { hello: 'world' },
      );
    });

    it('forEach()', () => {
      const doc = Document.create<TestDoc>('test-doc');
      doc.update((root) => {
        root.empty = [];
        root.list = [1, 2, 3];
      });

      doc
        .getRoot()
        .empty.forEach(() =>
          assert.fail('was called', 'not called', 'callback error'),
        );

      const testList: Array<number> = [];
      doc.getRoot().list.forEach((num) => testList.push(num + 1));
      assert.deepStrictEqual(testList, [2, 3, 4]);

      doc.getRoot().list.forEach(
        function (this: any) {
          assert.strictEqual(this.hello, 'world');
          return true;
        },
        { hello: 'world' },
      );
    });

    it('includes()', () => {
      type TestDoc = {
        list: JSONArray<number | string>;
      };
      const doc = Document.create<TestDoc>('test-doc');
      doc.update((root) => {
        root.list = [1, 2, 3, NaN, '4'];
      });

      assert.strictEqual(doc.getRoot().list.includes(3), true, '1');
      assert.strictEqual(doc.getRoot().list.includes(0), false, '2');
      assert.strictEqual(doc.getRoot().list.includes(1, 1), false, '3');
      assert.strictEqual(doc.getRoot().list.includes(3, -4), true, '4');
      assert.strictEqual(doc.getRoot().list.includes(3, -100), true, '5');
      assert.strictEqual(doc.getRoot().list.includes(3, 100), false, '6');
      assert.strictEqual(doc.getRoot().list.includes(NaN), true, '7');
      assert.strictEqual(doc.getRoot().list.includes(4), false, '8');
      assert.strictEqual(doc.getRoot().list.includes('4'), true, '9');
    });

    it('includes() with objects', () => {
      const doc = Document.create<TestDoc>('test-doc');
      doc.update((root) => {
        root.objects = [{ id: 'first' }, { id: 'second' }];
      });

      assert.strictEqual(
        doc.getRoot().objects.includes(doc.getRoot().objects[0]),
        true,
      );
    });

    it('indexOf()', () => {
      const doc = Document.create<TestDoc>('test-doc');
      doc.update((root) => {
        root.list = [1, 2, 3, 3];
      });

      assert.strictEqual(doc.getRoot().list.indexOf(3), 2);
      assert.strictEqual(doc.getRoot().list.indexOf(0), -1);
      assert.strictEqual(doc.getRoot().list.indexOf(1, 1), -1);
      assert.strictEqual(doc.getRoot().list.indexOf(2, -3), 1);
    });

    it('indexOf() with objects', () => {
      const doc = Document.create<TestDoc>('test-doc');
      doc.update((root) => {
        root.objects = [{ id: 'first' }, { id: 'second' }];
      });

      assert.strictEqual(
        doc.getRoot().objects.indexOf(doc.getRoot().objects[1]),
        1,
      );
    });

    it('join()', () => {
      const doc = Document.create<TestDoc>('test-doc');
      doc.update((root) => {
        root.empty = [];
        root.list = [1, 2, 3];
      });

      assert.strictEqual(doc.getRoot().empty.join(','), '');
      assert.strictEqual(doc.getRoot().list.join(), '1,2,3');
      assert.strictEqual(doc.getRoot().list.join(''), '123');
      assert.strictEqual(doc.getRoot().list.join(', '), '1, 2, 3');
    });

    it('keys()', () => {
      const doc = Document.create<TestDoc>('test-doc');
      doc.update((root) => {
        root.list = [1, 2, 3];
      });

      const keys = [];
      for (const x of doc.getRoot().list.keys()) {
        keys.push(x);
      }
      assert.deepStrictEqual(keys, [0, 1, 2]);
      assert.deepStrictEqual([...doc.getRoot().list.keys()], [0, 1, 2]);
    });

    it('lastIndexOf()', () => {
      const doc = Document.create<TestDoc>('test-doc');
      doc.update((root) => {
        root.list = [1, 2, 3, 3];
      });

      assert.strictEqual(doc.getRoot().list.lastIndexOf(3), 3);
      assert.strictEqual(doc.getRoot().list.lastIndexOf(0), -1);
      assert.strictEqual(doc.getRoot().list.lastIndexOf(3, 1), -1);
      assert.strictEqual(doc.getRoot().list.lastIndexOf(3, 2), 2);
      assert.strictEqual(doc.getRoot().list.lastIndexOf(3, -1), 3);
    });

    it('lastIndexOf() with objects', () => {
      const doc = Document.create<TestDoc>('test-doc');
      doc.update((root) => {
        root.objects = [{ id: 'first' }, { id: 'second' }];
      });

      assert.strictEqual(
        doc.getRoot().objects.lastIndexOf(doc.getRoot().objects[1]),
        1,
      );
    });

    it('map()', () => {
      const doc = Document.create<TestDoc>('test-doc');
      doc.update((root) => {
        root.empty = [];
        root.list = [1, 2, 3];
      });

      assert.deepStrictEqual(
        doc.getRoot().empty.map((num) => num * 2),
        [],
      );

      assert.deepStrictEqual(
        doc.getRoot().list.map((num) => num * 2),
        [2, 4, 6],
      );

      assert.deepStrictEqual(
        doc.getRoot().list.map((num, index) => index + '->' + num),
        ['0->1', '1->2', '2->3'],
      );

      doc.getRoot().list.map(
        function (this: any) {
          assert.strictEqual(this.hello, 'world');
          return true;
        },
        { hello: 'world' },
      );
    });

    it('reduce()', () => {
      const doc = Document.create<TestDoc>('test-doc');
      doc.update((root) => {
        root.empty = [];
        root.list = [1, 2, 3];
      });

      assert.strictEqual(
        doc.getRoot().empty.reduce((sum, val) => sum + val, 0),
        0,
      );

      assert.strictEqual(
        doc.getRoot().list.reduce((sum, val) => sum + val, 0),
        6,
      );

      assert.strictEqual(
        doc.getRoot().list.reduce((sum, val) => sum + val, ''),
        '123',
      );

      assert.strictEqual(
        doc.getRoot().list.reduce((sum, val) => sum + val),
        6,
      );

      assert.strictEqual(
        doc
          .getRoot()
          .list.reduce(
            (sum, val, index) => (index % 2 === 0 ? sum + val : sum),
            0,
          ),
        4,
      );
    });

    it('reduceRight()', () => {
      const doc = Document.create<TestDoc>('test-doc');
      doc.update((root) => {
        root.empty = [];
        root.list = [1, 2, 3];
      });

      assert.strictEqual(
        doc.getRoot().empty.reduceRight((sum, val) => sum + val, 0),
        0,
      );

      assert.strictEqual(
        doc.getRoot().list.reduceRight((sum, val) => sum + val, 0),
        6,
      );

      assert.strictEqual(
        doc.getRoot().list.reduceRight((sum, val) => sum + val, ''),
        '321',
      );

      assert.strictEqual(
        doc.getRoot().list.reduceRight((sum, val) => sum + val),
        6,
      );

      assert.strictEqual(
        doc
          .getRoot()
          .list.reduceRight(
            (sum, val, index) => (index % 2 === 0 ? sum + val : sum),
            0,
          ),
        4,
      );
    });

    it('slice()', () => {
      const doc = Document.create<TestDoc>('test-doc');
      doc.update((root) => {
        root.empty = [];
        root.list = [1, 2, 3];
      });

      assert.deepStrictEqual(doc.getRoot().empty.slice(), []);
      assert.deepStrictEqual(doc.getRoot().list.slice(2), [3]);
      assert.deepStrictEqual(doc.getRoot().list.slice(-2), [2, 3]);
      assert.deepStrictEqual(doc.getRoot().list.slice(0, 0), []);
      assert.deepStrictEqual(doc.getRoot().list.slice(0, 1), [1]);
      assert.deepStrictEqual(doc.getRoot().list.slice(0, -1), [1, 2]);
    });

    it('some()', () => {
      const doc = Document.create<TestDoc>('test-doc');
      doc.update((root) => {
        root.empty = [];
        root.list = [1, 2, 3];
      });

      assert.strictEqual(
        doc.getRoot().empty.some(() => true),
        false,
      );
      assert.strictEqual(
        doc.getRoot().list.some((val) => val > 2),
        true,
      );
      assert.strictEqual(
        doc.getRoot().list.some((val) => val > 4),
        false,
      );
      assert.strictEqual(
        doc.getRoot().list.some((val, index) => index > 2),
        false,
      );
      doc.getRoot().list.some(
        function (this: any) {
          assert.strictEqual(this.hello, 'world');
          return true;
        },
        { hello: 'world' },
      );
    });

    it('toString()', () => {
      const doc = Document.create<TestDoc>('test-doc');
      doc.update((root) => {
        root.empty = [];
        root.list = [1, 2, 3];
        root.objects = [{ id: '1' }, { id: '2' }, { id: '3' }];
      });

      assert.strictEqual(doc.getRoot().empty.toString(), '');
      assert.strictEqual(doc.getRoot().list.toString(), '1,2,3');

      // NOTE: This is not the same as the listObjects.toString()
      //       "[object object],[object object],[object object]"
      assert.strictEqual(
        doc.getRoot().objects.toString(),
        '{"id":"1"},{"id":"2"},{"id":"3"}',
      );
    });

    it('values()', () => {
      const doc = Document.create<TestDoc>('test-doc');
      doc.update((root) => {
        root.list = [1, 2, 3];
      });

      const values = [];
      for (const x of doc.getRoot().list.values()) {
        values.push(x);
      }
      assert.deepStrictEqual(values, [1, 2, 3]);
      assert.deepStrictEqual([...doc.getRoot().list.values()], [1, 2, 3]);
    });

    it('should allow mutation of objects returned from built in list iteration', () => {
      const doc = Document.create<TestDoc>('test-doc');
      doc.update((root) => {
        root.objects = [{ id: 'first' }, { id: 'second' }];
      });

      doc.update((root) => {
        for (const obj of root.objects) {
          if (obj.id === 'first') {
            obj.id = 'FIRST';
          }
        }
      });

      assert.equal(
        doc.toSortedJSON(),
        '{"objects":[{"id":"FIRST"},{"id":"second"}]}',
      );
    });

    it('should allow mutation of objects returned from readonly list methods', () => {
      const doc = Document.create<TestDoc>('test-doc');
      doc.update((root) => {
        root.objects = [{ id: 'first' }, { id: 'second' }];
      });

      doc.update((root) => {
        root.objects.find((obj) => obj.id === 'first')!.id = 'FIRST';
      });

      assert.equal(
        doc.toSortedJSON(),
        '{"objects":[{"id":"FIRST"},{"id":"second"}]}',
      );
    });
  });

  it('move elements before a specific node of array', function () {
    const doc = Document.create<{ data: JSONArray<number> }>('test-doc');
    doc.update((root) => {
      root.data = [0, 1, 2];
    });
    assert.equal('{"data":[0,1,2]}', doc.toSortedJSON());
    assert.equal(3, doc.getRoot().data.length);

    doc.update((root) => {
      const zero = root.data.getElementByIndex!(0)!;
      const two = root.data.getElementByIndex!(2)!;
      root.data.moveBefore!(two.getID!(), zero.getID!());
    });
    assert.equal('{"data":[1,0,2]}', doc.toSortedJSON());
    assert.equal(3, doc.getRoot().data.length);

    doc.update((root) => {
      root.data.push(3);
      const one = root.data.getElementByIndex!(1)!;
      const three = root.data.getElementByIndex!(3)!;
      root.data.moveBefore!(one.getID!(), three.getID!());
      assert.equal('{"data":[1,3,0,2]}', root.toJSON!());
    });
    assert.equal('{"data":[1,3,0,2]}', doc.toSortedJSON());
    assert.equal(4, doc.getRoot().data.length);
  });

  it('simple move elements before a specific node of array', function () {
    const doc = Document.create<{ data: JSONArray<number> }>('test-doc');
    doc.update((root) => {
      root.data = [0, 1, 2];
    });
    assert.equal('{"data":[0,1,2]}', doc.toSortedJSON());
    assert.equal(3, doc.getRoot!().data.length);

    doc.update((root) => {
      root.data.push(3);
      const one = root.data.getElementByIndex!(1)!;
      const three = root.data.getElementByIndex!(3)!;
      root.data.moveBefore!(one.getID!(), three.getID!());
      assert.equal('{"data":[0,3,1,2]}', root.toJSON!());
    });
    assert.equal('{"data":[0,3,1,2]}', doc.toSortedJSON());
    assert.equal(4, doc.getRoot().data.length);
  });

  it('move elements after a specific node of array', function () {
    const doc = Document.create<{ data: JSONArray<number> }>('test-doc');
    doc.update((root) => {
      root.data = [0, 1, 2];
    });
    assert.equal('{"data":[0,1,2]}', doc.toSortedJSON());
    assert.equal(3, doc.getRoot().data.length);

    doc.update((root) => {
      const zero = root.data.getElementByIndex!(0)!;
      const two = root.data.getElementByIndex!(2)!;
      root.data.moveAfter!(two.getID!(), zero.getID!());
    });
    assert.equal('{"data":[1,2,0]}', doc.toSortedJSON());
    assert.equal(3, doc.getRoot().data.length);

    doc.update((root) => {
      root.data.push(3);
      const one = root.data.getElementByIndex!(1)!;
      const three = root.data.getElementByIndex!(3)!;
      root.data.moveAfter!(one.getID!(), three.getID!());
      assert.equal('{"data":[1,2,3,0]}', root.toJSON!());
    });
    assert.equal('{"data":[1,2,3,0]}', doc.toSortedJSON());
    assert.equal(4, doc.getRoot().data.length);
  });

  it('simple move elements after a specific node of array', function () {
    const doc = Document.create<{ data: JSONArray<number> }>('test-doc');
    doc.update((root) => {
      root.data = [0, 1, 2];
    });
    assert.equal('{"data":[0,1,2]}', doc.toSortedJSON());
    assert.equal(3, doc.getRoot().data.length);

    doc.update((root) => {
      root.data.push(3);
      const one = root.data.getElementByIndex!(1)!;
      const three = root.data.getElementByIndex!(3)!;
      root.data.moveAfter!(one.getID!(), three.getID!());
      assert.equal('{"data":[0,1,3,2]}', root.toJSON!());
    });
    assert.equal('{"data":[0,1,3,2]}', doc.toSortedJSON());
    assert.equal(4, doc.getRoot().data.length);
  });

  it('move elements at the first of array', function () {
    const doc = Document.create<{ data: JSONArray<number> }>('test-doc');
    doc.update((root) => {
      root.data = [0, 1, 2];
    });
    assert.equal('{"data":[0,1,2]}', doc.toSortedJSON());
    assert.equal(3, doc.getRoot().data.length);

    doc.update((root) => {
      const two = root.data.getElementByIndex!(2)!;
      root.data.moveFront!(two.getID!());
    });
    assert.equal('{"data":[2,0,1]}', doc.toSortedJSON());
    assert.equal(3, doc.getRoot().data.length);

    doc.update((root) => {
      root.data.push(3);
      const three = root.data.getElementByIndex!(3)!;
      root.data.moveFront!(three.getID!());
      assert.equal('{"data":[3,2,0,1]}', root.toJSON!());
    });
    assert.equal('{"data":[3,2,0,1]}', doc.toSortedJSON());
    assert.equal(4, doc.getRoot().data.length);
  });

  it('simple move elements at the first of array', function () {
    const doc = Document.create<{ data: JSONArray<number> }>('test-doc');
    doc.update((root) => {
      root.data = [0, 1, 2];
    });
    assert.equal('{"data":[0,1,2]}', doc.toSortedJSON());
    assert.equal(3, doc.getRoot().data.length);

    doc.update((root) => {
      root.data.push(3);
      const one = root.data.getElementByIndex!(1)!;
      root.data.moveFront!(one.getID!());
      assert.equal('{"data":[1,0,2,3]}', root.toJSON!());
    });
    assert.equal('{"data":[1,0,2,3]}', doc.toSortedJSON());
    assert.equal(4, doc.getRoot().data.length);
  });

  it('move elements at the last of array', function () {
    const doc = Document.create<{ data: JSONArray<number> }>('test-doc');
    doc.update((root) => {
      root.data = [0, 1, 2];
    });
    assert.equal('{"data":[0,1,2]}', doc.toSortedJSON());
    assert.equal(3, doc.getRoot().data.length);

    doc.update((root) => {
      const two = root.data.getElementByIndex!(2)!;
      root.data.moveLast!(two.getID!());
    });
    assert.equal('{"data":[0,1,2]}', doc.toSortedJSON());
    assert.equal(3, doc.getRoot().data.length);

    doc.update((root) => {
      root.data.push(3);
      const two = root.data.getElementByIndex!(2)!;
      root.data.moveLast!(two.getID!());
      assert.equal('{"data":[0,1,3,2]}', root.toJSON!());
    });
    assert.equal('{"data":[0,1,3,2]}', doc.toSortedJSON());
    assert.equal(4, doc.getRoot().data.length);
  });

  it('simple move elements at the last of array', function () {
    const doc = Document.create<{ data: JSONArray<number> }>('test-doc');
    doc.update((root) => {
      root.data = [0, 1, 2];
    });
    assert.equal('{"data":[0,1,2]}', doc.toSortedJSON());
    assert.equal(3, doc.getRoot().data.length);

    doc.update((root) => {
      root.data.push(3);
      const one = root.data.getElementByIndex!(1)!;
      root.data.moveLast!(one.getID!());
      assert.equal('{"data":[0,2,3,1]}', root.toJSON!());
    });
    assert.equal('{"data":[0,2,3,1]}', doc.toSortedJSON());
    assert.equal(4, doc.getRoot().data.length);
  });

  it('change paths test for object', async function () {
    const doc = Document.create<any>('test-doc');
    await new Promise((resolve) => setTimeout(resolve, 0));
    const paths: Array<string> = [];

    doc.subscribe((event) => {
      assert.equal(event.type, DocEventType.LocalChange);
      if (event.type === DocEventType.LocalChange) {
        assert.deepEqual(event.value[0].paths, paths);
      }
    });

    // NOTE(hackerwins): We skip nested paths after introducing the trie.
    doc.update((root) => {
      root[''] = {};
      paths.push('$.');

      root.obj = {};
      paths.push('$.obj');
      root.obj.a = 1;
      // paths.push('$.obj.a');
      delete root.obj.a;
      // paths.push('$.obj');
      root.obj['$.hello'] = 1;
      // paths.push('$.obj.\\$\\.hello');
      delete root.obj['$.hello'];
      // paths.push('$.obj');
      delete root.obj;
      // paths.push('$');
    });
  });

  it('change paths test for array', async function () {
    const doc = Document.create<any>('test-doc');
    await new Promise((resolve) => setTimeout(resolve, 0));
    const paths: Array<string> = [];

    doc.subscribe((event) => {
      assert.equal(event.type, DocEventType.LocalChange);
      if (event.type === DocEventType.LocalChange) {
        assert.deepEqual(event.value[0].paths, paths);
      }
    });

    // NOTE(hackerwins): We skip nested paths after introducing the trie.
    doc.update((root) => {
      root.arr = [];
      paths.push('$.arr');
      root.arr.push(0);
      // paths.push('$.arr.0');
      root.arr.push(1);
      // paths.push('$.arr.1');
      delete root.arr[1];
      // paths.push('$.arr');
      root['$$...hello'] = [];
      paths.push('$.\\$\\$\\.\\.\\.hello');
      root['$$...hello'].push(0);
      // paths.push('$.\\$\\$\\.\\.\\.hello.0');
    });
  });

  it('change paths test for counter', async function () {
    type TestDoc = { cnt: Counter };
    const doc = Document.create<TestDoc>('test-doc');
    await new Promise((resolve) => setTimeout(resolve, 0));
    const paths: Array<string> = [];

    doc.subscribe((event) => {
      assert.equal(event.type, DocEventType.LocalChange);
      if (event.type === DocEventType.LocalChange) {
        assert.deepEqual(event.value[0].paths, paths);
      }
    });

    doc.update((root) => {
      root.cnt = new Counter(CounterType.IntegerCnt, 0);
      paths.push('$.cnt');
      root.cnt.increase(1);
      paths.push('$.cnt');
    });
  });

  it('support TypeScript', function () {
    type TestDoc = {
      array: Array<number>;
      text: Text;
    };

    const doc = Document.create<TestDoc>('test-doc');
    doc.update((root) => {
      root.array = [1, 2];
      root.text = new Text();
      root.text.edit(0, 0, 'hello world');
    });
  });

  it('change paths test for text', async function () {
    type TestDoc = { text: Text };

    const doc = Document.create<TestDoc>('test-doc');
    await new Promise((resolve) => setTimeout(resolve, 0));
    const paths: Array<string> = [];

    doc.subscribe((event) => {
      assert.equal(event.type, DocEventType.LocalChange);
      if (event.type === DocEventType.LocalChange) {
        assert.deepEqual(event.value[0].paths, paths);
      }
    });

    doc.update((root) => {
      root.text = new Text();
      paths.push('$.text');
      root.text.edit(0, 0, 'hello world');
      paths.push('$.text');
      root.text.select(0, 2);
      paths.push('$.text');
    });
  });

  it('change paths test for text with attributes', async function () {
    type TestDoc = { textWithAttr: Text };
    const doc = Document.create<TestDoc>('test-doc');
    await new Promise((resolve) => setTimeout(resolve, 0));
    const paths: Array<string> = [];

    doc.subscribe((event) => {
      assert.equal(event.type, DocEventType.LocalChange);
      if (event.type === DocEventType.LocalChange) {
        assert.deepEqual(event.value[0].paths, paths);
      }
    });

    doc.update((root) => {
      root.textWithAttr = new Text();
      paths.push('$.textWithAttr');
      root.textWithAttr.edit(0, 0, 'hello world');
      paths.push('$.textWithAttr');
      root.textWithAttr.setStyle(0, 1, { bold: 'true' });
      paths.push('$.textWithAttr');
    });
  });

  it('insert elements before a specific node of array', function () {
    const doc = Document.create<{ data: JSONArray<number> }>('test-doc');
    doc.update((root) => {
      root.data = [0, 1, 2];
    });
    assert.equal('{"data":[0,1,2]}', doc.toSortedJSON());
    assert.equal(3, doc.getRoot().data.length);

    doc.update((root) => {
      const zero = root.data.getElementByIndex!(0)!;
      root.data.insertBefore!(zero.getID!(), 3);
    });
    assert.equal('{"data":[3,0,1,2]}', doc.toSortedJSON());
    assert.equal(4, doc.getRoot().data.length);

    doc.update((root) => {
      const one = root.data.getElementByIndex!(2)!;
      root.data.insertBefore!(one.getID!(), 4);
    });
    assert.equal('{"data":[3,0,4,1,2]}', doc.toSortedJSON());
    assert.equal(5, doc.getRoot().data.length);

    doc.update((root) => {
      const two = root.data.getElementByIndex!(4)!;
      root.data.insertBefore!(two.getID!(), 5);
    });
    assert.equal('{"data":[3,0,4,1,5,2]}', doc.toSortedJSON());
    assert.equal(6, doc.getRoot().data.length);
  });

  it('can insert an element before specific position after delete operation', function () {
    const doc = Document.create<{ data: JSONArray<number> }>('test-doc');
    doc.update((root) => {
      root.data = [0, 1, 2];
    });
    assert.equal('{"data":[0,1,2]}', doc.toSortedJSON());
    assert.equal(3, doc.getRoot().data.length);

    doc.update((root) => {
      const zero = root.data.getElementByIndex!(0)!;
      root.data.deleteByID!(zero.getID!());

      const one = root.data.getElementByIndex!(0)!;
      root.data.insertBefore!(one.getID!(), 3);
    });
    assert.equal('{"data":[3,1,2]}', doc.toSortedJSON());
    assert.equal(3, doc.getRoot().data.length);

    doc.update((root) => {
      const one = root.data.getElementByIndex!(1)!;
      root.data.deleteByID!(one.getID!());

      const two = root.data.getElementByIndex!(1)!;
      root.data.insertBefore!(two.getID!(), 4);
    });
    assert.equal('{"data":[3,4,2]}', doc.toSortedJSON());
    assert.equal(3, doc.getRoot().data.length);
  });

  it('should remove previously inserted elements in heap when running GC', function () {
    const doc = Document.create<{ a?: number }>('test-doc');
    doc.update((root) => {
      root.a = 1;
      root.a = 2;
      delete root.a;
    });
    assert.equal('{}', doc.toSortedJSON());
    assert.equal(1, doc.getGarbageLen());

    doc.garbageCollect(MaxTimeTicket);
    assert.equal('{}', doc.toSortedJSON());
    assert.equal(0, doc.getGarbageLen());
  });

  it('escapes string for object', function () {
    const doc = Document.create<{ a?: string }>('test-doc');
    doc.update((root) => {
      root.a = '"hello"\n\f\b\r\t\\';
    });
    assert.equal(`{"a":"\\"hello\\"\\n\\f\\b\\r\\t\\\\"}`, doc.toSortedJSON());
  });

  it('escapes string for text', function () {
    const doc = Document.create<{ text?: Text }>('test-doc');
    doc.update((root) => {
      root.text = new Text();
      root.text.edit(0, 0, '"hello"');
    });
    assert.equal(
      '{"text":[{"attrs":{},"val":"\\"hello\\""}]}',
      doc.toSortedJSON(),
    );
  });

  it('escapes string for text with Attributes', function () {
    type TestDoc = { textWithAttr: Text };
    const doc = Document.create<TestDoc>('test-doc');
    doc.update((root) => {
      root.textWithAttr = new Text();
      root.textWithAttr.edit(0, 0, '"hello"', { b: '\n' });
    });
    assert.equal(
      '{"textWithAttr":[{"attrs":{"b":"\\n"},"val":"\\"hello\\""}]}',
      doc.toSortedJSON(),
    );
  });

  it('escapes string for elements in array', function () {
    const doc = Document.create<{ data: JSONArray<string> }>('test-doc');
    doc.update((root) => {
      root.data = ['"hello"', '\n', '\b', '\t', '\f', '\r', '\\'];
    });
    assert.equal(
      `{"data":["\\"hello\\"","\\n","\\b","\\t","\\f","\\r","\\\\"]}`,
      doc.toSortedJSON(),
    );
  });

  it('gets the value of the counter', function () {
    const doc = Document.create<{ counter: Counter }>('test-doc');
    doc.update((root) => {
      root.counter = new Counter(CounterType.IntegerCnt, 155);
    });
    assert.equal(155, doc.getRoot().counter.getValue());
  });

  it('sets any type of custom attribute values and can returns JSON parsable string', function () {
    type AttrsType = {
      bold?: boolean;
      indent?: number;
      italic?: boolean | null;
      color?: string;
    };
    const doc = Document.create<{ textWithAttr: Text<AttrsType> }>('test-doc');
    doc.update((root) => {
      root.textWithAttr = new Text();
      root.textWithAttr.edit(0, 0, 'aaa', { bold: true });
      root.textWithAttr.setStyle(0, 3, { italic: true });
      root.textWithAttr.setStyle(0, 3, { italic: null });
      root.textWithAttr.setStyle(0, 3, { indent: 1 });
      root.textWithAttr.setStyle(0, 3, { color: 'red' });
    });
    assert.equal(
      '{"textWithAttr":[{"attrs":{"bold":true,"color":"red","indent":1,"italic":null},"val":"aaa"}]}',
      doc.toSortedJSON(),
    );
    assert.doesNotThrow(() => {
      JSON.parse(doc.toSortedJSON());
    });
  });
});<|MERGE_RESOLUTION|>--- conflicted
+++ resolved
@@ -17,12 +17,8 @@
 import { assert } from 'chai';
 import { MaxTimeTicket } from '@yorkie-js-sdk/src/document/time/ticket';
 import { Document, DocEventType } from '@yorkie-js-sdk/src/document/document';
-<<<<<<< HEAD
 import { JSONArray, Text, Counter } from '@yorkie-js-sdk/src/yorkie';
-=======
-import { JSONArray, Text, RichText, Counter } from '@yorkie-js-sdk/src/yorkie';
 import { CounterType } from '@yorkie-js-sdk/src/document/crdt/counter';
->>>>>>> 7864c162
 
 describe('Document', function () {
   it('doesnt return error when trying to delete a missing key', function () {
