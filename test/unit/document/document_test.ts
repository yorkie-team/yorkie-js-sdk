/*
 * Copyright 2020 The Yorkie Authors. All rights reserved.
 *
 * Licensed under the Apache License, Version 2.0 (the "License");
 * you may not use this file except in compliance with the License.
 * You may obtain a copy of the License at
 *
 *     http://www.apache.org/licenses/LICENSE-2.0
 *
 * Unless required by applicable law or agreed to in writing, software
 * distributed under the License is distributed on an "AS IS" BASIS,
 * WITHOUT WARRANTIES OR CONDITIONS OF ANY KIND, either express or implied.
 * See the License for the specific language governing permissions and
 * limitations under the License.
 */

import { assert } from 'chai';
import { MaxTimeTicket } from '@yorkie-js-sdk/src/document/time/ticket';
import { Document, DocEventType } from '@yorkie-js-sdk/src/document/document';
import { JSONArray, Text, RichText, Counter } from '@yorkie-js-sdk/src/yorkie';

describe('Document', function () {
  it('doesnt return error when trying to delete a missing key', function () {
    const doc = Document.create<{
      k1?: string;
      k2?: string;
      k3: Array<number>;
      k4: unknown;
    }>('test-doc');
    doc.update((root) => {
      root.k1 = '1';
      root.k2 = '2';
      root.k3 = [1, 2];
    });

    doc.update((root) => {
      delete root.k1;
      delete root.k3[0];
      delete root.k4; // missing key
      delete root.k3[2]; // missing index
    });
  });

  it('generic type parameter test', function () {
    type Todos = { todos: Array<{ title: string; done: boolean }> };

    const doc = Document.create<Todos>('test-doc');
    doc.update((root) => {
      root.todos = [
        {
          title: 'buy milk',
          done: false,
        },
      ];
    });
    assert.equal(
      `{"todos":[{"title":"buy milk","done":false}]}`,
      doc.toSortedJSON(),
    );

    doc.update((root) => {
      root.todos.push({
        title: 'drink water',
        done: true,
      });
    });
    const expectedTodos = [
      '{"title":"buy milk","done":false}',
      '{"title":"drink water","done":true}',
    ];
    assert.equal(`{"todos":[${expectedTodos.join(',')}]}`, doc.toSortedJSON());
  });

  it('null value test', function () {
    const doc = Document.create<{ data: { '': null; null: null } }>('test-doc');
    doc.update((root) => {
      root.data = {
        '': null,
        null: null,
      };
    });
    assert.equal('{"data":{"":null,"null":null}}', doc.toSortedJSON());
  });

  it('delete elements of array test', function () {
    const doc = Document.create<{ data: Array<number> }>('test-doc');
    doc.update((root) => {
      root.data = [0, 1, 2];
    });
    assert.equal('{"data":[0,1,2]}', doc.toSortedJSON());
    assert.equal(3, doc.getRoot().data.length);

    doc.update((root) => {
      delete root.data[0];
    });
    assert.equal('{"data":[1,2]}', doc.toSortedJSON());
    assert.equal(2, doc.getRoot().data.length);

    doc.update((root) => {
      delete root.data[1];
    });
    assert.equal('{"data":[1]}', doc.toSortedJSON());
    assert.equal(1, doc.getRoot().data.length);

    doc.update((root) => {
      delete root.data[0];
    });
    assert.equal('{"data":[]}', doc.toSortedJSON());
    assert.equal(0, doc.getRoot().data.length);
  });

  it('splice array with number', function () {
    const doc = Document.create<{ list: Array<number> }>('test-doc');
    doc.update((root) => {
      root.list = [0, 1, 2, 3, 4, 5, 6, 7, 8, 9];
    });
    assert.equal(doc.toSortedJSON(), '{"list":[0,1,2,3,4,5,6,7,8,9]}');

    doc.update((root) => {
      const res = root.list.splice(1, 1);
      assert.equal(res.toString(), '1');
    });
    assert.equal(doc.toSortedJSON(), '{"list":[0,2,3,4,5,6,7,8,9]}');

    doc.update((root) => {
      const res = root.list.splice(1, 2);
      assert.equal(res.toString(), '2,3');
    });
    assert.equal(doc.toSortedJSON(), '{"list":[0,4,5,6,7,8,9]}');

    doc.update((root) => {
      const res = root.list.splice(3);
      assert.equal(res.toString(), '6,7,8,9');
    });
    assert.equal(doc.toSortedJSON(), '{"list":[0,4,5]}');

    doc.update((root) => {
      const res = root.list.splice(1, 200);
      assert.equal(res.toString(), '4,5');
    });
    assert.equal(doc.toSortedJSON(), '{"list":[0]}');

    doc.update((root) => {
      const res = root.list.splice(0, 0, 1, 2, 3);
      assert.equal(res.toString(), '');
    });
    assert.equal(doc.toSortedJSON(), '{"list":[1,2,3,0]}');

    doc.update((root) => {
      const res = root.list.splice(1, 2, 4);
      assert.equal(res.toString(), '2,3');
    });
    assert.equal(doc.toSortedJSON(), '{"list":[1,4,0]}');

    doc.update((root) => {
      const res = root.list.splice(2, 200, 2);
      assert.equal(res.toString(), '0');
    });
    assert.equal(doc.toSortedJSON(), '{"list":[1,4,2]}');

    doc.update((root) => {
      const res = root.list.splice(2, 0, 3);
      assert.equal(res.toString(), '');
    });
    assert.equal(doc.toSortedJSON(), '{"list":[1,4,3,2]}');

    doc.update((root) => {
      const res = root.list.splice(5, 10, 1, 2);
      assert.equal(res.toString(), '');
    });
    assert.equal(doc.toSortedJSON(), '{"list":[1,4,3,2,1,2]}');

    doc.update((root) => {
      const res = root.list.splice(1, -3, 5);
      assert.equal(res.toString(), '');
    });
    assert.equal(doc.toSortedJSON(), '{"list":[1,5,4,3,2,1,2]}');

    doc.update((root) => {
      const res = root.list.splice(-2, -11, 5, 6);
      assert.equal(res.toString(), '');
    });
    assert.equal(doc.toSortedJSON(), '{"list":[1,5,4,3,2,5,6,1,2]}');

    doc.update((root) => {
      const res = root.list.splice(-11, 2, 7, 8);
      assert.equal(res.toString(), '1,5');
    });
    assert.equal(doc.toSortedJSON(), '{"list":[7,8,4,3,2,5,6,1,2]}');
  });

  it('splice array with string', function () {
    const doc = Document.create<{ list: Array<string> }>('test-doc');

    doc.update((root) => {
      root.list = ['a', 'b', 'c'];
    });
    assert.equal(doc.toSortedJSON(), '{"list":["a","b","c"]}');

    doc.update((root) => {
      const res = root.list.splice(1, 1);
      assert.equal(res.toString(), 'b');
    });
    assert.equal(doc.toSortedJSON(), '{"list":["a","c"]}');
  });

  it('splice array with object', function () {
    const doc = Document.create<{ list: Array<{ id: number }> }>('test-doc');

    doc.update((root) => {
      root.list = [{ id: 1 }, { id: 2 }];
    });
    assert.equal(doc.toSortedJSON(), '{"list":[{"id":1},{"id":2}]}');

    doc.update((root) => {
      const res = root.list.splice(1, 1);
      assert.equal(res.toString(), '{"id":2}');
    });
    assert.equal(doc.toSortedJSON(), '{"list":[{"id":1}]}');
  });

  describe('should support standard array read-only operations', () => {
    type TestDoc = {
      empty: [];
      list: JSONArray<number>;
      objects: JSONArray<{ id: string }>;
    };

    it('concat()', () => {
      const doc = Document.create<TestDoc>('test-doc');
      doc.update((root) => {
        root.list = [1, 2, 3];
      });

      assert.deepStrictEqual(
        doc.getRoot().list.concat([4, 5, 6]),
        [1, 2, 3, 4, 5, 6],
      );
    });

    it('entries()', () => {
      const doc = Document.create<TestDoc>('test-doc');
      doc.update((root) => {
        root.list = [1, 2, 3];
      });

      const copy = [];
      for (const x of doc.getRoot().list.entries()) {
        copy.push(x);
      }
      assert.deepStrictEqual(copy, [
        [0, 1],
        [1, 2],
        [2, 3],
      ]);
      assert.deepStrictEqual(
        [...doc.getRoot().list.entries()],
        [
          [0, 1],
          [1, 2],
          [2, 3],
        ],
      );
    });

    it('every()', () => {
      const doc = Document.create<TestDoc>('test-doc');
      doc.update((root) => {
        root.empty = [];
        root.list = [1, 2, 3];
      });

      assert.strictEqual(
        doc.getRoot().empty.every(() => false),
        true,
      );
      assert.strictEqual(
        doc.getRoot().list.every((val) => val > 0),
        true,
      );
      assert.strictEqual(
        doc.getRoot().list.every((val) => val > 2),
        false,
      );
      assert.strictEqual(
        doc.getRoot().list.every((val, index) => index < 3),
        true,
      );
      // check that in the callback, 'this' is set to the second argument of method
      doc.getRoot().list.every(
        function (this: any) {
          assert.strictEqual(this.hello, 'world');
          return true;
        },
        { hello: 'world' },
      );
    });

    it('filter()', () => {
      const doc = Document.create<TestDoc>('test-doc');
      doc.update((root) => {
        root.empty = [];
        root.list = [1, 2, 3];
      });

      assert.deepStrictEqual(
        doc.getRoot().empty.filter(() => true),
        [],
      );

      assert.deepStrictEqual(
        doc.getRoot().list.filter((num) => num % 2 === 1),
        [1, 3],
      );

      assert.deepStrictEqual(
        doc.getRoot().list.filter(() => true),
        [1, 2, 3],
      );

      doc.getRoot().list.filter(
        function (this: any) {
          assert.strictEqual(this.hello, 'world');
          return true;
        },
        { hello: 'world' },
      );
    });

    it('find()', () => {
      const doc = Document.create<TestDoc>('test-doc');
      doc.update((root) => {
        root.empty = [];
        root.list = [1, 2, 3];
        root.objects = [{ id: 'first' }, { id: 'second' }];
      });

      assert.strictEqual(
        doc.getRoot().empty.find(() => true),
        undefined,
      );

      assert.strictEqual(
        doc.getRoot().list.find((num) => num >= 2),
        2,
      );

      assert.strictEqual(
        doc.getRoot().list.find((num) => num >= 4),
        undefined,
      );

      assert.deepEqual(
        doc.getRoot().objects.find((obj) => obj.id === 'first'),
        { id: 'first' },
      );

      doc.getRoot().list.find(
        function (this: any) {
          assert.strictEqual(this.hello, 'world');
          return true;
        },
        { hello: 'world' },
      );
    });

    it('findIndex()', () => {
      const doc = Document.create<TestDoc>('test-doc');
      doc.update((root) => {
        root.empty = [];
        root.list = [1, 2, 3];
      });

      assert.strictEqual(
        doc.getRoot().empty.findIndex(() => true),
        -1,
      );

      assert.strictEqual(
        doc.getRoot().list.findIndex((num) => num >= 2),
        1,
      );

      assert.strictEqual(
        doc.getRoot().list.findIndex((num) => num >= 4),
        -1,
      );

      doc.getRoot().list.findIndex(
        function (this: any) {
          assert.strictEqual(this.hello, 'world');
          return true;
        },
        { hello: 'world' },
      );
    });

    it('forEach()', () => {
      const doc = Document.create<TestDoc>('test-doc');
      doc.update((root) => {
        root.empty = [];
        root.list = [1, 2, 3];
      });

      doc
        .getRoot()
        .empty.forEach(() =>
          assert.fail('was called', 'not called', 'callback error'),
        );

      const testList: Array<number> = [];
      doc.getRoot().list.forEach((num) => testList.push(num + 1));
      assert.deepStrictEqual(testList, [2, 3, 4]);

      doc.getRoot().list.forEach(
        function (this: any) {
          assert.strictEqual(this.hello, 'world');
          return true;
        },
        { hello: 'world' },
      );
    });

    it('includes()', () => {
      type TestDoc = {
        list: JSONArray<number | string>;
      };
      const doc = Document.create<TestDoc>('test-doc');
      doc.update((root) => {
        root.list = [1, 2, 3, NaN, '4'];
      });

      assert.strictEqual(doc.getRoot().list.includes(3), true, '1');
      assert.strictEqual(doc.getRoot().list.includes(0), false, '2');
      assert.strictEqual(doc.getRoot().list.includes(1, 1), false, '3');
      assert.strictEqual(doc.getRoot().list.includes(3, -4), true, '4');
      assert.strictEqual(doc.getRoot().list.includes(3, -100), true, '5');
      assert.strictEqual(doc.getRoot().list.includes(3, 100), false, '6');
      assert.strictEqual(doc.getRoot().list.includes(NaN), true, '7');
      assert.strictEqual(doc.getRoot().list.includes(4), false, '8');
      assert.strictEqual(doc.getRoot().list.includes('4'), true, '9');
    });

    it('includes() with objects', () => {
      const doc = Document.create<TestDoc>('test-doc');
      doc.update((root) => {
        root.objects = [{ id: 'first' }, { id: 'second' }];
      });

      assert.strictEqual(
        doc.getRoot().objects.includes(doc.getRoot().objects[0]),
        true,
      );
    });

    it('indexOf()', () => {
      const doc = Document.create<TestDoc>('test-doc');
      doc.update((root) => {
        root.list = [1, 2, 3, 3];
      });

      assert.strictEqual(doc.getRoot().list.indexOf(3), 2);
      assert.strictEqual(doc.getRoot().list.indexOf(0), -1);
      assert.strictEqual(doc.getRoot().list.indexOf(1, 1), -1);
      assert.strictEqual(doc.getRoot().list.indexOf(2, -3), 1);
    });

    it('indexOf() with objects', () => {
      const doc = Document.create<TestDoc>('test-doc');
      doc.update((root) => {
        root.objects = [{ id: 'first' }, { id: 'second' }];
      });

      assert.strictEqual(
        doc.getRoot().objects.indexOf(doc.getRoot().objects[1]),
        1,
      );
    });

    it('join()', () => {
      const doc = Document.create<TestDoc>('test-doc');
      doc.update((root) => {
        root.empty = [];
        root.list = [1, 2, 3];
      });

      assert.strictEqual(doc.getRoot().empty.join(','), '');
      assert.strictEqual(doc.getRoot().list.join(), '1,2,3');
      assert.strictEqual(doc.getRoot().list.join(''), '123');
      assert.strictEqual(doc.getRoot().list.join(', '), '1, 2, 3');
    });

    it('keys()', () => {
      const doc = Document.create<TestDoc>('test-doc');
      doc.update((root) => {
        root.list = [1, 2, 3];
      });

      const keys = [];
      for (const x of doc.getRoot().list.keys()) {
        keys.push(x);
      }
      assert.deepStrictEqual(keys, [0, 1, 2]);
      assert.deepStrictEqual([...doc.getRoot().list.keys()], [0, 1, 2]);
    });

    it('lastIndexOf()', () => {
      const doc = Document.create<TestDoc>('test-doc');
      doc.update((root) => {
        root.list = [1, 2, 3, 3];
      });

      assert.strictEqual(doc.getRoot().list.lastIndexOf(3), 3);
      assert.strictEqual(doc.getRoot().list.lastIndexOf(0), -1);
      assert.strictEqual(doc.getRoot().list.lastIndexOf(3, 1), -1);
      assert.strictEqual(doc.getRoot().list.lastIndexOf(3, 2), 2);
      assert.strictEqual(doc.getRoot().list.lastIndexOf(3, -1), 3);
    });

    it('lastIndexOf() with objects', () => {
      const doc = Document.create<TestDoc>('test-doc');
      doc.update((root) => {
        root.objects = [{ id: 'first' }, { id: 'second' }];
      });

      assert.strictEqual(
        doc.getRoot().objects.lastIndexOf(doc.getRoot().objects[1]),
        1,
      );
    });

    it('map()', () => {
      const doc = Document.create<TestDoc>('test-doc');
      doc.update((root) => {
        root.empty = [];
        root.list = [1, 2, 3];
      });

      assert.deepStrictEqual(
        doc.getRoot().empty.map((num) => num * 2),
        [],
      );

      assert.deepStrictEqual(
        doc.getRoot().list.map((num) => num * 2),
        [2, 4, 6],
      );

      assert.deepStrictEqual(
        doc.getRoot().list.map((num, index) => index + '->' + num),
        ['0->1', '1->2', '2->3'],
      );

      doc.getRoot().list.map(
        function (this: any) {
          assert.strictEqual(this.hello, 'world');
          return true;
        },
        { hello: 'world' },
      );
    });

    it('reduce()', () => {
      const doc = Document.create<TestDoc>('test-doc');
      doc.update((root) => {
        root.empty = [];
        root.list = [1, 2, 3];
      });

      assert.strictEqual(
        doc.getRoot().empty.reduce((sum, val) => sum + val, 0),
        0,
      );

      assert.strictEqual(
        doc.getRoot().list.reduce((sum, val) => sum + val, 0),
        6,
      );

      assert.strictEqual(
        doc.getRoot().list.reduce((sum, val) => sum + val, ''),
        '123',
      );

      assert.strictEqual(
        doc.getRoot().list.reduce((sum, val) => sum + val),
        6,
      );

      assert.strictEqual(
        doc
          .getRoot()
          .list.reduce(
            (sum, val, index) => (index % 2 === 0 ? sum + val : sum),
            0,
          ),
        4,
      );
    });

    it('reduceRight()', () => {
      const doc = Document.create<TestDoc>('test-doc');
      doc.update((root) => {
        root.empty = [];
        root.list = [1, 2, 3];
      });

      assert.strictEqual(
        doc.getRoot().empty.reduceRight((sum, val) => sum + val, 0),
        0,
      );

      assert.strictEqual(
        doc.getRoot().list.reduceRight((sum, val) => sum + val, 0),
        6,
      );

      assert.strictEqual(
        doc.getRoot().list.reduceRight((sum, val) => sum + val, ''),
        '321',
      );

      assert.strictEqual(
        doc.getRoot().list.reduceRight((sum, val) => sum + val),
        6,
      );

      assert.strictEqual(
        doc
          .getRoot()
          .list.reduceRight(
            (sum, val, index) => (index % 2 === 0 ? sum + val : sum),
            0,
          ),
        4,
      );
    });

    it('slice()', () => {
      const doc = Document.create<TestDoc>('test-doc');
      doc.update((root) => {
        root.empty = [];
        root.list = [1, 2, 3];
      });

      assert.deepStrictEqual(doc.getRoot().empty.slice(), []);
      assert.deepStrictEqual(doc.getRoot().list.slice(2), [3]);
      assert.deepStrictEqual(doc.getRoot().list.slice(-2), [2, 3]);
      assert.deepStrictEqual(doc.getRoot().list.slice(0, 0), []);
      assert.deepStrictEqual(doc.getRoot().list.slice(0, 1), [1]);
      assert.deepStrictEqual(doc.getRoot().list.slice(0, -1), [1, 2]);
    });

    it('some()', () => {
      const doc = Document.create<TestDoc>('test-doc');
      doc.update((root) => {
        root.empty = [];
        root.list = [1, 2, 3];
      });

      assert.strictEqual(
        doc.getRoot().empty.some(() => true),
        false,
      );
      assert.strictEqual(
        doc.getRoot().list.some((val) => val > 2),
        true,
      );
      assert.strictEqual(
        doc.getRoot().list.some((val) => val > 4),
        false,
      );
      assert.strictEqual(
        doc.getRoot().list.some((val, index) => index > 2),
        false,
      );
      doc.getRoot().list.some(
        function (this: any) {
          assert.strictEqual(this.hello, 'world');
          return true;
        },
        { hello: 'world' },
      );
    });

    it('toString()', () => {
      const doc = Document.create<TestDoc>('test-doc');
      doc.update((root) => {
        root.empty = [];
        root.list = [1, 2, 3];
        root.objects = [{ id: '1' }, { id: '2' }, { id: '3' }];
      });

      assert.strictEqual(doc.getRoot().empty.toString(), '');
      assert.strictEqual(doc.getRoot().list.toString(), '1,2,3');

      // NOTE: This is not the same as the listObjects.toString()
      //       "[object object],[object object],[object object]"
      assert.strictEqual(
        doc.getRoot().objects.toString(),
        '{"id":"1"},{"id":"2"},{"id":"3"}',
      );
    });

    it('values()', () => {
      const doc = Document.create<TestDoc>('test-doc');
      doc.update((root) => {
        root.list = [1, 2, 3];
      });

      const values = [];
      for (const x of doc.getRoot().list.values()) {
        values.push(x);
      }
      assert.deepStrictEqual(values, [1, 2, 3]);
      assert.deepStrictEqual([...doc.getRoot().list.values()], [1, 2, 3]);
    });

    it('should allow mutation of objects returned from built in list iteration', () => {
      const doc = Document.create<TestDoc>('test-doc');
      doc.update((root) => {
        root.objects = [{ id: 'first' }, { id: 'second' }];
      });

      doc.update((root) => {
        for (const obj of root.objects) {
          if (obj.id === 'first') {
            obj.id = 'FIRST';
          }
        }
      });

      assert.equal(
        doc.toSortedJSON(),
        '{"objects":[{"id":"FIRST"},{"id":"second"}]}',
      );
    });

    it('should allow mutation of objects returned from readonly list methods', () => {
      const doc = Document.create<TestDoc>('test-doc');
      doc.update((root) => {
        root.objects = [{ id: 'first' }, { id: 'second' }];
      });

      doc.update((root) => {
        root.objects.find((obj) => obj.id === 'first')!.id = 'FIRST';
      });

      assert.equal(
        doc.toSortedJSON(),
        '{"objects":[{"id":"FIRST"},{"id":"second"}]}',
      );
    });
  });

  it('move elements before a specific node of array', function () {
    const doc = Document.create<{ data: JSONArray<number> }>('test-doc');
    doc.update((root) => {
      root.data = [0, 1, 2];
    });
    assert.equal('{"data":[0,1,2]}', doc.toSortedJSON());
    assert.equal(3, doc.getRoot().data.length);

    doc.update((root) => {
      const zero = root.data.getElementByIndex!(0)!;
      const two = root.data.getElementByIndex!(2)!;
      root.data.moveBefore!(two.getID!(), zero.getID!());
    });
    assert.equal('{"data":[1,0,2]}', doc.toSortedJSON());
    assert.equal(3, doc.getRoot().data.length);

    doc.update((root) => {
      root.data.push(3);
      const one = root.data.getElementByIndex!(1)!;
      const three = root.data.getElementByIndex!(3)!;
      root.data.moveBefore!(one.getID!(), three.getID!());
      assert.equal('{"data":[1,3,0,2]}', root.toJSON!());
    });
    assert.equal('{"data":[1,3,0,2]}', doc.toSortedJSON());
    assert.equal(4, doc.getRoot().data.length);
  });

  it('simple move elements before a specific node of array', function () {
    const doc = Document.create<{ data: JSONArray<number> }>('test-doc');
    doc.update((root) => {
      root.data = [0, 1, 2];
    });
    assert.equal('{"data":[0,1,2]}', doc.toSortedJSON());
    assert.equal(3, doc.getRoot!().data.length);

    doc.update((root) => {
      root.data.push(3);
      const one = root.data.getElementByIndex!(1)!;
      const three = root.data.getElementByIndex!(3)!;
      root.data.moveBefore!(one.getID!(), three.getID!());
      assert.equal('{"data":[0,3,1,2]}', root.toJSON!());
    });
    assert.equal('{"data":[0,3,1,2]}', doc.toSortedJSON());
    assert.equal(4, doc.getRoot().data.length);
  });

  it('move elements after a specific node of array', function () {
    const doc = Document.create<{ data: JSONArray<number> }>('test-doc');
    doc.update((root) => {
      root.data = [0, 1, 2];
    });
    assert.equal('{"data":[0,1,2]}', doc.toSortedJSON());
    assert.equal(3, doc.getRoot().data.length);

    doc.update((root) => {
      const zero = root.data.getElementByIndex!(0)!;
      const two = root.data.getElementByIndex!(2)!;
      root.data.moveAfter!(two.getID!(), zero.getID!());
    });
    assert.equal('{"data":[1,2,0]}', doc.toSortedJSON());
    assert.equal(3, doc.getRoot().data.length);

    doc.update((root) => {
      root.data.push(3);
      const one = root.data.getElementByIndex!(1)!;
      const three = root.data.getElementByIndex!(3)!;
      root.data.moveAfter!(one.getID!(), three.getID!());
      assert.equal('{"data":[1,2,3,0]}', root.toJSON!());
    });
    assert.equal('{"data":[1,2,3,0]}', doc.toSortedJSON());
    assert.equal(4, doc.getRoot().data.length);
  });

  it('simple move elements after a specific node of array', function () {
    const doc = Document.create<{ data: JSONArray<number> }>('test-doc');
    doc.update((root) => {
      root.data = [0, 1, 2];
    });
    assert.equal('{"data":[0,1,2]}', doc.toSortedJSON());
    assert.equal(3, doc.getRoot().data.length);

    doc.update((root) => {
      root.data.push(3);
      const one = root.data.getElementByIndex!(1)!;
      const three = root.data.getElementByIndex!(3)!;
      root.data.moveAfter!(one.getID!(), three.getID!());
      assert.equal('{"data":[0,1,3,2]}', root.toJSON!());
    });
    assert.equal('{"data":[0,1,3,2]}', doc.toSortedJSON());
    assert.equal(4, doc.getRoot().data.length);
  });

  it('move elements at the first of array', function () {
    const doc = Document.create<{ data: JSONArray<number> }>('test-doc');
    doc.update((root) => {
      root.data = [0, 1, 2];
    });
    assert.equal('{"data":[0,1,2]}', doc.toSortedJSON());
    assert.equal(3, doc.getRoot().data.length);

    doc.update((root) => {
      const two = root.data.getElementByIndex!(2)!;
      root.data.moveFront!(two.getID!());
    });
    assert.equal('{"data":[2,0,1]}', doc.toSortedJSON());
    assert.equal(3, doc.getRoot().data.length);

    doc.update((root) => {
      root.data.push(3);
      const three = root.data.getElementByIndex!(3)!;
      root.data.moveFront!(three.getID!());
      assert.equal('{"data":[3,2,0,1]}', root.toJSON!());
    });
    assert.equal('{"data":[3,2,0,1]}', doc.toSortedJSON());
    assert.equal(4, doc.getRoot().data.length);
  });

  it('simple move elements at the first of array', function () {
    const doc = Document.create<{ data: JSONArray<number> }>('test-doc');
    doc.update((root) => {
      root.data = [0, 1, 2];
    });
    assert.equal('{"data":[0,1,2]}', doc.toSortedJSON());
    assert.equal(3, doc.getRoot().data.length);

    doc.update((root) => {
      root.data.push(3);
      const one = root.data.getElementByIndex!(1)!;
      root.data.moveFront!(one.getID!());
      assert.equal('{"data":[1,0,2,3]}', root.toJSON!());
    });
    assert.equal('{"data":[1,0,2,3]}', doc.toSortedJSON());
    assert.equal(4, doc.getRoot().data.length);
  });

  it('move elements at the last of array', function () {
    const doc = Document.create<{ data: JSONArray<number> }>('test-doc');
    doc.update((root) => {
      root.data = [0, 1, 2];
    });
    assert.equal('{"data":[0,1,2]}', doc.toSortedJSON());
    assert.equal(3, doc.getRoot().data.length);

    doc.update((root) => {
      const two = root.data.getElementByIndex!(2)!;
      root.data.moveLast!(two.getID!());
    });
    assert.equal('{"data":[0,1,2]}', doc.toSortedJSON());
    assert.equal(3, doc.getRoot().data.length);

    doc.update((root) => {
      root.data.push(3);
      const two = root.data.getElementByIndex!(2)!;
      root.data.moveLast!(two.getID!());
      assert.equal('{"data":[0,1,3,2]}', root.toJSON!());
    });
    assert.equal('{"data":[0,1,3,2]}', doc.toSortedJSON());
    assert.equal(4, doc.getRoot().data.length);
  });

  it('simple move elements at the last of array', function () {
    const doc = Document.create<{ data: JSONArray<number> }>('test-doc');
    doc.update((root) => {
      root.data = [0, 1, 2];
    });
    assert.equal('{"data":[0,1,2]}', doc.toSortedJSON());
    assert.equal(3, doc.getRoot().data.length);

    doc.update((root) => {
      root.data.push(3);
      const one = root.data.getElementByIndex!(1)!;
      root.data.moveLast!(one.getID!());
      assert.equal('{"data":[0,2,3,1]}', root.toJSON!());
    });
    assert.equal('{"data":[0,2,3,1]}', doc.toSortedJSON());
    assert.equal(4, doc.getRoot().data.length);
  });

  it('change paths test for object', async function () {
    const doc = Document.create<any>('test-doc');
    await new Promise((resolve) => setTimeout(resolve, 0));
    const paths: Array<string> = [];

    doc.subscribe((event) => {
      assert.equal(event.type, DocEventType.LocalChange);
      if (event.type === DocEventType.LocalChange) {
        assert.deepEqual(event.value[0].paths, paths);
      }
    });

    doc.update((root) => {
      root[''] = {};
      paths.push('$.');

      root.obj = {};
      paths.push('$.obj');
      root.obj.a = 1;
      paths.push('$.obj.a');
      delete root.obj.a;
      paths.push('$.obj');
      root.obj['$.hello'] = 1;
      paths.push('$.obj.\\$\\.hello');
      delete root.obj['$.hello'];
      paths.push('$.obj');
      delete root.obj;
      paths.push('$');
    });
  });

  it('change paths test for array', async function () {
    const doc = Document.create<any>('test-doc');
    await new Promise((resolve) => setTimeout(resolve, 0));
    const paths: Array<string> = [];

    doc.subscribe((event) => {
      assert.equal(event.type, DocEventType.LocalChange);
      if (event.type === DocEventType.LocalChange) {
        assert.deepEqual(event.value[0].paths, paths);
      }
    });

    doc.update((root) => {
      root.arr = [];
      paths.push('$.arr');
      root.arr.push(0);
      paths.push('$.arr.0');
      root.arr.push(1);
      paths.push('$.arr.1');
      delete root.arr[1];
      paths.push('$.arr');
      root['$$...hello'] = [];
      paths.push('$.\\$\\$\\.\\.\\.hello');
      root['$$...hello'].push(0);
      paths.push('$.\\$\\$\\.\\.\\.hello.0');
    });
  });

  it('change paths test for counter', async function () {
    type TestDoc = { cnt: Counter };
    const doc = Document.create<TestDoc>('test-doc');
    await new Promise((resolve) => setTimeout(resolve, 0));
    const paths: Array<string> = [];

    doc.subscribe((event) => {
      assert.equal(event.type, DocEventType.LocalChange);
      if (event.type === DocEventType.LocalChange) {
        assert.deepEqual(event.value[0].paths, paths);
      }
    });

    doc.update((root) => {
      root.cnt = new Counter(0);
      paths.push('$.cnt');
      root.cnt.increase(1);
      paths.push('$.cnt');
    });
  });

  it('support TypeScript', function () {
    type TestDoc = {
      array: Array<number>;
      text: Text;
    };

    const doc = Document.create<TestDoc>('test-doc');
    doc.update((root) => {
      root.array = [1, 2];
      root.text = new Text();
      root.text.edit(0, 0, 'hello world');
    });
  });

  it('change paths test for text', async function () {
    type TestDoc = { text: Text };

    const doc = Document.create<TestDoc>('test-doc');
    await new Promise((resolve) => setTimeout(resolve, 0));
    const paths: Array<string> = [];

    doc.subscribe((event) => {
      assert.equal(event.type, DocEventType.LocalChange);
      if (event.type === DocEventType.LocalChange) {
        assert.deepEqual(event.value[0].paths, paths);
      }
    });

    doc.update((root) => {
      root.text = new Text();
      paths.push('$.text');
      root.text.edit(0, 0, 'hello world');
      paths.push('$.text');
      root.text.select(0, 2);
      paths.push('$.text');
    });
  });

  it('change paths test for rich text', async function () {
    type TestDoc = { rich: RichText };
    const doc = Document.create<TestDoc>('test-doc');
    await new Promise((resolve) => setTimeout(resolve, 0));
    const paths: Array<string> = [];

    doc.subscribe((event) => {
      assert.equal(event.type, DocEventType.LocalChange);
      if (event.type === DocEventType.LocalChange) {
        assert.deepEqual(event.value[0].paths, paths);
      }
    });

    doc.update((root) => {
      root.rich = new RichText();
      paths.push('$.rich');
      root.rich.edit(0, 0, 'hello world');
      paths.push('$.rich');
      root.rich.setStyle(0, 1, { bold: 'true' });
      paths.push('$.rich');
    });
  });

  it('insert elements before a specific node of array', function () {
    const doc = Document.create<{ data: JSONArray<number> }>('test-doc');
    doc.update((root) => {
      root.data = [0, 1, 2];
    });
    assert.equal('{"data":[0,1,2]}', doc.toSortedJSON());
    assert.equal(3, doc.getRoot().data.length);

    doc.update((root) => {
      const zero = root.data.getElementByIndex!(0)!;
      root.data.insertBefore!(zero.getID!(), 3);
    });
    assert.equal('{"data":[3,0,1,2]}', doc.toSortedJSON());
    assert.equal(4, doc.getRoot().data.length);

    doc.update((root) => {
      const one = root.data.getElementByIndex!(2)!;
      root.data.insertBefore!(one.getID!(), 4);
    });
    assert.equal('{"data":[3,0,4,1,2]}', doc.toSortedJSON());
    assert.equal(5, doc.getRoot().data.length);

    doc.update((root) => {
      const two = root.data.getElementByIndex!(4)!;
      root.data.insertBefore!(two.getID!(), 5);
    });
    assert.equal('{"data":[3,0,4,1,5,2]}', doc.toSortedJSON());
    assert.equal(6, doc.getRoot().data.length);
  });

  it('can insert an element before specific position after delete operation', function () {
    const doc = Document.create<{ data: JSONArray<number> }>('test-doc');
    doc.update((root) => {
      root.data = [0, 1, 2];
    });
    assert.equal('{"data":[0,1,2]}', doc.toSortedJSON());
    assert.equal(3, doc.getRoot().data.length);

    doc.update((root) => {
      const zero = root.data.getElementByIndex!(0)!;
      root.data.deleteByID!(zero.getID!());

      const one = root.data.getElementByIndex!(0)!;
      root.data.insertBefore!(one.getID!(), 3);
    });
    assert.equal('{"data":[3,1,2]}', doc.toSortedJSON());
    assert.equal(3, doc.getRoot().data.length);

    doc.update((root) => {
      const one = root.data.getElementByIndex!(1)!;
      root.data.deleteByID!(one.getID!());

      const two = root.data.getElementByIndex!(1)!;
      root.data.insertBefore!(two.getID!(), 4);
    });
    assert.equal('{"data":[3,4,2]}', doc.toSortedJSON());
    assert.equal(3, doc.getRoot().data.length);
  });

  it('should remove previously inserted elements in heap when running GC', function () {
    const doc = Document.create<{ a?: number }>('test-doc');
    doc.update((root) => {
      root.a = 1;
      root.a = 2;
      delete root.a;
    });
    assert.equal('{}', doc.toSortedJSON());
    assert.equal(1, doc.getGarbageLen());

    doc.garbageCollect(MaxTimeTicket);
    assert.equal('{}', doc.toSortedJSON());
    assert.equal(0, doc.getGarbageLen());
  });

<<<<<<< HEAD
  it.only('escapes string for object', function () {
=======
  it('escapes string for object', function () {
>>>>>>> 6e3312af
    const doc = Document.create<{ a?: string }>('test-doc');
    doc.update((root) => {
      root.a = '"hello"\n\f\b\r\t\\';
    });
    assert.equal(`{"a":"\\"hello\\"\\n\\f\\b\\r\\t\\\\"}`, doc.toSortedJSON());
  });

<<<<<<< HEAD
  it.only('escapes string for text', function () {
=======
  it('escapes string for text', function () {
>>>>>>> 6e3312af
    const doc = Document.create<{ text?: Text }>('test-doc');
    doc.update((root) => {
      root.text = new Text();
      root.text.edit(0, 0, '"hello"');
    });
    assert.equal('{"text":"\\"hello\\""}', doc.toSortedJSON());
  });

<<<<<<< HEAD
  it.only('escapes string for rich text', function () {
=======
  it('escapes string for rich text', function () {
>>>>>>> 6e3312af
    type TestDoc = { rich: RichText };
    const doc = Document.create<TestDoc>('test-doc');
    doc.update((root) => {
      root.rich = new RichText();
      root.rich.edit(0, 0, '"hello"', { b: '\n' });
    });
    assert.equal(
<<<<<<< HEAD
      '{"rich":[{"attrs":{"b":"\\n"},"content":"\\"hello\\"",{"attrs":{},"content":"\\n"]}',
=======
      '{"rich":[{"attrs":{"b":"\\n"},"content":"\\"hello\\""},{"attrs":{},"content":"\\n"}]}',
>>>>>>> 6e3312af
      doc.toSortedJSON(),
    );
  });

<<<<<<< HEAD
  it.only('escapes string for elements in array', function () {
=======
  it('escapes string for elements in array', function () {
>>>>>>> 6e3312af
    const doc = Document.create<{ data: JSONArray<string> }>('test-doc');
    doc.update((root) => {
      root.data = ['"hello"', '\n', '\b', '\t', '\f', '\r', '\\'];
    });
    assert.equal(
      `{"data":["\\"hello\\"","\\n","\\b","\\t","\\f","\\r","\\\\"]}`,
      doc.toSortedJSON(),
    );
  });
});<|MERGE_RESOLUTION|>--- conflicted
+++ resolved
@@ -1146,11 +1146,7 @@
     assert.equal(0, doc.getGarbageLen());
   });
 
-<<<<<<< HEAD
-  it.only('escapes string for object', function () {
-=======
   it('escapes string for object', function () {
->>>>>>> 6e3312af
     const doc = Document.create<{ a?: string }>('test-doc');
     doc.update((root) => {
       root.a = '"hello"\n\f\b\r\t\\';
@@ -1158,11 +1154,7 @@
     assert.equal(`{"a":"\\"hello\\"\\n\\f\\b\\r\\t\\\\"}`, doc.toSortedJSON());
   });
 
-<<<<<<< HEAD
-  it.only('escapes string for text', function () {
-=======
   it('escapes string for text', function () {
->>>>>>> 6e3312af
     const doc = Document.create<{ text?: Text }>('test-doc');
     doc.update((root) => {
       root.text = new Text();
@@ -1171,11 +1163,7 @@
     assert.equal('{"text":"\\"hello\\""}', doc.toSortedJSON());
   });
 
-<<<<<<< HEAD
-  it.only('escapes string for rich text', function () {
-=======
   it('escapes string for rich text', function () {
->>>>>>> 6e3312af
     type TestDoc = { rich: RichText };
     const doc = Document.create<TestDoc>('test-doc');
     doc.update((root) => {
@@ -1183,20 +1171,12 @@
       root.rich.edit(0, 0, '"hello"', { b: '\n' });
     });
     assert.equal(
-<<<<<<< HEAD
-      '{"rich":[{"attrs":{"b":"\\n"},"content":"\\"hello\\"",{"attrs":{},"content":"\\n"]}',
-=======
       '{"rich":[{"attrs":{"b":"\\n"},"content":"\\"hello\\""},{"attrs":{},"content":"\\n"}]}',
->>>>>>> 6e3312af
       doc.toSortedJSON(),
     );
   });
 
-<<<<<<< HEAD
-  it.only('escapes string for elements in array', function () {
-=======
   it('escapes string for elements in array', function () {
->>>>>>> 6e3312af
     const doc = Document.create<{ data: JSONArray<string> }>('test-doc');
     doc.update((root) => {
       root.data = ['"hello"', '\n', '\b', '\t', '\f', '\r', '\\'];
