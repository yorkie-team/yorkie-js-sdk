import { assert } from 'chai';
import { InitialChangeID } from '@yorkie-js-sdk/src/document/change/change_id';
import { CRDTRoot } from '@yorkie-js-sdk/src/document/crdt/root';
import { CRDTObject } from '@yorkie-js-sdk/src/document/crdt/object';
import { ElementRHT } from '@yorkie-js-sdk/src/document/crdt/element_rht';
import { ChangeContext } from '@yorkie-js-sdk/src/document/change/context';
import { ArrayProxy } from '@yorkie-js-sdk/src/document/json/array';
import { InitialTimeTicket } from '@yorkie-js-sdk/src/document/time/ticket';
import { MaxTimeTicket } from '@yorkie-js-sdk/src/document/time/ticket';
import { RGATreeList } from '@yorkie-js-sdk/src/document/crdt/rga_tree_list';
import { Primitive } from '@yorkie-js-sdk/src/document/crdt/primitive';
import { CRDTArray } from '@yorkie-js-sdk/src/document/crdt/array';
import { CRDTText } from '@yorkie-js-sdk/src/document/crdt/text';
import { RGATreeSplit } from '@yorkie-js-sdk/src/document/crdt/rga_tree_split';
import { Text } from '@yorkie-js-sdk/src/yorkie';

describe('ROOT', function () {
  it('basic test', function () {
    const root = new CRDTRoot(
      new CRDTObject(InitialTimeTicket, ElementRHT.create()),
    );
    const cc = ChangeContext.create(InitialChangeID, root, {});
    assert.isUndefined(root.findByCreatedAt(MaxTimeTicket));
    assert.equal(root.createPath(MaxTimeTicket), '');

    // set '$.k1'
    let ticket = cc.issueTimeTicket();
    const k1 = Primitive.of('k1', ticket);
    root.getObject().set('k1', k1, ticket);
    root.registerElement(k1, root.getObject());
    assert.equal(root.getElementMapSize(), 2);
    assert.equal(root.findByCreatedAt(k1.getCreatedAt()), k1);
    assert.equal(root.createPath(k1.getCreatedAt()), '$.k1');

    // delete '$.k1'
    assert.isUndefined(root.findByCreatedAt(MaxTimeTicket));
    root.getObject().deleteByKey('k1', cc.issueTimeTicket());
    root.deregisterElement(k1);
    assert.equal(root.getElementMapSize(), 1);
    assert.isUndefined(root.findByCreatedAt(k1.getCreatedAt()));

    // set '$.k2'
    ticket = cc.issueTimeTicket();
    const k2 = CRDTObject.create(ticket);
    root.getObject().set('k2', k2, ticket);
    root.registerElement(k2, root.getObject());
    assert.equal(root.getElementMapSize(), 2);
    assert.equal(root.findByCreatedAt(k2.getCreatedAt()), k2);
    assert.equal(root.createPath(k2.getCreatedAt()), '$.k2');
    assert.equal(k2.toJSON(), '{}');
    assert.equal(Object.keys(k2.toJS()).length, 0);

    // set '$.k2.1'
    ticket = cc.issueTimeTicket();
    const k2Dot1 = CRDTArray.create(ticket);
    k2.set('1', k2Dot1, ticket);
    root.registerElement(k2Dot1, k2);
    assert.equal(root.getElementMapSize(), 3);
    assert.equal(root.findByCreatedAt(k2Dot1.getCreatedAt()), k2Dot1);
    assert.equal(root.createPath(k2Dot1.getCreatedAt()), '$.k2.1');

    // set '$.k2.1.0'
    const k2Dot1Dot0 = Primitive.of('0', cc.issueTimeTicket());
    k2Dot1.insertAfter(k2Dot1.getLastCreatedAt(), k2Dot1Dot0);
    root.registerElement(k2Dot1Dot0, k2Dot1);
    assert.equal(root.getElementMapSize(), 4);
    assert.equal(root.findByCreatedAt(k2Dot1Dot0.getCreatedAt()), k2Dot1Dot0);
    assert.equal(root.createPath(k2Dot1Dot0.getCreatedAt()), '$.k2.1.0');

    // set '$.k2.1.1'
    const k2dot1dot1 = Primitive.of('1', cc.issueTimeTicket());
    k2Dot1.insertAfter(k2Dot1Dot0.getCreatedAt(), k2dot1dot1);
    root.registerElement(k2dot1dot1, k2Dot1);
    assert.equal(root.getElementMapSize(), 5);
    assert.equal(root.findByCreatedAt(k2dot1dot1.getCreatedAt()), k2dot1dot1);
    assert.equal(root.createPath(k2dot1dot1.getCreatedAt()), '$.k2.1.1');
  });

  it('garbage collection test for array', function () {
    const root = new CRDTRoot(
      new CRDTObject(InitialTimeTicket, ElementRHT.create()),
    );
    const arr = new CRDTArray(InitialTimeTicket, RGATreeList.create());
    const change = ChangeContext.create(InitialChangeID, root, {});

    ArrayProxy.pushInternal(change, arr, 0);
    ArrayProxy.pushInternal(change, arr, 1);
    ArrayProxy.pushInternal(change, arr, 2);
    assert.equal('[0,1,2]', arr.toJSON());

    const arrJs1 = arr.toJS();
    assert.equal(0, arrJs1?.[0]);
    assert.equal(1, arrJs1?.[1]);
    assert.equal(2, arrJs1?.[2]);

    const targetElement = arr.getByIndex(1)!;
    arr.delete(targetElement.getCreatedAt(), change.issueTimeTicket());
    root.registerRemovedElement(targetElement);
    assert.equal('[0,2]', arr.toJSON());
    assert.equal(1, root.getGarbageLen());

    const arrJs2 = arr.toJS();
    assert.equal(0, arrJs2?.[0]);
    assert.equal(2, arrJs2?.[1]);

    assert.equal(1, root.garbageCollect(MaxTimeTicket));
    assert.equal(0, root.getGarbageLen());
  });

  it('garbage collection test for text', function () {
    const root = new CRDTRoot(
      new CRDTObject(InitialTimeTicket, ElementRHT.create()),
    );
    const obj = new CRDTObject(InitialTimeTicket, ElementRHT.create());
<<<<<<< HEAD
    const change = ChangeContext.create(InitialChangeID, root);
    const executedAt = change.issueTimeTicket();
    const crdtText = CRDTText.create(RGATreeSplit.create(), executedAt);
    obj.set('k1', crdtText, executedAt);
=======
    const change = ChangeContext.create(InitialChangeID, root, {});
    const crdtText = CRDTText.create(
      RGATreeSplit.create(),
      change.issueTimeTicket(),
    );
    obj.set('k1', crdtText);
>>>>>>> 0fcc07fb
    change.registerElement(crdtText, obj);
    const text = new Text(change, crdtText);

    text.edit(0, 0, 'Hello World');
    assert.equal('[0:00:0:0 ][0:00:2:0 Hello World]', text.toTestString());
    assert.equal(0, root.getGarbageLen());

    text.edit(6, 11, 'Yorkie');
    assert.equal(1, root.getGarbageLen());

    text.edit(0, 6, '');
    assert.equal(2, root.getGarbageLen());

    assert.equal(2, root.garbageCollect(MaxTimeTicket));
    assert.equal('[0:00:0:0 ][0:00:3:0 Yorkie]', text.toTestString());
    assert.equal(0, root.getGarbageLen());
  });
});<|MERGE_RESOLUTION|>--- conflicted
+++ resolved
@@ -112,19 +112,10 @@
       new CRDTObject(InitialTimeTicket, ElementRHT.create()),
     );
     const obj = new CRDTObject(InitialTimeTicket, ElementRHT.create());
-<<<<<<< HEAD
-    const change = ChangeContext.create(InitialChangeID, root);
+    const change = ChangeContext.create(InitialChangeID, root, {});
     const executedAt = change.issueTimeTicket();
     const crdtText = CRDTText.create(RGATreeSplit.create(), executedAt);
     obj.set('k1', crdtText, executedAt);
-=======
-    const change = ChangeContext.create(InitialChangeID, root, {});
-    const crdtText = CRDTText.create(
-      RGATreeSplit.create(),
-      change.issueTimeTicket(),
-    );
-    obj.set('k1', crdtText);
->>>>>>> 0fcc07fb
     change.registerElement(crdtText, obj);
     const text = new Text(change, crdtText);
 
