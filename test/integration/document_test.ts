--- conflicted
+++ resolved
@@ -726,175 +726,8 @@
     await c1.deactivate();
   });
 
-<<<<<<< HEAD
   describe('Undo/Redo', function () {
-    it('Can undo/redo with presence', async function () {
-      type TestDoc = { counter: Counter };
-      type Presence = { cursor: { x: number; y: number } };
-      const docKey = toDocKey(`${this.test!.title}-${new Date().getTime()}`);
-      const doc = new yorkie.Document<TestDoc, Presence>(docKey);
-
-      const client = new yorkie.Client(testRPCAddr);
-      await client.activate();
-      await client.attach(doc, {
-        initialPresence: { cursor: { x: 0, y: 0 } },
-      });
-=======
-  it('Can undo/redo for increase operation', async function () {
-    type TestDoc = { counter: Counter };
-    const docKey = toDocKey(`${this.test!.title}-${new Date().getTime()}`);
-    const doc = new yorkie.Document<TestDoc>(docKey);
-    doc.update((root) => {
-      root.counter = new Counter(yorkie.IntType, 100);
-    }, 'init counter');
-    assert.equal('{"counter":100}', doc.toSortedJSON());
-
-    doc.update((root) => {
-      root.counter.increase(1);
-    }, 'increase 1');
-    assert.equal('{"counter":101}', doc.toSortedJSON());
-
-    doc.history.undo();
-    assert.equal('{"counter":100}', doc.toSortedJSON());
-
-    doc.history.redo();
-    assert.equal('{"counter":101}', doc.toSortedJSON());
-
-    doc.history.undo();
-    assert.equal('{"counter":100}', doc.toSortedJSON());
-  });
-
-  it('Can undo/redo for text edit operation', async function () {
-    type TestDoc = { text: Text };
-    const docKey = toDocKey(`${this.test!.title}-${new Date().getTime()}`);
-    const doc = new yorkie.Document<TestDoc>(docKey);
-    doc.update((root) => {
-      root.text = new Text();
-      root.text.edit(0, 0, 'ABCD');
-    }, 'init text');
-    assert.equal('{"text":[{"val":"ABCD"}]}', doc.toSortedJSON());
-
-    doc.update((root) => {
-      root.text.edit(1, 3, '12');
-    }, `edit 'ABCD' to 'A12D'`);
-    assert.equal(
-      '{"text":[{"val":"A"},{"val":"12"},{"val":"D"}]}',
-      doc.toSortedJSON(),
-    );
-
-    doc.history.undo();
-    assert.equal(
-      '{"text":[{"val":"A"},{"val":"BC"},{"val":"D"}]}',
-      doc.toSortedJSON(),
-    );
->>>>>>> 32304d08
-
-      doc.update((root, presence) => {
-        presence.set({ cursor: { x: 1, y: 1 } }, { addToHistory: true });
-      });
-      assert.deepEqual(doc.getMyPresence(), {
-        cursor: { x: 1, y: 1 },
-      });
-
-      doc.history.undo();
-      assert.deepEqual(doc.getMyPresence(), {
-        cursor: { x: 0, y: 0 },
-      });
-
-      doc.history.redo();
-      assert.deepEqual(doc.getMyPresence(), {
-        cursor: { x: 1, y: 1 },
-      });
-
-      doc.history.undo();
-      assert.deepEqual(doc.getMyPresence(), {
-        cursor: { x: 0, y: 0 },
-      });
-
-      doc.update((root) => {
-        root.counter = new Counter(yorkie.IntType, 100);
-      }, 'init counter');
-      assert.equal(doc.toSortedJSON(), '{"counter":100}');
-
-      doc.update((root, presence) => {
-        root.counter.increase(1);
-        presence.set({ cursor: { x: 2, y: 2 } }, { addToHistory: true });
-      }, 'increase 1');
-      assert.equal(doc.toSortedJSON(), '{"counter":101}');
-      assert.deepEqual(doc.getMyPresence(), {
-        cursor: { x: 2, y: 2 },
-      });
-
-      doc.history.undo();
-      assert.equal(doc.toSortedJSON(), '{"counter":100}');
-      assert.deepEqual(doc.getMyPresence(), {
-        cursor: { x: 0, y: 0 },
-      });
-
-      doc.history.redo();
-      assert.equal(doc.toSortedJSON(), '{"counter":101}');
-      assert.deepEqual(doc.getMyPresence(), {
-        cursor: { x: 2, y: 2 },
-      });
-
-      doc.history.undo();
-      assert.equal(doc.toSortedJSON(), '{"counter":100}');
-      assert.deepEqual(doc.getMyPresence(), {
-        cursor: { x: 0, y: 0 },
-      });
-
-      await client.deactivate();
-    });
-
-    it('Should not impact undo if presence is not added to history', async function () {
-      type TestDoc = { counter: Counter };
-      type Presence = { cursor: { x: number; y: number }; color: string };
-      const docKey = toDocKey(`${this.test!.title}-${new Date().getTime()}`);
-      const doc = new yorkie.Document<TestDoc, Presence>(docKey);
-
-      const client = new yorkie.Client(testRPCAddr);
-      await client.activate();
-      await client.attach(doc, {
-        initialPresence: { cursor: { x: 0, y: 0 }, color: 'red' },
-      });
-
-      doc.update((root, presence) => {
-        presence.set({ cursor: { x: 1, y: 1 } }, { addToHistory: true });
-        presence.set({ color: 'blue' });
-      });
-      assert.deepEqual(doc.getMyPresence(), {
-        cursor: { x: 1, y: 1 },
-        color: 'blue',
-      });
-
-      assert.deepEqual(doc.getUndoStackForTest(), [
-        ['{"type":"presence","value":{"cursor":{"x":0,"y":0}}}'],
-      ]);
-      doc.history.undo();
-      assert.deepEqual(doc.getMyPresence(), {
-        cursor: { x: 0, y: 0 },
-        color: 'blue',
-      });
-
-      assert.deepEqual(doc.getRedoStackForTest(), [
-        ['{"type":"presence","value":{"cursor":{"x":1,"y":1}}}'],
-      ]);
-      doc.history.redo();
-      assert.deepEqual(doc.getMyPresence(), {
-        cursor: { x: 1, y: 1 },
-        color: 'blue',
-      });
-
-      doc.history.undo();
-      assert.deepEqual(doc.getMyPresence(), {
-        cursor: { x: 0, y: 0 },
-        color: 'blue',
-      });
-
-      await client.deactivate();
-    });
-
-    it('Can canUndo/canRedo work properly for counter', async function () {
+    it('Can canUndo/canRedo work properly (for counter)', async function () {
       type TestDoc = { counter: Counter };
       const docKey = toDocKey(`${this.test!.title}-${new Date().getTime()}`);
       const doc = new yorkie.Document<TestDoc>(docKey);
@@ -928,7 +761,7 @@
       assert.equal(doc.toSortedJSON(), '{"counter":101}');
     });
 
-    it('Doc update should clear redo stack', async function () {
+    it('doc.update should clear redo stack', async function () {
       type TestDoc = { counter: Counter };
       const docKey = toDocKey(`${this.test!.title}-${new Date().getTime()}`);
       const doc = new yorkie.Document<TestDoc>(docKey);
@@ -960,62 +793,6 @@
       // doc.update() clears redo stack
       assert.equal(doc.history.canUndo(), true);
       assert.equal(doc.history.canRedo(), false);
-    });
-
-    it('undo/redo for concurrent users', async function () {
-      type TestDoc = { counter: Counter };
-      const docKey = toDocKey(`${this.test!.title}-${new Date().getTime()}`);
-      const doc1 = new yorkie.Document<TestDoc>(docKey);
-      const doc2 = new yorkie.Document<TestDoc>(docKey);
-
-      const client1 = new yorkie.Client(testRPCAddr);
-      const client2 = new yorkie.Client(testRPCAddr);
-      await client1.activate();
-      await client2.activate();
-
-      await client1.attach(doc1, { isRealtimeSync: false });
-      doc1.update((root) => {
-        root.counter = new Counter(yorkie.IntType, 100);
-      }, 'init counter');
-      await client1.sync();
-      assert.equal(doc1.toSortedJSON(), '{"counter":100}');
-
-      await client2.attach(doc2, { isRealtimeSync: false });
-      assert.equal(doc2.toSortedJSON(), '{"counter":100}');
-
-      // client1 increases 1 and client2 increases 2
-      doc1.update((root) => {
-        root.counter.increase(1);
-      }, 'increase 1');
-      doc2.update((root) => {
-        root.counter.increase(2);
-      }, 'increase 2');
-      await client1.sync();
-      await client2.sync();
-      await client1.sync();
-      assert.equal(doc1.toSortedJSON(), '{"counter":103}');
-      assert.equal(doc2.toSortedJSON(), '{"counter":103}');
-
-      // client1 undoes one's latest increase operation
-      doc1.history.undo();
-      await client1.sync();
-      await client2.sync();
-      assert.equal(doc1.toSortedJSON(), '{"counter":102}');
-      assert.equal(doc2.toSortedJSON(), '{"counter":102}');
-
-      // only client1 can redo undone operation
-      assert.equal(true, doc1.history.canRedo());
-      assert.equal(false, doc2.history.canRedo());
-
-      // client1 redoes one's latest undone operation
-      doc1.history.redo();
-      await client1.sync();
-      await client2.sync();
-      assert.equal(doc1.toSortedJSON(), '{"counter":103}');
-      assert.equal(doc2.toSortedJSON(), '{"counter":103}');
-
-      await client1.deactivate();
-      await client2.deactivate();
     });
 
     it('undo/redo with empty stack must throw error', async function () {
@@ -1122,6 +899,123 @@
       }
       assert.equal(doc.toSortedJSON(), '{"counter":100}');
     });
+
+    it('Can undo/redo with presence', async function () {
+      type TestDoc = { counter: Counter };
+      type Presence = { cursor: { x: number; y: number } };
+      const docKey = toDocKey(`${this.test!.title}-${new Date().getTime()}`);
+      const doc = new yorkie.Document<TestDoc, Presence>(docKey);
+
+      const client = new yorkie.Client(testRPCAddr);
+      await client.activate();
+      await client.attach(doc, {
+        initialPresence: { cursor: { x: 0, y: 0 } },
+      });
+
+      doc.update((root, presence) => {
+        presence.set({ cursor: { x: 1, y: 1 } }, { addToHistory: true });
+      });
+      assert.deepEqual(doc.getMyPresence(), {
+        cursor: { x: 1, y: 1 },
+      });
+
+      doc.history.undo();
+      assert.deepEqual(doc.getMyPresence(), {
+        cursor: { x: 0, y: 0 },
+      });
+
+      doc.history.redo();
+      assert.deepEqual(doc.getMyPresence(), {
+        cursor: { x: 1, y: 1 },
+      });
+
+      doc.history.undo();
+      assert.deepEqual(doc.getMyPresence(), {
+        cursor: { x: 0, y: 0 },
+      });
+
+      doc.update((root) => {
+        root.counter = new Counter(yorkie.IntType, 100);
+      }, 'init counter');
+      assert.equal(doc.toSortedJSON(), '{"counter":100}');
+
+      doc.update((root, presence) => {
+        root.counter.increase(1);
+        presence.set({ cursor: { x: 2, y: 2 } }, { addToHistory: true });
+      }, 'increase 1');
+      assert.equal(doc.toSortedJSON(), '{"counter":101}');
+      assert.deepEqual(doc.getMyPresence(), {
+        cursor: { x: 2, y: 2 },
+      });
+
+      doc.history.undo();
+      assert.equal(doc.toSortedJSON(), '{"counter":100}');
+      assert.deepEqual(doc.getMyPresence(), {
+        cursor: { x: 0, y: 0 },
+      });
+
+      doc.history.redo();
+      assert.equal(doc.toSortedJSON(), '{"counter":101}');
+      assert.deepEqual(doc.getMyPresence(), {
+        cursor: { x: 2, y: 2 },
+      });
+
+      doc.history.undo();
+      assert.equal(doc.toSortedJSON(), '{"counter":100}');
+      assert.deepEqual(doc.getMyPresence(), {
+        cursor: { x: 0, y: 0 },
+      });
+
+      await client.deactivate();
+    });
+
+    it('Should not impact undo if presence is not added to history', async function () {
+      type TestDoc = { counter: Counter };
+      type Presence = { cursor: { x: number; y: number }; color: string };
+      const docKey = toDocKey(`${this.test!.title}-${new Date().getTime()}`);
+      const doc = new yorkie.Document<TestDoc, Presence>(docKey);
+
+      const client = new yorkie.Client(testRPCAddr);
+      await client.activate();
+      await client.attach(doc, {
+        initialPresence: { cursor: { x: 0, y: 0 }, color: 'red' },
+      });
+
+      doc.update((root, presence) => {
+        presence.set({ cursor: { x: 1, y: 1 } }, { addToHistory: true });
+        presence.set({ color: 'blue' });
+      });
+      assert.deepEqual(doc.getMyPresence(), {
+        cursor: { x: 1, y: 1 },
+        color: 'blue',
+      });
+
+      assert.deepEqual(doc.getUndoStackForTest(), [
+        ['{"type":"presence","value":{"cursor":{"x":0,"y":0}}}'],
+      ]);
+      doc.history.undo();
+      assert.deepEqual(doc.getMyPresence(), {
+        cursor: { x: 0, y: 0 },
+        color: 'blue',
+      });
+
+      assert.deepEqual(doc.getRedoStackForTest(), [
+        ['{"type":"presence","value":{"cursor":{"x":1,"y":1}}}'],
+      ]);
+      doc.history.redo();
+      assert.deepEqual(doc.getMyPresence(), {
+        cursor: { x: 1, y: 1 },
+        color: 'blue',
+      });
+
+      doc.history.undo();
+      assert.deepEqual(doc.getMyPresence(), {
+        cursor: { x: 0, y: 0 },
+        color: 'blue',
+      });
+
+      await client.deactivate();
+    });
   });
 
   // TODO(Hyemmie): The text.edit test is not currently available
