--- conflicted
+++ resolved
@@ -727,11 +727,7 @@
   });
 
   describe('Undo/Redo', function () {
-<<<<<<< HEAD
-    it('Can canUndo/canRedo work properly (for counter)', async function () {
-=======
     it('Can canUndo/canRedo work properly', async function () {
->>>>>>> 0fcc07fb
       type TestDoc = { counter: Counter };
       const docKey = toDocKey(`${this.test!.title}-${new Date().getTime()}`);
       const doc = new yorkie.Document<TestDoc>(docKey);
@@ -740,11 +736,7 @@
       }, 'init counter');
       assert.equal(doc.toSortedJSON(), '{"counter":100}');
 
-<<<<<<< HEAD
-      assert.equal(doc.history.canUndo(), true);
-=======
       assert.equal(doc.history.canUndo(), false);
->>>>>>> 0fcc07fb
       assert.equal(doc.history.canRedo(), false);
 
       // user increases the counter
@@ -759,11 +751,7 @@
 
       // user undoes the latest operation
       doc.history.undo();
-<<<<<<< HEAD
-      assert.equal(doc.history.canUndo(), true);
-=======
       assert.equal(doc.history.canUndo(), false);
->>>>>>> 0fcc07fb
       assert.equal(doc.history.canRedo(), true);
 
       // user redoes the latest undone operation
@@ -782,11 +770,7 @@
       }, 'init counter');
       assert.equal(doc.toSortedJSON(), '{"counter":100}');
 
-<<<<<<< HEAD
-      assert.equal(doc.history.canUndo(), true);
-=======
       assert.equal(doc.history.canUndo(), false);
->>>>>>> 0fcc07fb
       assert.equal(doc.history.canRedo(), false);
 
       for (let i = 0; i < 5; i++) {
@@ -842,11 +826,7 @@
       }, 'init counter');
       assert.equal(doc.toSortedJSON(), '{"counter":100}');
 
-<<<<<<< HEAD
-      assert.equal(doc.history.canUndo(), true);
-=======
       assert.equal(doc.history.canUndo(), false);
->>>>>>> 0fcc07fb
       assert.equal(doc.history.canRedo(), false);
 
       assert.throws(
@@ -879,11 +859,7 @@
       }, 'init counter');
       assert.equal(doc.toSortedJSON(), '{"counter":0}');
 
-<<<<<<< HEAD
-      assert.equal(doc.history.canUndo(), true);
-=======
       assert.equal(doc.history.canUndo(), false);
->>>>>>> 0fcc07fb
       assert.equal(doc.history.canRedo(), false);
 
       for (let i = 0; i < 100; i++) {
@@ -923,579 +899,5 @@
       }
       assert.equal(doc.toSortedJSON(), '{"counter":100}');
     });
-<<<<<<< HEAD
-
-    it('Can undo/redo with presence', async function () {
-      type TestDoc = { counter: Counter };
-      type Presence = { cursor: { x: number; y: number } };
-      const docKey = toDocKey(`${this.test!.title}-${new Date().getTime()}`);
-      const doc = new yorkie.Document<TestDoc, Presence>(docKey);
-
-      const client = new yorkie.Client(testRPCAddr);
-      await client.activate();
-      await client.attach(doc, {
-        initialPresence: { cursor: { x: 0, y: 0 } },
-      });
-
-      doc.update((root, presence) => {
-        presence.set({ cursor: { x: 1, y: 1 } }, { addToHistory: true });
-      });
-      assert.deepEqual(doc.getMyPresence(), {
-        cursor: { x: 1, y: 1 },
-      });
-
-      doc.history.undo();
-      assert.deepEqual(doc.getMyPresence(), {
-        cursor: { x: 0, y: 0 },
-      });
-
-      doc.history.redo();
-      assert.deepEqual(doc.getMyPresence(), {
-        cursor: { x: 1, y: 1 },
-      });
-
-      doc.history.undo();
-      assert.deepEqual(doc.getMyPresence(), {
-        cursor: { x: 0, y: 0 },
-      });
-
-      doc.update((root) => {
-        root.counter = new Counter(yorkie.IntType, 100);
-      }, 'init counter');
-      assert.equal(doc.toSortedJSON(), '{"counter":100}');
-
-      doc.update((root, presence) => {
-        root.counter.increase(1);
-        presence.set({ cursor: { x: 2, y: 2 } }, { addToHistory: true });
-      }, 'increase 1');
-      assert.equal(doc.toSortedJSON(), '{"counter":101}');
-      assert.deepEqual(doc.getMyPresence(), {
-        cursor: { x: 2, y: 2 },
-      });
-
-      doc.history.undo();
-      assert.equal(doc.toSortedJSON(), '{"counter":100}');
-      assert.deepEqual(doc.getMyPresence(), {
-        cursor: { x: 0, y: 0 },
-      });
-
-      doc.history.redo();
-      assert.equal(doc.toSortedJSON(), '{"counter":101}');
-      assert.deepEqual(doc.getMyPresence(), {
-        cursor: { x: 2, y: 2 },
-      });
-
-      doc.history.undo();
-      assert.equal(doc.toSortedJSON(), '{"counter":100}');
-      assert.deepEqual(doc.getMyPresence(), {
-        cursor: { x: 0, y: 0 },
-      });
-
-      await client.deactivate();
-    });
-
-    it('Should not impact undo if presence is not added to history', async function () {
-      type TestDoc = { counter: Counter };
-      type Presence = { cursor: { x: number; y: number }; color: string };
-      const docKey = toDocKey(`${this.test!.title}-${new Date().getTime()}`);
-      const doc = new yorkie.Document<TestDoc, Presence>(docKey);
-
-      const client = new yorkie.Client(testRPCAddr);
-      await client.activate();
-      await client.attach(doc, {
-        initialPresence: { cursor: { x: 0, y: 0 }, color: 'red' },
-      });
-
-      doc.update((root, presence) => {
-        presence.set({ cursor: { x: 1, y: 1 } }, { addToHistory: true });
-        presence.set({ color: 'blue' });
-      });
-      assert.deepEqual(doc.getMyPresence(), {
-        cursor: { x: 1, y: 1 },
-        color: 'blue',
-      });
-
-      assert.deepEqual(doc.getUndoStackForTest(), [
-        ['{"type":"presence","value":{"cursor":{"x":0,"y":0}}}'],
-      ]);
-      doc.history.undo();
-      assert.deepEqual(doc.getMyPresence(), {
-        cursor: { x: 0, y: 0 },
-        color: 'blue',
-      });
-
-      assert.deepEqual(doc.getRedoStackForTest(), [
-        ['{"type":"presence","value":{"cursor":{"x":1,"y":1}}}'],
-      ]);
-      doc.history.redo();
-      assert.deepEqual(doc.getMyPresence(), {
-        cursor: { x: 1, y: 1 },
-        color: 'blue',
-      });
-
-      doc.history.undo();
-      assert.deepEqual(doc.getMyPresence(), {
-        cursor: { x: 0, y: 0 },
-        color: 'blue',
-      });
-
-      await client.deactivate();
-    });
-  });
-
-  // TODO(Hyemmie): The text.edit test is not currently available
-  // in the `yorkieteam/yorkie` docker image because it requires a protocol change.
-  // To test this case, you need to stop the docker yorkie container
-  // and run the yorkie server with the code from the `feat/text-edit-reverse`
-  // branch of the yorkie repository.
-  it.skip('concurrent undo/redo of text.edit', async function () {
-    interface TestDoc {
-      text: Text;
-    }
-    const docKey = toDocKey(`${this.test!.title}-${new Date().getTime()}`);
-    const doc1 = new yorkie.Document<TestDoc>(docKey);
-    const doc2 = new yorkie.Document<TestDoc>(docKey);
-
-    const client1 = new yorkie.Client(testRPCAddr);
-    const client2 = new yorkie.Client(testRPCAddr);
-    await client1.activate();
-    await client2.activate();
-
-    await client1.attach(doc1, { isRealtimeSync: false });
-    doc1.update((root) => {
-      root.text = new Text();
-    }, 'init doc');
-    await client1.sync();
-    assert.equal('{"text":[]}', doc1.toSortedJSON());
-
-    await client2.attach(doc2, { isRealtimeSync: false });
-    assert.equal('{"text":[]}', doc2.toSortedJSON());
-
-    doc1.update((root) => root.text.edit(0, 0, '123456'));
-    await client1.sync();
-    await client2.sync();
-    await client1.sync();
-    assert.equal('{"text":[{"val":"123456"}]}', doc1.toSortedJSON());
-    assert.equal('{"text":[{"val":"123456"}]}', doc2.toSortedJSON());
-
-    doc2.update((root) => root.text.edit(2, 4, 'CD'));
-    await client1.sync();
-    await client2.sync();
-    await client1.sync();
-    assert.equal(
-      '{"text":[{"val":"12"},{"val":"CD"},{"val":"56"}]}',
-      doc1.toSortedJSON(),
-    );
-    assert.equal(
-      '{"text":[{"val":"12"},{"val":"CD"},{"val":"56"}]}',
-      doc2.toSortedJSON(),
-    );
-
-    doc1.history.undo();
-    assert.equal('{"text":[{"val":"CD"}]}', doc1.toSortedJSON());
-
-    await client1.sync();
-    await client2.sync();
-    await client1.sync();
-
-    assert.equal('{"text":[{"val":"CD"}]}', doc1.toSortedJSON());
-    assert.equal('{"text":[{"val":"CD"}]}', doc2.toSortedJSON());
-
-    doc1.history.redo();
-
-    assert.equal(
-      '{"text":[{"val":"12"},{"val":"CD"},{"val":"34"},{"val":"56"}]}',
-      doc1.toSortedJSON(),
-    );
-
-    await client1.sync();
-    await client2.sync();
-    await client1.sync();
-
-    assert.equal(
-      '{"text":[{"val":"12"},{"val":"CD"},{"val":"34"},{"val":"56"}]}',
-      doc1.toSortedJSON(),
-    );
-    assert.equal(
-      '{"text":[{"val":"12"},{"val":"CD"},{"val":"34"},{"val":"56"}]}',
-      doc2.toSortedJSON(),
-    );
-  });
-
-  it.skip('concurrent undo/redo of text.edit 2', async function () {
-    interface TestDoc {
-      text: Text;
-    }
-    const docKey = toDocKey(`${this.test!.title}-${new Date().getTime()}`);
-    const doc1 = new yorkie.Document<TestDoc>(docKey);
-    const doc2 = new yorkie.Document<TestDoc>(docKey);
-
-    const client1 = new yorkie.Client(testRPCAddr);
-    const client2 = new yorkie.Client(testRPCAddr);
-    await client1.activate();
-    await client2.activate();
-
-    await client1.attach(doc1, { isRealtimeSync: false });
-    doc1.update((root) => {
-      root.text = new Text();
-    }, 'init doc');
-    await client1.sync();
-    assert.equal('{"text":[]}', doc1.toSortedJSON());
-
-    await client2.attach(doc2, { isRealtimeSync: false });
-    assert.equal('{"text":[]}', doc2.toSortedJSON());
-
-    doc1.update((root) => root.text.edit(0, 0, '123456'));
-    await client1.sync();
-    await client2.sync();
-    await client1.sync();
-    assert.equal('{"text":[{"val":"123456"}]}', doc1.toSortedJSON());
-    assert.equal('{"text":[{"val":"123456"}]}', doc2.toSortedJSON());
-
-    doc2.update((root) => root.text.edit(0, 0, 'ABC'));
-    await client1.sync();
-    await client2.sync();
-    await client1.sync();
-    assert.equal(
-      '{"text":[{"val":"ABC"},{"val":"123456"}]}',
-      doc1.toSortedJSON(),
-    );
-    assert.equal(
-      '{"text":[{"val":"ABC"},{"val":"123456"}]}',
-      doc2.toSortedJSON(),
-    );
-
-    doc1.history.undo();
-    assert.equal('{"text":[{"val":"ABC"}]}', doc1.toSortedJSON());
-
-    await client1.sync();
-    await client2.sync();
-    await client1.sync();
-
-    assert.equal('{"text":[{"val":"ABC"}]}', doc1.toSortedJSON());
-    assert.equal('{"text":[{"val":"ABC"}]}', doc2.toSortedJSON());
-
-    doc1.history.redo();
-
-    assert.equal(
-      '{"text":[{"val":"ABC"},{"val":"123456"}]}',
-      doc1.toSortedJSON(),
-    );
-
-    await client1.sync();
-    await client2.sync();
-    await client1.sync();
-
-    assert.equal(
-      '{"text":[{"val":"ABC"},{"val":"123456"}]}',
-      doc1.toSortedJSON(),
-    );
-    assert.equal(
-      '{"text":[{"val":"ABC"},{"val":"123456"}]}',
-      doc2.toSortedJSON(),
-    );
-  });
-
-  it.skip('concurrent undo/redo of text.edit 3', async function () {
-    interface TestDoc {
-      text: Text;
-    }
-    const docKey = toDocKey(`${this.test!.title}-${new Date().getTime()}`);
-    const doc1 = new yorkie.Document<TestDoc>(docKey);
-    const doc2 = new yorkie.Document<TestDoc>(docKey);
-
-    const client1 = new yorkie.Client(testRPCAddr);
-    const client2 = new yorkie.Client(testRPCAddr);
-    await client1.activate();
-    await client2.activate();
-
-    await client1.attach(doc1, { isRealtimeSync: false });
-    doc1.update((root) => {
-      root.text = new Text();
-    }, 'init doc');
-    await client1.sync();
-    assert.equal('{"text":[]}', doc1.toSortedJSON());
-
-    await client2.attach(doc2, { isRealtimeSync: false });
-    assert.equal('{"text":[]}', doc2.toSortedJSON());
-
-    doc1.update((root) => root.text.edit(0, 0, '123456'));
-    await client1.sync();
-    await client2.sync();
-    await client1.sync();
-    assert.equal('{"text":[{"val":"123456"}]}', doc1.toSortedJSON());
-    assert.equal('{"text":[{"val":"123456"}]}', doc2.toSortedJSON());
-
-    doc2.update((root) => root.text.edit(3, 6, ''));
-    await client1.sync();
-    await client2.sync();
-    await client1.sync();
-    assert.equal('{"text":[{"val":"123"}]}', doc1.toSortedJSON());
-    assert.equal('{"text":[{"val":"123"}]}', doc2.toSortedJSON());
-
-    doc1.history.undo();
-    assert.equal('{"text":[]}', doc1.toSortedJSON());
-
-    await client1.sync();
-    await client2.sync();
-    await client1.sync();
-
-    assert.equal('{"text":[]}', doc1.toSortedJSON());
-    assert.equal('{"text":[]}', doc2.toSortedJSON());
-
-    doc1.history.redo();
-
-    assert.equal('{"text":[{"val":"123"},{"val":"456"}]}', doc1.toSortedJSON());
-
-    await client1.sync();
-    await client2.sync();
-    await client1.sync();
-
-    assert.equal('{"text":[{"val":"123"},{"val":"456"}]}', doc1.toSortedJSON());
-    assert.equal('{"text":[{"val":"123"},{"val":"456"}]}', doc2.toSortedJSON());
-  });
-
-  it.skip('concurrent undo/redo of text.edit 4', async function () {
-    interface TestDoc {
-      text: Text;
-    }
-    const docKey = toDocKey(`${this.test!.title}-${new Date().getTime()}`);
-    const doc1 = new yorkie.Document<TestDoc>(docKey);
-    const doc2 = new yorkie.Document<TestDoc>(docKey);
-
-    const client1 = new yorkie.Client(testRPCAddr);
-    const client2 = new yorkie.Client(testRPCAddr);
-    await client1.activate();
-    await client2.activate();
-
-    await client1.attach(doc1, { isRealtimeSync: false });
-    doc1.update((root) => {
-      root.text = new Text();
-    }, 'init doc');
-    await client1.sync();
-    assert.equal('{"text":[]}', doc1.toSortedJSON());
-
-    await client2.attach(doc2, { isRealtimeSync: false });
-    assert.equal('{"text":[]}', doc2.toSortedJSON());
-
-    doc1.update((root) => root.text.edit(0, 0, '123456'));
-    await client1.sync();
-    await client2.sync();
-    await client1.sync();
-    assert.equal('{"text":[{"val":"123456"}]}', doc1.toSortedJSON());
-    assert.equal('{"text":[{"val":"123456"}]}', doc2.toSortedJSON());
-
-    doc2.update((root) => root.text.edit(4, 4, 'ABC'));
-    await client1.sync();
-    await client2.sync();
-    await client1.sync();
-    assert.equal(
-      '{"text":[{"val":"1234"},{"val":"ABC"},{"val":"56"}]}',
-      doc1.toSortedJSON(),
-    );
-    assert.equal(
-      '{"text":[{"val":"1234"},{"val":"ABC"},{"val":"56"}]}',
-      doc2.toSortedJSON(),
-    );
-
-    doc1.history.undo();
-    assert.equal('{"text":[{"val":"ABC"}]}', doc1.toSortedJSON());
-
-    await client1.sync();
-    await client2.sync();
-    await client1.sync();
-
-    assert.equal('{"text":[{"val":"ABC"}]}', doc1.toSortedJSON());
-    assert.equal('{"text":[{"val":"ABC"}]}', doc2.toSortedJSON());
-
-    doc1.history.redo();
-
-    assert.equal(
-      '{"text":[{"val":"1234"},{"val":"ABC"},{"val":"56"}]}',
-      doc1.toSortedJSON(),
-    );
-
-    await client1.sync();
-    await client2.sync();
-    await client1.sync();
-
-    assert.equal(
-      '{"text":[{"val":"1234"},{"val":"ABC"},{"val":"56"}]}',
-      doc1.toSortedJSON(),
-    );
-    assert.equal(
-      '{"text":[{"val":"1234"},{"val":"ABC"},{"val":"56"}]}',
-      doc2.toSortedJSON(),
-    );
-  });
-
-  it.skip('concurrent undo/redo of text.edit must turn off GC 1', async function () {
-    interface TestDoc {
-      text: Text;
-    }
-    const docKey = toDocKey(`${this.test!.title}-${new Date().getTime()}`);
-    const doc1 = new yorkie.Document<TestDoc>(docKey);
-    const doc2 = new yorkie.Document<TestDoc>(docKey);
-
-    const client1 = new yorkie.Client(testRPCAddr);
-    const client2 = new yorkie.Client(testRPCAddr);
-    await client1.activate();
-    await client2.activate();
-
-    await client1.attach(doc1, { isRealtimeSync: false });
-    doc1.update((root) => {
-      root.text = new Text();
-    }, 'init doc');
-    await client1.sync();
-    assert.equal('{"text":[]}', doc1.toSortedJSON());
-
-    await client2.attach(doc2, { isRealtimeSync: false });
-    assert.equal('{"text":[]}', doc2.toSortedJSON());
-
-    doc1.update((root) => root.text.edit(0, 0, 'ABC'));
-    await client1.sync();
-    await client2.sync();
-
-    assert.equal('{"text":[{"val":"ABC"}]}', doc1.toSortedJSON());
-    assert.equal('{"text":[{"val":"ABC"}]}', doc2.toSortedJSON());
-
-    doc2.update((root) => root.text.edit(3, 3, 'DEF'));
-    await client2.sync();
-    await client1.sync();
-
-    assert.equal('{"text":[{"val":"ABC"},{"val":"DEF"}]}', doc1.toSortedJSON());
-    assert.equal('{"text":[{"val":"ABC"},{"val":"DEF"}]}', doc2.toSortedJSON());
-
-    doc1.update((root) => root.text.edit(2, 4, '1'));
-    await client1.sync();
-    await client2.sync();
-    await client2.sync();
-    await client1.sync();
-
-    assert.equal(
-      '{"text":[{"val":"AB"},{"val":"1"},{"val":"EF"}]}',
-      doc1.toSortedJSON(),
-    );
-    assert.equal(
-      '{"text":[{"val":"AB"},{"val":"1"},{"val":"EF"}]}',
-      doc2.toSortedJSON(),
-    );
-
-    console.log(doc1.toSortedJSON(), doc1.getGarbageLen());
-
-    doc1.update((root) => root.text.edit(1, 4, '2'));
-    await client1.sync();
-    await client2.sync();
-
-    assert.equal(
-      '{"text":[{"val":"A"},{"val":"2"},{"val":"F"}]}',
-      doc1.toSortedJSON(),
-    );
-    assert.equal(
-      '{"text":[{"val":"A"},{"val":"2"},{"val":"F"}]}',
-      doc2.toSortedJSON(),
-    );
-
-    doc1.history.undo();
-    assert.equal(
-      '{"text":[{"val":"A"},{"val":"B"},{"val":"1"},{"val":"E"},{"val":"F"}]}',
-      doc1.toSortedJSON(),
-    );
-
-    assert.throws(
-      () => {
-        doc1.history.undo();
-      },
-      Error,
-      'the node of the given id should be found',
-    );
-
-    client1.detach(doc1);
-    client2.detach(doc2);
-  });
-
-  it.skip('concurrent undo/redo of text.edit must turn off GC 2', async function () {
-    interface TestDoc {
-      text: Text;
-    }
-    const docKey = toDocKey(`${this.test!.title}-${new Date().getTime()}`);
-    const doc1 = new yorkie.Document<TestDoc>(docKey, { disableGC: true });
-    const doc2 = new yorkie.Document<TestDoc>(docKey, { disableGC: true });
-
-    const client1 = new yorkie.Client(testRPCAddr);
-    const client2 = new yorkie.Client(testRPCAddr);
-    await client1.activate();
-    await client2.activate();
-
-    await client1.attach(doc1, { isRealtimeSync: false });
-    doc1.update((root) => {
-      root.text = new Text();
-    }, 'init doc');
-    await client1.sync();
-    assert.equal('{"text":[]}', doc1.toSortedJSON());
-
-    await client2.attach(doc2, { isRealtimeSync: false });
-    assert.equal('{"text":[]}', doc2.toSortedJSON());
-
-    doc1.update((root) => root.text.edit(0, 0, 'ABC'));
-    await client1.sync();
-    await client2.sync();
-
-    assert.equal('{"text":[{"val":"ABC"}]}', doc1.toSortedJSON());
-    assert.equal('{"text":[{"val":"ABC"}]}', doc2.toSortedJSON());
-
-    doc2.update((root) => root.text.edit(3, 3, 'DEF'));
-    await client2.sync();
-    await client1.sync();
-
-    assert.equal('{"text":[{"val":"ABC"},{"val":"DEF"}]}', doc1.toSortedJSON());
-    assert.equal('{"text":[{"val":"ABC"},{"val":"DEF"}]}', doc2.toSortedJSON());
-
-    doc1.update((root) => root.text.edit(2, 4, '1'));
-    await client1.sync();
-    await client2.sync();
-    await client2.sync();
-    await client1.sync();
-
-    assert.equal(
-      '{"text":[{"val":"AB"},{"val":"1"},{"val":"EF"}]}',
-      doc1.toSortedJSON(),
-    );
-    assert.equal(
-      '{"text":[{"val":"AB"},{"val":"1"},{"val":"EF"}]}',
-      doc2.toSortedJSON(),
-    );
-
-    console.log(doc1.toSortedJSON(), doc1.getGarbageLen());
-
-    doc1.update((root) => root.text.edit(1, 4, '2'));
-    await client1.sync();
-    await client2.sync();
-
-    assert.equal(
-      '{"text":[{"val":"A"},{"val":"2"},{"val":"F"}]}',
-      doc1.toSortedJSON(),
-    );
-    assert.equal(
-      '{"text":[{"val":"A"},{"val":"2"},{"val":"F"}]}',
-      doc2.toSortedJSON(),
-    );
-
-    doc1.history.undo();
-    assert.equal(
-      '{"text":[{"val":"A"},{"val":"B"},{"val":"1"},{"val":"E"},{"val":"F"}]}',
-      doc1.toSortedJSON(),
-    );
-
-    doc1.history.undo();
-    assert.equal(
-      '{"text":[{"val":"A"},{"val":"B"},{"val":"C"},{"val":"D"},{"val":"E"},{"val":"F"}]}',
-      doc1.toSortedJSON(),
-    );
-
-    client1.detach(doc1);
-    client2.detach(doc2);
-=======
->>>>>>> 0fcc07fb
   });
 });