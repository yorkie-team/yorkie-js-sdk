import { describe, it, assert } from 'vitest';
import { TextView } from '@yorkie-js-sdk/test/helper/helper';
import { withTwoClientsAndDocuments } from '@yorkie-js-sdk/test/integration/integration_helper';
import { Document, Text } from '@yorkie-js-sdk/src/yorkie';

describe('Text', function () {
  it('should handle edit operations', function () {
    const doc = new Document<{ k1: Text }>('test-doc');
    assert.equal('{}', doc.toSortedJSON());

    //           ------ ins links ----
    //           |            |      |
    // [init] - [A] - [12] - {BC} - [D]
    doc.update((root) => {
      root.k1 = new Text();
      root.k1.edit(0, 0, 'ABCD');
      root.k1.edit(1, 3, '12');
    }, 'set {"k1":"A12D"}');

    doc.update((root) => {
      assert.equal(
        '[0:00:0:0 ][1:00:2:0 A][1:00:3:0 12]{1:00:2:1 BC}[1:00:2:3 D]',
        root['k1'].toTestString(),
      );

      let range = root['k1'].createRangeForTest(0, 0);
      assert.equal('0:00:0:0:0', range[0].toTestString());

      range = root['k1'].createRangeForTest(1, 1);
      assert.equal('1:00:2:0:1', range[0].toTestString());

      range = root['k1'].createRangeForTest(2, 2);
      assert.equal('1:00:3:0:1', range[0].toTestString());

      range = root['k1'].createRangeForTest(3, 3);
      assert.equal('1:00:3:0:2', range[0].toTestString());

      range = root['k1'].createRangeForTest(4, 4);
      assert.equal('1:00:2:3:1', range[0].toTestString());
    });

    assert.equal(
      '{"k1":[{"val":"A"},{"val":"12"},{"val":"D"}]}',
      doc.toSortedJSON(),
    );
  });

  it('should handle edit operations2', function () {
    const doc = new Document<{ k1: Text }>('test-doc');
    assert.equal('{}', doc.toSortedJSON());

    //           -- ins links ---
    //           |              |
    // [init] - [ABC] - [\n] - [D]
    doc.update((root) => {
      root.k1 = new Text();
      root.k1.edit(0, 0, 'ABCD');
      root.k1.edit(3, 3, '\n');
    }, 'set {"k1":"ABC\nD"}');

    doc.update((root) => {
      assert.equal(
        '[0:00:0:0 ][1:00:2:0 ABC][1:00:3:0 \n][1:00:2:3 D]',
        root['k1'].toTestString(),
      );
    });

    assert.equal(
      '{"k1":[{"val":"ABC"},{"val":"\\n"},{"val":"D"}]}',
      doc.toSortedJSON(),
    );
  });

  it('should handle type 하늘', function () {
    const doc = new Document<{ k1: Text }>('test-doc');
    assert.equal('{}', doc.toSortedJSON());

    doc.update((root) => {
      root.k1 = new Text();
      root.k1.edit(0, 0, 'ㅎ');
      root.k1.edit(0, 1, '하');
      root.k1.edit(0, 1, '한');
      root.k1.edit(0, 1, '하');
      root.k1.edit(1, 1, '느');
      root.k1.edit(1, 2, '늘');
    }, 'set {"k1":"하늘"}');

    assert.equal('{"k1":[{"val":"하"},{"val":"늘"}]}', doc.toSortedJSON());
  });

  it('should handle deletion of nested nodes', function () {
    const doc = new Document<{
      text: Text;
    }>('test-doc');
    const view = new TextView();
    doc.update((root) => (root.text = new Text()));
    doc.subscribe('$.text', (event) => {
      if (event.type === 'local-change') {
        const { operations } = event.value;
        view.applyOperations(operations);
      }
    });

    const commands = [
      { from: 0, to: 0, content: 'ABC' },
      { from: 3, to: 3, content: 'DEF' },
      { from: 2, to: 4, content: '1' },
      { from: 1, to: 4, content: '2' },
    ];

    for (const cmd of commands) {
      doc.update((root) => root.text.edit(cmd.from, cmd.to, cmd.content));
      assert.equal(view.toString(), doc.getRoot().text.toString());
    }
  });

  it('should handle deletion of the last nodes', function () {
    const doc = new Document<{ text: Text }>('test-doc');
    const view = new TextView();
    doc.update((root) => (root.text = new Text()));
    doc.subscribe('$.text', (event) => {
      if (event.type === 'local-change') {
        const { operations } = event.value;
        view.applyOperations(operations);
      }
    });

    const commands = [
      { from: 0, to: 0, content: 'A' },
      { from: 1, to: 1, content: 'B' },
      { from: 2, to: 2, content: 'C' },
      { from: 3, to: 3, content: 'DE' },
      { from: 5, to: 5, content: 'F' },
      { from: 6, to: 6, content: 'GHI' },
      { from: 9, to: 9 }, // delete no last node
      { from: 8, to: 9 }, // delete one last node with split
      { from: 6, to: 8 }, // delete one last node without split
      { from: 4, to: 6 }, // delete last nodes with split
      { from: 2, to: 4 }, // delete last nodes without split
      { from: 0, to: 2 }, // delete last nodes containing the first
    ];

    for (const cmd of commands) {
      doc.update((root) => root.text.edit(cmd.from, cmd.to, cmd.content!));
      assert.equal(view.toString(), doc.getRoot().text.toString());
    }
  });

  it('should handle deletion with boundary nodes already removed', function () {
    const doc = new Document<{ text: Text }>('test-doc');
    const view = new TextView();
    doc.update((root) => (root.text = new Text()));
    doc.subscribe('$.text', (event) => {
      if (event.type === 'local-change') {
        const { operations } = event.value;
        view.applyOperations(operations);
      }
    });

    const commands = [
      { from: 0, to: 0, content: '1A1BCXEF1' },
      { from: 8, to: 9 },
      { from: 2, to: 3 },
      { from: 0, to: 1 }, // ABCXEF
      { from: 0, to: 1 }, // delete A with two removed boundaries
      { from: 0, to: 1 }, // delete B with removed left boundary
      { from: 3, to: 4 }, // delete F with removed right boundary
      { from: 1, to: 2 },
      { from: 0, to: 2 }, // delete CE with removed inner node X
    ];

    for (const cmd of commands) {
      doc.update((root) => root.text.edit(cmd.from, cmd.to, cmd.content!));
      assert.equal(view.toString(), doc.getRoot().text.toString());
    }
  });

  it('should handle edit operations', async function ({ task }) {
    await withTwoClientsAndDocuments<{ k1: Text }>(async (c1, d1, c2, d2) => {
      d1.update((root) => {
        root.k1 = new Text();
        root.k1.edit(0, 0, 'ABCD');
      }, 'set new text by c1');
      await c1.sync();
      await c2.sync();
      assert.equal(d1.toSortedJSON(), `{"k1":[{"val":"ABCD"}]}`);
      assert.equal(d1.toSortedJSON(), d2.toSortedJSON());

      d1.update((root) => {
        root.k1 = new Text();
        root.k1.edit(0, 0, '1234');
      }, 'edit 0,0 1234 by c1');
      await c1.sync();
      await c2.sync();
      await c1.sync();
      assert.equal(d1.toSortedJSON(), `{"k1":[{"val":"1234"}]}`);
      assert.equal(d1.toSortedJSON(), d2.toSortedJSON());
    }, task.name);
  });

  it('should handle text edit operations with attributes', function () {
    const doc = new Document<{ k1: Text<{ b: string }> }>('test-doc');
    assert.equal('{}', doc.toSortedJSON());

    doc.update((root) => {
      root.k1 = new Text();
      root.k1.edit(0, 0, 'ABCD', { b: '1' });
      root.k1.edit(3, 3, '\n');
    }, 'set {"k1":"ABC\nD"}');

    doc.update((root) => {
      assert.equal(
        '[0:00:0:0 ][1:00:2:0 ABC][1:00:3:0 \n][1:00:2:3 D]',
        root['k1'].toTestString(),
      );
    });

    assert.equal(
      '{"k1":[{"attrs":{"b":"1"},"val":"ABC"},{"val":"\\n"},{"attrs":{"b":"1"},"val":"D"}]}',
      doc.toSortedJSON(),
    );
  });

  it('should handle text delete operations', function () {
    const doc = new Document<{ k1: Text }>('test-doc');
    doc.update((root) => {
      root.k1 = new Text();
      root.k1.edit(0, 0, 'ABCD');
    }, 'set ABCD');
    assert.equal(doc.getRoot().k1.toString(), `ABCD`);

    doc.update((root) => {
      root.k1.delete(1, 3);
    }, 'delete BC');
    assert.equal(doc.getRoot().k1.toString(), `AD`);
  });

  it('should handle text empty operations', function () {
    const doc = new Document<{ k1: Text }>('test-doc');
    doc.update((root) => {
      root.k1 = new Text();
      root.k1.edit(0, 0, 'ABCD');
    }, 'set ABCD');
    assert.equal(doc.getRoot().k1.toString(), `ABCD`);

    doc.update((root) => {
      root.k1.empty();
    }, 'empty');
    assert.equal(doc.getRoot().k1.toString(), ``);
  });

  it('should handle concurrent edit operations', async function ({ task }) {
    await withTwoClientsAndDocuments<{ k1: Text }>(async (c1, d1, c2, d2) => {
      d1.update((root) => {
        root.k1 = new Text();
      }, 'set new text by c1');
      await c1.sync();
      await c2.sync();
      assert.equal(d1.toSortedJSON(), `{"k1":[]}`);
      assert.equal(d1.toSortedJSON(), d2.toSortedJSON());

      d1.update((root) => {
        root['k1'].edit(0, 0, 'ABCD');
      }, 'edit 0,0 ABCD by c1');
      assert.equal(d1.toSortedJSON(), `{"k1":[{"val":"ABCD"}]}`);
      d2.update((root) => {
        root['k1'].edit(0, 0, '1234');
      }, 'edit 0,0 1234 by c2');
      assert.equal(d2.toSortedJSON(), `{"k1":[{"val":"1234"}]}`);
      await c1.sync();
      await c2.sync();
      await c1.sync();
      assert.equal(d1.toSortedJSON(), d2.toSortedJSON());

      d1.update((root) => {
        root['k1'].edit(2, 3, 'XX');
      }, 'edit 2,3 XX by c1');
      d2.update((root) => {
        root['k1'].edit(2, 3, 'YY');
      }, 'edit 2,3 YY by c1');
      await c1.sync();
      await c2.sync();
      await c1.sync();
      assert.equal(d1.toSortedJSON(), d2.toSortedJSON());

      d1.update((root) => {
        root['k1'].edit(4, 5, 'ZZ');
      }, 'edit 4,5 ZZ by c1');
      d2.update((root) => {
        root['k1'].edit(2, 3, 'TT');
      }, 'edit 2,3 TT by c1');

      await c1.sync();
      await c2.sync();
      await c1.sync();
      assert.equal(d1.toSortedJSON(), d2.toSortedJSON());
    }, task.name);
  });

  it('should handle concurrent insertion and deletion', async function ({
    task,
  }) {
    await withTwoClientsAndDocuments<{ k1: Text }>(async (c1, d1, c2, d2) => {
      d1.update((root) => {
        root.k1 = new Text();
        root.k1.edit(0, 0, 'AB');
      }, 'set new text by c1');
      await c1.sync();
      await c2.sync();
      assert.equal(d1.toSortedJSON(), `{"k1":[{"val":"AB"}]}`);
      assert.equal(d1.toSortedJSON(), d2.toSortedJSON());

      d1.update((root) => {
        root['k1'].edit(0, 2, '');
      });
      assert.equal(d1.toSortedJSON(), `{"k1":[]}`);
      d2.update((root) => {
        root['k1'].edit(1, 1, 'C');
      });
      assert.equal(
        d2.toSortedJSON(),
        `{"k1":[{"val":"A"},{"val":"C"},{"val":"B"}]}`,
      );

      await c1.sync();
      await c2.sync();
      await c1.sync();
      assert.equal(d1.toSortedJSON(), `{"k1":[{"val":"C"}]}`);
      assert.equal(d2.toSortedJSON(), `{"k1":[{"val":"C"}]}`);
      assert.equal(d1.toSortedJSON(), d2.toSortedJSON());
    }, task.name);
  });

  it('should handle concurrent block deletions', async function ({ task }) {
    await withTwoClientsAndDocuments<{ k1: Text }>(async (c1, d1, c2, d2) => {
      d1.update((root) => {
        root.k1 = new Text();
        root.k1.edit(0, 0, '123');
        root.k1.edit(3, 3, '456');
        root.k1.edit(6, 6, '789');
      }, 'set new text by c1');
      await c1.sync();
      await c2.sync();
      assert.equal(
        d1.toSortedJSON(),
        `{"k1":[{"val":"123"},{"val":"456"},{"val":"789"}]}`,
      );
      assert.equal(d1.toSortedJSON(), d2.toSortedJSON());

      const view1 = new TextView();
      d1.subscribe('$.k1', (event) => {
        if (event.type === 'local-change') {
          const { operations } = event.value;
          view1.applyOperations(operations);
        }
      });

      d1.update((root) => {
        root.k1.edit(1, 7, '');
      });
      assert.equal(d1.toSortedJSON(), `{"k1":[{"val":"1"},{"val":"89"}]}`);

      d2.update((root) => {
        root.k1.edit(2, 5, '');
      });
      assert.equal(
        d2.toSortedJSON(),
        `{"k1":[{"val":"12"},{"val":"6"},{"val":"789"}]}`,
      );

      await c1.sync();
      await c2.sync();
      await c1.sync();
    }, task.name);
  });

  it('should maintain the correct weight for nodes newly created then concurrently removed', async function ({
    task,
  }) {
    await withTwoClientsAndDocuments<{ k1: Text }>(async (c1, d1, c2, d2) => {
      d1.update((root) => {
        root.k1 = new Text();
      }, 'set new text by c1');

      d1.update((root) => {
        root.k1.edit(0, 0, 'O');
        root.k1.edit(1, 1, 'O');
        root.k1.edit(2, 2, 'O');
      });

      await c1.sync();
      await c2.sync();

      d1.update((root) => {
        root.k1.edit(1, 2, 'X');
        root.k1.edit(1, 2, 'X');
        root.k1.edit(1, 2, '');
      });

      d2.update((root) => {
        root.k1.edit(0, 3, 'N');
      });

      await c1.sync();
      await c2.sync();
      await c1.sync();

      // assert.isOk(d1.getRoot().k1.checkWeight());
      // assert.isOk(d2.getRoot().k1.checkWeight());
    }, task.name);
  });
});

describe('peri-text example: text concurrent edit', function () {
  it('ex1. concurrent insertions on plain text', async function ({ task }) {
    await withTwoClientsAndDocuments<{ k1: Text }>(async (c1, d1, c2, d2) => {
      d1.update((root) => {
        root.k1 = new Text();
        root.k1.edit(0, 0, 'The fox jumped.');
      }, 'set text by c1');
      await c1.sync();
      await c2.sync();
      assert.equal(d1.toSortedJSON(), `{"k1":[{"val":"The fox jumped."}]}`);
      assert.equal(d2.toSortedJSON(), d1.toSortedJSON());

      d1.update((root) => {
        root.k1.edit(4, 4, 'quick ');
      }, `add 'quick' by c1`);
      assert.equal(
        d1.toSortedJSON(),
        `{"k1":[{"val":"The "},{"val":"quick "},{"val":"fox jumped."}]}`,
      );
      d2.update((root) => {
        root.k1.edit(14, 14, ' over the dog');
      }, `add 'over the dog' by c2`);
      assert.equal(
        d2.toSortedJSON(),
        `{"k1":[{"val":"The fox jumped"},{"val":" over the dog"},{"val":"."}]}`,
      );
      await c1.sync();
      await c2.sync();
      await c1.sync();
      assert.equal(
        d1.toSortedJSON(),
        '{"k1":[{"val":"The "},{"val":"quick "},{"val":"fox jumped"},{"val":" over the dog"},{"val":"."}]}',
      );
      assert.equal(d2.toSortedJSON(), d1.toSortedJSON());
    }, task.name);
  });

  it('ex2. concurrent formatting and insertion', async function ({ task }) {
    await withTwoClientsAndDocuments<{ k1: Text }>(async (c1, d1, c2, d2) => {
      d1.update((root) => {
        root.k1 = new Text();
        root.k1.edit(0, 0, 'The fox jumped.');
      }, 'set text by c1');
      await c1.sync();
      await c2.sync();
      assert.equal(d1.toSortedJSON(), `{"k1":[{"val":"The fox jumped."}]}`);
      assert.equal(d2.toSortedJSON(), d1.toSortedJSON());

      d1.update((root) => {
        root.k1.setStyle(0, 15, { bold: true });
      }, `bolds text by c1`);
      assert.equal(
        d1.toSortedJSON(),
        `{"k1":[{"attrs":{"bold":true},"val":"The fox jumped."}]}`,
      );
      d2.update((root) => {
        root.k1.edit(4, 4, 'brown ');
      }, `add 'brown' by c2`);
      assert.equal(
        d2.toSortedJSON(),
        `{"k1":[{"val":"The "},{"val":"brown "},{"val":"fox jumped."}]}`,
      );
      await c1.sync();
      await c2.sync();
      await c1.sync();
      assert.equal(
        d1.toSortedJSON(),
        '{"k1":[{"attrs":{"bold":true},"val":"The "},{"attrs":{"bold":true},"val":"brown "},{"attrs":{"bold":true},"val":"fox jumped."}]}',
        'd1',
      );
      assert.equal(d2.toSortedJSON(), d1.toSortedJSON());
    }, task.name);
  });

  it('ex3. overlapping formatting(bold)', async function ({ task }) {
    await withTwoClientsAndDocuments<{ k1: Text }>(async (c1, d1, c2, d2) => {
      d1.update((root) => {
        root.k1 = new Text();
        root.k1.edit(0, 0, 'The fox jumped.');
      }, 'set text by c1');
      await c1.sync();
      await c2.sync();
      assert.equal(d1.toSortedJSON(), `{"k1":[{"val":"The fox jumped."}]}`);
      assert.equal(d2.toSortedJSON(), d1.toSortedJSON());

      d1.update((root) => {
        root.k1.setStyle(0, 7, { bold: true });
      }, `bolds text by c1`);
      assert.equal(
        d1.toSortedJSON(),
        `{"k1":[{"attrs":{"bold":true},"val":"The fox"},{"val":" jumped."}]}`,
      );
      d2.update((root) => {
        root.k1.setStyle(4, 15, { bold: true });
      }, `bolds text by c2`);
      assert.equal(
        d2.toSortedJSON(),
        `{"k1":[{"val":"The "},{"attrs":{"bold":true},"val":"fox jumped."}]}`,
      );
      await c1.sync();
      await c2.sync();
      await c1.sync();
      assert.equal(
        d1.toSortedJSON(),
        '{"k1":[{"attrs":{"bold":true},"val":"The "},{"attrs":{"bold":true},"val":"fox"},{"attrs":{"bold":true},"val":" jumped."}]}',
        'd1',
      );
      assert.equal(d2.toSortedJSON(), d1.toSortedJSON(), 'd2');
    }, task.name);
  });

  it('ex4. overlapping different formatting(bold and italic)', async function ({
    task,
  }) {
    await withTwoClientsAndDocuments<{ k1: Text }>(async (c1, d1, c2, d2) => {
      d1.update((root) => {
        root.k1 = new Text();
        root.k1.edit(0, 0, 'The fox jumped.');
      }, 'set text by c1');
      await c1.sync();
      await c2.sync();
      assert.equal(d1.toSortedJSON(), `{"k1":[{"val":"The fox jumped."}]}`);
      assert.equal(d2.toSortedJSON(), d1.toSortedJSON());

      d1.update((root) => {
        root.k1.setStyle(0, 7, { bold: true });
      }, `bolds text by c1`);
      assert.equal(
        d1.toSortedJSON(),
        `{"k1":[{"attrs":{"bold":true},"val":"The fox"},{"val":" jumped."}]}`,
      );
      d2.update((root) => {
        root.k1.setStyle(4, 15, { italic: true });
      }, `italicize text by c2`);
      assert.equal(
        d2.toSortedJSON(),
        `{"k1":[{"val":"The "},{"attrs":{"italic":true},"val":"fox jumped."}]}`,
      );
      await c1.sync();
      await c2.sync();
      await c1.sync();
      assert.equal(
        d1.toSortedJSON(),
        '{"k1":[{"attrs":{"bold":true},"val":"The "},{"attrs":{"bold":true,"italic":true},"val":"fox"},{"attrs":{"italic":true},"val":" jumped."}]}',
        'd1',
      );
      assert.equal(d2.toSortedJSON(), d1.toSortedJSON(), 'd2');
    }, task.name);
  });

  it('ex5. conflicting overlaps(highlighting)', async function ({ task }) {
    await withTwoClientsAndDocuments<{ k1: Text }>(async (c1, d1, c2, d2) => {
      d1.update((root) => {
        root.k1 = new Text();
        root.k1.edit(0, 0, 'The fox jumped.');
      }, 'set text by c1');
      await c1.sync();
      await c2.sync();
      assert.equal(d1.toSortedJSON(), `{"k1":[{"val":"The fox jumped."}]}`);
      assert.equal(d2.toSortedJSON(), d1.toSortedJSON());

      d1.update((root) => {
        root.k1.setStyle(0, 7, { highlight: 'red' });
      }, `highlight text by c1`);
      assert.equal(
        d1.toSortedJSON(),
        `{"k1":[{"attrs":{"highlight":"red"},"val":"The fox"},{"val":" jumped."}]}`,
      );
      d2.update((root) => {
        root.k1.setStyle(4, 15, { highlight: 'blue' });
      }, `highlight text by c2`);
      assert.equal(
        d2.toSortedJSON(),
        `{"k1":[{"val":"The "},{"attrs":{"highlight":"blue"},"val":"fox jumped."}]}`,
      );
      await c1.sync();
      await c2.sync();
      await c1.sync();
      assert.equal(
        d1.toSortedJSON(),
        '{"k1":[{"attrs":{"highlight":"red"},"val":"The "},{"attrs":{"highlight":"blue"},"val":"fox"},{"attrs":{"highlight":"blue"},"val":" jumped."}]}',
        'd1',
      );
      assert.equal(d2.toSortedJSON(), d1.toSortedJSON(), 'd2');
    }, task.name);
  });

<<<<<<< HEAD
  // TODO(MoonGyu1): Remove skip and annotation after implementing removeStyle operation of bold type
  it.skip('ex6. conflicting overlaps(bold) - 1', async function () {
=======
  it('ex6. conflicting overlaps(bold) - 1', async function ({ task }) {
>>>>>>> c4938f75
    await withTwoClientsAndDocuments<{ k1: Text }>(async (c1, d1, c2, d2) => {
      d1.update((root) => {
        root.k1 = new Text();
        root.k1.edit(0, 0, 'The fox jumped.');
      }, 'set text by c1');
      await c1.sync();
      await c2.sync();
      assert.equal(d1.toSortedJSON(), `{"k1":[{"val":"The fox jumped."}]}`);
      assert.equal(d2.toSortedJSON(), d1.toSortedJSON());

      d1.update((root) => {
        root.k1.setStyle(0, 15, { bold: true });
      }, `bolds text by c1`);
      assert.equal(
        d1.toSortedJSON(),
        `{"k1":[{"attrs":{"bold":true},"val":"The fox jumped."}]}`,
      );
      // d1.update((root) => {
      //   root.k1.removeStyle(4, 15, { bold: false });
      // }, `non-bolds text by c1`);
      assert.equal(
        d1.toSortedJSON(),
        `{"k1":[{"attrs":{"bold":true},"val":"The "},{"attrs":{"bold":false},"val":"fox jumped."}]}`,
      );
      d2.update((root) => {
        root.k1.setStyle(8, 15, { bold: true });
      }, `bolds text by c2`);
      assert.equal(
        d2.toSortedJSON(),
        `{"k1":[{"val":"The fox "},{"attrs":{"bold":true},"val":"jumped."}]}`,
      );
      await c1.sync();
      await c2.sync();
      await c1.sync();
      assert.equal(
        d1.toSortedJSON(),
        '{"k1":[{"attrs":{"bold":true},"val":"The "},{"attrs":{"bold":false},"val":"fox "},{"attrs":{"bold":false},"val":"jumped."}]}',
        'd1',
      );
      assert.equal(d2.toSortedJSON(), d1.toSortedJSON(), 'd2');
    }, task.name);
  });

<<<<<<< HEAD
  // TODO(MoonGyu1): Remove skip and annotation after implementing removeStyle operation of bold type
  it.skip('ex6. conflicting overlaps(bold) - 2', async function () {
=======
  it('ex6. conflicting overlaps(bold) - 2', async function ({ task }) {
>>>>>>> c4938f75
    await withTwoClientsAndDocuments<{ k1: Text }>(async (c1, d1, c2, d2) => {
      d1.update((root) => {
        root.k1 = new Text();
        root.k1.edit(0, 0, 'The fox jumped.');
      }, 'set text by c1');
      await c1.sync();
      await c2.sync();
      assert.equal(d1.toSortedJSON(), `{"k1":[{"val":"The fox jumped."}]}`);
      assert.equal(d2.toSortedJSON(), d1.toSortedJSON());

      d1.update((root) => {
        root.k1.setStyle(0, 15, { bold: true });
      }, `bolds text by c1`);
      assert.equal(
        d1.toSortedJSON(),
        `{"k1":[{"attrs":{"bold":true},"val":"The fox jumped."}]}`,
      );
      // d1.update((root) => {
      //   root.k1.removeStyle(4, 15, { bold: false });
      // }, `non-bolds text by c1`);
      assert.equal(
        d1.toSortedJSON(),
        `{"k1":[{"attrs":{"bold":true},"val":"The "},{"attrs":{"bold":false},"val":"fox jumped."}]}`,
      );
      await c1.sync();
      await c2.sync();
      await c1.sync();

      d2.update((root) => {
        root.k1.setStyle(8, 15, { bold: true });
      }, `bolds text by c2`);
      assert.equal(
        d2.toSortedJSON(),
        `{"k1":[{"attrs":{"bold":true},"val":"The "},{"attrs":{"bold":false},"val":"fox "},{"attrs":{"bold":true},"val":"jumped."}]}`,
        'd2',
      );
      await c2.sync();
      await c1.sync();
      assert.equal(d1.toSortedJSON(), d2.toSortedJSON(), 'd1');
    }, task.name);
  });

  it('ex7. multiple instances of the same mark', async function ({ task }) {
    await withTwoClientsAndDocuments<{ k1: Text }>(async (c1, d1, c2, d2) => {
      d1.update((root) => {
        root.k1 = new Text();
        root.k1.edit(0, 0, 'The fox jumped.');
      }, 'set text by c1');
      await c1.sync();
      await c2.sync();
      assert.equal(d1.toSortedJSON(), `{"k1":[{"val":"The fox jumped."}]}`);
      assert.equal(d2.toSortedJSON(), d1.toSortedJSON());

      d1.update((root) => {
        root.k1.setStyle(0, 7, { comment: `Alice's comment` });
      }, `add comment by c1`);
      assert.equal(
        d1.toSortedJSON(),
        `{"k1":[{"attrs":{"comment":"Alice\\'s comment"},"val":"The fox"},{"val":" jumped."}]}`,
      );
      d2.update((root) => {
        root.k1.setStyle(4, 15, { comment: `Bob's comment` });
      }, `add comment by c2`);
      assert.equal(
        d2.toSortedJSON(),
        `{"k1":[{"val":"The "},{"attrs":{"comment":"Bob\\'s comment"},"val":"fox jumped."}]}`,
      );
      await c1.sync();
      await c2.sync();
      await c1.sync();
      // NOTE(chacha912): multiple comments can be associated with a single character in the text.
      // so it would be better we can keep both comments.
      assert.equal(
        d1.toSortedJSON(),
        `{"k1":[{"attrs":{"comment":"Alice\\'s comment"},"val":"The "},{"attrs":{"comment":"Bob\\'s comment"},"val":"fox"},{"attrs":{"comment":"Bob\\'s comment"},"val":" jumped."}]}`,
        'd1',
      );
      assert.equal(d2.toSortedJSON(), d1.toSortedJSON(), 'd2');
    }, task.name);
  });

  it('ex8. text insertion at span boundaries(bold)', async function ({ task }) {
    await withTwoClientsAndDocuments<{ k1: Text }>(async (c1, d1, c2, d2) => {
      d1.update((root) => {
        root.k1 = new Text();
        root.k1.edit(0, 0, 'The fox jumped.');
        root.k1.setStyle(4, 14, { bold: true });
      }, 'set text by c1');
      await c1.sync();
      await c2.sync();
      assert.equal(
        d1.toSortedJSON(),
        `{"k1":[{"val":"The "},{"attrs":{"bold":true},"val":"fox jumped"},{"val":"."}]}`,
      );
      assert.equal(d2.toSortedJSON(), d1.toSortedJSON());

      d1.update((root) => {
        root.k1.edit(4, 4, 'quick ');
      }, `add text by c1`);
      assert.equal(
        d1.toSortedJSON(),
        `{"k1":[{"val":"The "},{"val":"quick "},{"attrs":{"bold":true},"val":"fox jumped"},{"val":"."}]}`,
      );
      d2.update((root) => {
        root.k1.edit(14, 14, ' over the dog');
      }, `add text by c2`);
      assert.equal(
        d2.toSortedJSON(),
        `{"k1":[{"val":"The "},{"attrs":{"bold":true},"val":"fox jumped"},{"attrs":{"bold":true},"val":" over the dog"},{"val":"."}]}`,
      );

      await c1.sync();
      await c2.sync();
      await c1.sync();
      assert.equal(
        d1.toSortedJSON(),
        '{"k1":[{"val":"The "},{"val":"quick "},{"attrs":{"bold":true},"val":"fox jumped"},{"attrs":{"bold":true},"val":" over the dog"},{"val":"."}]}',
        'd1',
      );
      assert.equal(d2.toSortedJSON(), d1.toSortedJSON(), 'd2');
    }, task.name);
  });

  it('ex9. text insertion at span boundaries(link)', async function ({ task }) {
    await withTwoClientsAndDocuments<{ k1: Text }>(async (c1, d1, c2, d2) => {
      d1.update((root) => {
        root.k1 = new Text();
        root.k1.edit(0, 0, 'The fox jumped.');
        root.k1.setStyle(4, 14, {
          link: 'https://www.google.com/search?q=jumping+fox',
        });
      }, 'set text by c1');
      await c1.sync();
      await c2.sync();
      assert.equal(
        d1.toSortedJSON(),
        `{"k1":[{"val":"The "},{"attrs":{"link":"https://www.google.com/search?q=jumping+fox"},"val":"fox jumped"},{"val":"."}]}`,
      );
      assert.equal(d2.toSortedJSON(), d1.toSortedJSON());

      d1.update((root) => {
        root.k1.edit(4, 4, 'quick ');
      }, `add text by c1`);
      assert.equal(
        d1.toSortedJSON(),
        `{"k1":[{"val":"The "},{"val":"quick "},{"attrs":{"link":"https://www.google.com/search?q=jumping+fox"},"val":"fox jumped"},{"val":"."}]}`,
      );
      d2.update((root) => {
        root.k1.edit(14, 14, ' over the dog');
      }, `add text by c2`);
      assert.equal(
        d2.toSortedJSON(),
        `{"k1":[{"val":"The "},{"attrs":{"link":"https://www.google.com/search?q=jumping+fox"},"val":"fox jumped"},{"val":" over the dog"},{"val":"."}]}`,
      );
      await c1.sync();
      await c2.sync();
      await c1.sync();
      assert.equal(
        d1.toSortedJSON(),
        '{"k1":[{"val":"The "},{"val":"quick "},{"attrs":{"link":"https://www.google.com/search?q=jumping+fox"},"val":"fox jumped"},{"val":" over the dog"},{"val":"."}]}',
        'd1',
      );
      assert.equal(d2.toSortedJSON(), d1.toSortedJSON(), 'd2');
    }, task.name);
  });
});

describe('Style', function () {
  // TODO(MoonGyu1): Remove skip and annotation after implementing removeStyle operation of bold type
  it.skip('should handle style operations', function () {
    const doc = new Document<{ k1: Text }>('test-doc');
    assert.equal('{}', doc.toSortedJSON());

    // doc.update((root) => {
    //   root.k1 = new Text();
    //   root.k1.edit(0, 0, 'ABCD');
    //   root.k1.removeStyle(0, 4, { bold: true });
    // });
    assert.equal(
      doc.toSortedJSON(),
      `{"k1":[{"attrs":{"bold":"true"},"val":"ABCD"}]}`,
    );

    // doc.update((root) => {
    //   root.k1.removeStyle(1, 3, { bold: false });
    // });
    assert.equal(
      doc.toSortedJSON(),
      `{"k1":[{"attrs":{"bold":"true"},"val":"A"},{"attrs":{"bold":"false"},"val":"BC"},{"attrs":{"bold":"true"},"val":"D"}]}`,
    );
  });
});<|MERGE_RESOLUTION|>--- conflicted
+++ resolved
@@ -598,12 +598,8 @@
     }, task.name);
   });
 
-<<<<<<< HEAD
   // TODO(MoonGyu1): Remove skip and annotation after implementing removeStyle operation of bold type
-  it.skip('ex6. conflicting overlaps(bold) - 1', async function () {
-=======
-  it('ex6. conflicting overlaps(bold) - 1', async function ({ task }) {
->>>>>>> c4938f75
+  it.skip('ex6. conflicting overlaps(bold) - 1', async function ({ task }) {
     await withTwoClientsAndDocuments<{ k1: Text }>(async (c1, d1, c2, d2) => {
       d1.update((root) => {
         root.k1 = new Text();
@@ -647,12 +643,8 @@
     }, task.name);
   });
 
-<<<<<<< HEAD
   // TODO(MoonGyu1): Remove skip and annotation after implementing removeStyle operation of bold type
-  it.skip('ex6. conflicting overlaps(bold) - 2', async function () {
-=======
-  it('ex6. conflicting overlaps(bold) - 2', async function ({ task }) {
->>>>>>> c4938f75
+  it.skip('ex6. conflicting overlaps(bold) - 2', async function ({ task }) {
     await withTwoClientsAndDocuments<{ k1: Text }>(async (c1, d1, c2, d2) => {
       d1.update((root) => {
         root.k1 = new Text();
