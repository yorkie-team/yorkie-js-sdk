--- conflicted
+++ resolved
@@ -1,10 +1,5 @@
-<<<<<<< HEAD
-import { assert } from 'chai';
+import { describe, it, assert } from 'vitest';
 import { JSONObject, Client } from '@yorkie-js-sdk/src/yorkie';
-=======
-import { describe, it, assert } from 'vitest';
-import { JSONObject } from '@yorkie-js-sdk/src/yorkie';
->>>>>>> c4938f75
 import { Document } from '@yorkie-js-sdk/src/document/document';
 import {
   withTwoClientsAndDocuments,
@@ -296,7 +291,7 @@
       assertUndoRedo(doc, states);
     });
 
-    it('Can handle concurrent undo/redo', async function () {
+    it('Can handle concurrent undo/redo', async function ({ task }) {
       // Test scenario:
       // c1: set shape.color to 'red'
       // c2: delete shape
@@ -304,7 +299,7 @@
       interface TestDoc {
         shape?: { color: string };
       }
-      const docKey = toDocKey(`${this.test!.title}-${new Date().getTime()}`);
+      const docKey = toDocKey(`${task.name}-${new Date().getTime()}`);
       const doc1 = new Document<TestDoc>(docKey);
       const doc2 = new Document<TestDoc>(docKey);
 
@@ -353,11 +348,13 @@
       await client1.sync();
     });
 
-    it('concurrent undo/redo of object - no sync before undo', async function () {
+    it('concurrent undo/redo of object - no sync before undo', async function ({
+      task,
+    }) {
       interface TestDoc {
         color: string;
       }
-      const docKey = toDocKey(`${this.test!.title}-${new Date().getTime()}`);
+      const docKey = toDocKey(`${task.name}-${new Date().getTime()}`);
       const doc1 = new Document<TestDoc>(docKey);
       const doc2 = new Document<TestDoc>(docKey);
 
@@ -407,11 +404,13 @@
       assert.equal(doc2.toSortedJSON(), '{"color":"red"}');
     });
 
-    it('concurrent undo/redo of object - sync before undo', async function () {
+    it('concurrent undo/redo of object - sync before undo', async function ({
+      task,
+    }) {
       interface TestDoc {
         color: string;
       }
-      const docKey = toDocKey(`${this.test!.title}-${new Date().getTime()}`);
+      const docKey = toDocKey(`${task.name}-${new Date().getTime()}`);
       const doc1 = new Document<TestDoc>(docKey);
       const doc2 = new Document<TestDoc>(docKey);
 
