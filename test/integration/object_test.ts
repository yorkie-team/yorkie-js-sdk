--- conflicted
+++ resolved
@@ -253,11 +253,7 @@
       assert.equal(doc.toSortedJSON(), `{}`);
       assert.deepEqual(
         doc.getRedoStackForTest().at(-1)?.map(toStringHistoryOp),
-<<<<<<< HEAD
         ['0:00:0.SET.shape={"color":"black"}'],
-=======
-        ['0:00:0.SET.shape={}', '1:00:1.SET.color="black"'],
->>>>>>> 5b1425d2
       );
 
       doc.history.redo();
