import { describe, it, assert, vi, afterEach } from 'vitest';
import yorkie, {
  DocEvent,
  DocEventType,
  Counter,
} from '@yorkie-js-sdk/src/yorkie';
import {
  testRPCAddr,
  toDocKey,
} from '@yorkie-js-sdk/test/integration/integration_helper';
import { EventCollector, deepSort } from '@yorkie-js-sdk/test/helper/helper';

describe('Presence', function () {
  afterEach(() => {
    vi.restoreAllMocks();
  });

  it('Can be built from a snapshot', async function ({ task }) {
    const c1 = new yorkie.Client(testRPCAddr);
    const c2 = new yorkie.Client(testRPCAddr);
    await c1.activate();
    await c2.activate();

    const docKey = toDocKey(`${task.name}-${new Date().getTime()}`);
    type PresenceType = { key: string };
    const doc1 = new yorkie.Document<{}, PresenceType>(docKey);
    await c1.attach(doc1, { isRealtimeSync: false });

    const doc2 = new yorkie.Document<{}, PresenceType>(docKey);
    await c2.attach(doc2, { isRealtimeSync: false });

    const snapshotThreshold = 500;
    for (let i = 0; i < snapshotThreshold; i++) {
      doc1.update((root, p) => p.set({ key: `${i}` }));
    }
    assert.deepEqual(doc1.getPresenceForTest(c1.getID()!), {
      key: `${snapshotThreshold - 1}`,
    });

    await c1.sync();
    await c2.sync();
    assert.deepEqual(doc2.getPresenceForTest(c1.getID()!), {
      key: `${snapshotThreshold - 1}`,
    });
  });

  it('Can be set initial value in attach and be removed in detach', async function ({
    task,
  }) {
    const c1 = new yorkie.Client(testRPCAddr);
    const c2 = new yorkie.Client(testRPCAddr);
    await c1.activate();
    await c2.activate();

    const docKey = toDocKey(`${task.name}-${new Date().getTime()}`);
    type PresenceType = { key: string };
    const doc1 = new yorkie.Document<{}, PresenceType>(docKey);
    await c1.attach(doc1, {
      initialPresence: { key: 'key1' },
      isRealtimeSync: false,
    });

    const doc2 = new yorkie.Document<{}, PresenceType>(docKey);
    await c2.attach(doc2, {
      initialPresence: { key: 'key2' },
      isRealtimeSync: false,
    });

    assert.deepEqual(doc1.getPresenceForTest(c1.getID()!), { key: 'key1' });
    assert.deepEqual(doc1.getPresenceForTest(c2.getID()!), undefined);
    assert.deepEqual(doc2.getPresenceForTest(c2.getID()!), { key: 'key2' });
    assert.deepEqual(doc2.getPresenceForTest(c1.getID()!), { key: 'key1' });

    await c1.sync();
    assert.deepEqual(doc1.getPresenceForTest(c2.getID()!), { key: 'key2' });

    await c2.detach(doc2);
    await c1.sync();
    assert.isFalse(doc1.hasPresence(c2.getID()!));
  });

  it('Should be initialized as an empty object if no initial value is set during attach', async function ({
    task,
  }) {
    const c1 = new yorkie.Client(testRPCAddr);
    const c2 = new yorkie.Client(testRPCAddr);
    await c1.activate();
    await c2.activate();

    const docKey = toDocKey(`${task.name}-${new Date().getTime()}`);
    type PresenceType = { key: string };
    const doc1 = new yorkie.Document<{}, PresenceType>(docKey);
    await c1.attach(doc1, { isRealtimeSync: false });

    const doc2 = new yorkie.Document<{}, PresenceType>(docKey);
    await c2.attach(doc2, { isRealtimeSync: false });

    const emptyObject = {} as PresenceType;
    assert.deepEqual(doc1.getPresenceForTest(c1.getID()!), emptyObject);
    assert.deepEqual(doc1.getPresenceForTest(c2.getID()!), undefined);
    assert.deepEqual(doc2.getPresenceForTest(c2.getID()!), emptyObject);
    assert.deepEqual(doc2.getPresenceForTest(c1.getID()!), emptyObject);

    await c1.sync();
    assert.deepEqual(doc1.getPresenceForTest(c2.getID()!), emptyObject);
  });

  it('Should be synced eventually', async function ({ task }) {
    const c1 = new yorkie.Client(testRPCAddr);
    const c2 = new yorkie.Client(testRPCAddr);
    await c1.activate();
    await c2.activate();
    const c1ID = c1.getID()!;
    const c2ID = c2.getID()!;

    const docKey = toDocKey(`${task.name}-${new Date().getTime()}`);
    const eventCollectorP1 = new EventCollector<DocEvent>();
    const eventCollectorP2 = new EventCollector<DocEvent>();
    type PresenceType = { name: string };
    const doc1 = new yorkie.Document<{}, PresenceType>(docKey);
    await c1.attach(doc1, { initialPresence: { name: 'a' } });
    const stub1 = vi.fn().mockImplementation((event) => {
      eventCollectorP1.add(event);
    });
    const unsub1 = doc1.subscribe('presence', stub1);

    const doc2 = new yorkie.Document<{}, PresenceType>(docKey);
    await c2.attach(doc2, { initialPresence: { name: 'b' } });
    const stub2 = vi.fn().mockImplementation((event) => {
      eventCollectorP2.add(event);
    });
    const unsub2 = doc2.subscribe('presence', stub2);
    await eventCollectorP1.waitAndVerifyNthEvent(1, {
      type: DocEventType.Watched,
      value: { clientID: c2ID, presence: { name: 'b' } },
    });

    doc1.update((root, p) => p.set({ name: 'A' }));
    doc2.update((root, p) => p.set({ name: 'B' }));

    await eventCollectorP1.waitAndVerifyNthEvent(2, {
      type: DocEventType.PresenceChanged,
      value: { clientID: c1ID, presence: { name: 'A' } },
    });
    await eventCollectorP1.waitAndVerifyNthEvent(3, {
      type: DocEventType.PresenceChanged,
      value: { clientID: c2ID, presence: { name: 'B' } },
    });
    await eventCollectorP2.waitAndVerifyNthEvent(1, {
      type: DocEventType.PresenceChanged,
      value: { clientID: c2ID, presence: { name: 'B' } },
    });
    await eventCollectorP2.waitAndVerifyNthEvent(2, {
      type: DocEventType.PresenceChanged,
      value: { clientID: c1ID, presence: { name: 'A' } },
    });
    assert.deepEqual(
      deepSort(doc2.getPresences()),
      deepSort([
        { clientID: c2ID, presence: { name: 'B' } },
        { clientID: c1ID, presence: { name: 'A' } },
      ]),
    );
    assert.deepEqual(
      deepSort(doc1.getPresences()),
      deepSort([
        { clientID: c2ID, presence: { name: 'B' } },
        { clientID: c1ID, presence: { name: 'A' } },
      ]),
    );

    await c1.deactivate();
    await c2.deactivate();

    unsub1();
    unsub2();
  });

  it('Can be updated partially by doc.update function', async function ({
    task,
  }) {
    const c1 = new yorkie.Client(testRPCAddr);
    const c2 = new yorkie.Client(testRPCAddr);
    await c1.activate();
    await c2.activate();

    const docKey = toDocKey(`${task.name}-${new Date().getTime()}`);
    type PresenceType = { key: string; cursor: { x: number; y: number } };
    const doc1 = new yorkie.Document<{}, PresenceType>(docKey);
    await c1.attach(doc1, {
      initialPresence: { key: 'key1', cursor: { x: 0, y: 0 } },
      isRealtimeSync: false,
    });

    const doc2 = new yorkie.Document<{}, PresenceType>(docKey);
    await c2.attach(doc2, {
      initialPresence: { key: 'key2', cursor: { x: 0, y: 0 } },
      isRealtimeSync: false,
    });

    doc1.update((root, p) => p.set({ cursor: { x: 1, y: 1 } }));
    assert.deepEqual(doc1.getPresenceForTest(c1.getID()!), {
      key: 'key1',
      cursor: { x: 1, y: 1 },
    });

    await c1.sync();
    await c2.sync();
    assert.deepEqual(doc2.getPresenceForTest(c1.getID()!), {
      key: 'key1',
      cursor: { x: 1, y: 1 },
    });
  });

  it(`Should return only online clients`, async function ({ task }) {
    const c1 = new yorkie.Client(testRPCAddr);
    const c2 = new yorkie.Client(testRPCAddr);
    const c3 = new yorkie.Client(testRPCAddr);
    await c1.activate();
    await c2.activate();
    await c3.activate();
    const c1ID = c1.getID()!;
    const c2ID = c2.getID()!;
    const c3ID = c3.getID()!;

    const docKey = toDocKey(`${task.name}-${new Date().getTime()}`);
    type PresenceType = { name: string; cursor: { x: number; y: number } };
    const doc1 = new yorkie.Document<{}, PresenceType>(docKey);
    await c1.attach(doc1, {
      initialPresence: { name: 'a1', cursor: { x: 0, y: 0 } },
    });

    const eventCollector = new EventCollector<DocEvent>();
    const stub = vi.fn().mockImplementation((event) => {
      eventCollector.add(event);
    });
    const unsub = doc1.subscribe('presence', stub);

    // 01. c2 attaches doc in realtime sync, and c3 attached doc in manual sync.
    const doc2 = new yorkie.Document<{}, PresenceType>(docKey);
    await c2.attach(doc2, {
      initialPresence: { name: 'b1', cursor: { x: 0, y: 0 } },
    });
    const doc3 = new yorkie.Document<{}, PresenceType>(docKey);
    await c3.attach(doc3, {
      initialPresence: { name: 'c1', cursor: { x: 0, y: 0 } },
      isRealtimeSync: false,
    });
    await eventCollector.waitAndVerifyNthEvent(1, {
      type: DocEventType.Watched,
      value: { clientID: c2ID, presence: doc2.getMyPresence() },
    });
    assert.deepEqual(doc1.getPresences(), [
      { clientID: c1ID, presence: doc1.getMyPresence() },
      { clientID: c2ID, presence: doc2.getMyPresence() },
    ]);
    assert.deepEqual(doc1.getPresence(c3ID), undefined);

    // 02. c2 pauses the document (in manual sync), c3 resumes the document (in realtime sync).
    await c2.pause(doc2);
    await eventCollector.waitAndVerifyNthEvent(2, {
      type: DocEventType.Unwatched,
      value: { clientID: c2ID, presence: doc2.getMyPresence() },
    });
    await c3.resume(doc3);
    await eventCollector.waitAndVerifyNthEvent(3, {
      type: DocEventType.Watched,
      value: { clientID: c3ID, presence: doc3.getMyPresence() },
    });
    assert.deepEqual(doc1.getPresences(), [
      { clientID: c1ID, presence: doc1.getMyPresence() },
      { clientID: c3ID, presence: doc3.getMyPresence() },
    ]);
    assert.deepEqual(doc1.getPresence(c2ID), undefined);

    unsub();
    await c1.deactivate();
    await c2.deactivate();
    await c3.deactivate();
  });

  it('Can get presence value using p.get() within doc.update function', async function ({
    task,
  }) {
    const c1 = new yorkie.Client(testRPCAddr);
    const c2 = new yorkie.Client(testRPCAddr);
    await c1.activate();
    await c2.activate();

    const docKey = toDocKey(`${task.name}-${new Date().getTime()}`);
    type PresenceType = { counter: number };
    const doc1 = new yorkie.Document<{}, PresenceType>(docKey);
    await c1.attach(doc1, {
      initialPresence: { counter: 0 },
      isRealtimeSync: false,
    });

    const doc2 = new yorkie.Document<{}, PresenceType>(docKey);
    await c2.attach(doc2, {
      initialPresence: { counter: 0 },
      isRealtimeSync: false,
    });

    doc1.update((root, p) => {
      const counter = p.get('counter');
      p.set({ counter: counter + 1 });
    });
    assert.deepEqual(doc1.getPresenceForTest(c1.getID()!), { counter: 1 });

    await c1.sync();
    await c2.sync();
    assert.deepEqual(doc2.getPresenceForTest(c1.getID()!), { counter: 1 });
  });
});

describe(`Document.Subscribe('presence')`, function () {
  it(`Should receive presence-changed event for final presence if there are multiple presence changes within doc.update`, async function ({
    task,
  }) {
    const c1 = new yorkie.Client(testRPCAddr);
    const c2 = new yorkie.Client(testRPCAddr);
    await c1.activate();
    await c2.activate();
    const c1ID = c1.getID()!;
    const c2ID = c2.getID()!;

    const docKey = toDocKey(`${task.name}-${new Date().getTime()}`);
    const eventCollectorP1 = new EventCollector<DocEvent>();
    const eventCollectorP2 = new EventCollector<DocEvent>();
    type PresenceType = { name: string; cursor: { x: number; y: number } };
    const doc1 = new yorkie.Document<{}, PresenceType>(docKey);
    await c1.attach(doc1, {
      initialPresence: { name: 'a', cursor: { x: 0, y: 0 } },
    });
    const stub1 = vi.fn().mockImplementation((event) => {
      eventCollectorP1.add(event);
    });
    const unsub1 = doc1.subscribe('presence', stub1);

    const doc2 = new yorkie.Document<{}, PresenceType>(docKey);
    await c2.attach(doc2, {
      initialPresence: { name: 'b', cursor: { x: 0, y: 0 } },
    });
    const stub2 = vi.fn().mockImplementation((event) => {
      eventCollectorP2.add(event);
    });
    const unsub2 = doc2.subscribe('presence', stub2);
    await eventCollectorP1.waitAndVerifyNthEvent(1, {
      type: DocEventType.Watched,
      value: { clientID: c2ID, presence: doc2.getMyPresence() },
    });

    doc1.update((root, p) => {
      p.set({ name: 'A' });
      p.set({ cursor: { x: 1, y: 1 } });
      p.set({ name: 'X' });
    });

    await eventCollectorP1.waitAndVerifyNthEvent(2, {
      type: DocEventType.PresenceChanged,
      value: { clientID: c1ID, presence: doc1.getMyPresence() },
    });
    await eventCollectorP2.waitAndVerifyNthEvent(1, {
      type: DocEventType.PresenceChanged,
      value: { clientID: c1ID, presence: doc1.getMyPresence() },
    });

    await c1.deactivate();
    await c2.deactivate();

    unsub1();
    unsub2();
  });

  it(`Can receive 'unwatched' event when a client detaches`, async function ({
    task,
  }) {
    const c1 = new yorkie.Client(testRPCAddr);
    const c2 = new yorkie.Client(testRPCAddr);
    await c1.activate();
    await c2.activate();
    const c1ID = c1.getID()!;
    const c2ID = c2.getID()!;

    const docKey = toDocKey(`${task.name}-${new Date().getTime()}`);
    type PresenceType = { name: string };
    const eventCollector = new EventCollector<DocEvent>();
    const doc1 = new yorkie.Document<{}, PresenceType>(docKey);
<<<<<<< HEAD
    await c1.attach(doc1, { initialPresence: { name: 'a' } });
    const stub1 = sinon.stub().callsFake((event) => {
=======
    await c1.attach(doc1, {
      initialPresence: { name: 'a' },
    });
    const stub1 = vi.fn().mockImplementation((event) => {
>>>>>>> 9a17ca20
      eventCollector.add(event);
    });
    const unsub1 = doc1.subscribe('presence', stub1);

    const doc2 = new yorkie.Document<{}, PresenceType>(docKey);
    await c2.attach(doc2, { initialPresence: { name: 'b' } });
    await eventCollector.waitAndVerifyNthEvent(1, {
      type: DocEventType.Watched,
      value: { clientID: c2ID, presence: { name: 'b' } },
    });

    await c2.detach(doc2);
    await eventCollector.waitAndVerifyNthEvent(2, {
      type: DocEventType.Unwatched,
      value: { clientID: c2ID, presence: { name: 'b' } },
    });

    assert.deepEqual(
      deepSort(doc1.getPresences()),
      deepSort([{ clientID: c1ID, presence: { name: 'a' } }]),
    );
    assert.deepEqual(
      deepSort(doc1.getPresences()),
      deepSort(doc2.getPresences()),
    );

    await c1.deactivate();
    await c2.deactivate();

    unsub1();
  });

  it(`Can receive presence-related event only when using realtime sync`, async function ({
    task,
  }) {
    const c1 = new yorkie.Client(testRPCAddr);
    const c2 = new yorkie.Client(testRPCAddr);
    const c3 = new yorkie.Client(testRPCAddr);
    await c1.activate();
    await c2.activate();
    await c3.activate();
    const c2ID = c2.getID()!;
    const c3ID = c3.getID()!;

    const docKey = toDocKey(`${task.name}-${new Date().getTime()}`);
    type PresenceType = { name: string; cursor: { x: number; y: number } };
    const doc1 = new yorkie.Document<{}, PresenceType>(docKey);
    await c1.attach(doc1, {
      initialPresence: { name: 'a1', cursor: { x: 0, y: 0 } },
    });
    const eventCollector = new EventCollector<DocEvent>();
    const stub = vi.fn().mockImplementation((event) => {
      eventCollector.add(event);
    });
    const unsub = doc1.subscribe('presence', stub);

    // 01. c2 attaches doc in realtime sync, and c3 attached doc in manual sync.
    //     c1 receives the watched event from c2.
    const doc2 = new yorkie.Document<{}, PresenceType>(docKey);
    await c2.attach(doc2, {
      initialPresence: { name: 'b1', cursor: { x: 0, y: 0 } },
    });
    const doc3 = new yorkie.Document<{}, PresenceType>(docKey);
    await c3.attach(doc3, {
      initialPresence: { name: 'c1', cursor: { x: 0, y: 0 } },
      isRealtimeSync: false,
    });
    await eventCollector.waitAndVerifyNthEvent(1, {
      type: DocEventType.Watched,
      value: {
        clientID: c2ID,
        presence: { cursor: { x: 0, y: 0 }, name: 'b1' },
      },
    });

    // 02. c2 and c3 update the presence.
    //     c1 receives the presence-changed event from c2.
    doc2.update((_, presence) => {
      presence.set({ name: 'b2' });
    });
    doc3.update((_, presence) => {
      presence.set({ name: 'c2' });
    });
    await eventCollector.waitAndVerifyNthEvent(2, {
      type: DocEventType.PresenceChanged,
      value: {
        clientID: c2ID,
        presence: { cursor: { x: 0, y: 0 }, name: 'b2' },
      },
    });

    // 03-1. c2 pauses the document, c1 receives an unwatched event from c2.
    await c2.pause(doc2);
    await eventCollector.waitAndVerifyNthEvent(3, {
      type: DocEventType.Unwatched,
      value: {
        clientID: c2ID,
        presence: { cursor: { x: 0, y: 0 }, name: 'b2' },
      },
    });
    // 03-2. c3 resumes the document, c1 receives a watched event from c3.
    // NOTE(chacha912): The events are influenced by the timing of realtime sync
    // and watch stream resolution. For deterministic testing, the resume is performed
    // after the sync. Since the sync updates c1 with all previous presence changes
    // from c3, only the watched event is triggered.
    await c3.sync();
    await c1.sync();
    await c3.resume(doc3);
    await eventCollector.waitAndVerifyNthEvent(4, {
      type: DocEventType.Watched,
      value: {
        clientID: c3ID,
        presence: { cursor: { x: 0, y: 0 }, name: 'c2' },
      },
    });

    // 04. c2 and c3 update the presence.
    //     c1 receives the presence-changed event from c3.
    doc2.update((_, presence) => {
      presence.set({ name: 'b3' });
    });
    doc3.update((_, presence) => {
      presence.set({ name: 'c3' });
    });
    await eventCollector.waitAndVerifyNthEvent(5, {
      type: DocEventType.PresenceChanged,
      value: {
        clientID: c3ID,
        presence: { cursor: { x: 0, y: 0 }, name: 'c3' },
      },
    });

    // 05-1. c3 pauses the document, c1 receives an unwatched event from c3.
    await c3.pause(doc3);
    await eventCollector.waitAndVerifyNthEvent(6, {
      type: DocEventType.Unwatched,
      value: {
        clientID: c3ID,
        presence: { cursor: { x: 0, y: 0 }, name: 'c3' },
      },
    });

    // 05-2. c2 resumes the document, c1 receives a watched event from c2.
    await c2.sync();
    await c1.sync();
    await c2.resume(doc2);
    await eventCollector.waitAndVerifyNthEvent(7, {
      type: DocEventType.Watched,
      value: {
        clientID: c2ID,
        presence: { cursor: { x: 0, y: 0 }, name: 'b3' },
      },
    });

    unsub();
    await c1.deactivate();
    await c2.deactivate();
    await c3.deactivate();
  });
});

describe('Undo/Redo', function () {
  it('Can undo/redo with presence', async function ({ task }) {
    type TestDoc = { counter: Counter };
    type Presence = { color: string };
    const docKey = toDocKey(`${task.name}-${new Date().getTime()}`);
    const doc = new yorkie.Document<TestDoc, Presence>(docKey);
    doc.update((root) => {
      root.counter = new Counter(yorkie.IntType, 100);
    }, 'init counter');

    const client = new yorkie.Client(testRPCAddr);
    await client.activate();
    await client.attach(doc, { initialPresence: { color: 'red' } });

    // 1. Presence update only
    doc.update((root, presence) => {
      presence.set({ color: 'blue' }, { addToHistory: true });
    });
    assert.deepEqual(doc.getMyPresence(), {
      color: 'blue',
    });

    doc.history.undo();
    assert.deepEqual(doc.getMyPresence(), {
      color: 'red',
    });

    doc.history.redo();
    assert.deepEqual(doc.getMyPresence(), {
      color: 'blue',
    });

    // 2. Presence update with root update
    doc.update((root, presence) => {
      root.counter.increase(1);
      presence.set({ color: 'green' }, { addToHistory: true });
    }, 'increase 1');
    assert.equal(doc.toSortedJSON(), '{"counter":101}');
    assert.deepEqual(doc.getMyPresence(), {
      color: 'green',
    });

    doc.history.undo();
    assert.equal(doc.toSortedJSON(), '{"counter":100}');
    assert.deepEqual(doc.getMyPresence(), {
      color: 'blue',
    });

    doc.history.redo();
    assert.equal(doc.toSortedJSON(), '{"counter":101}');
    assert.deepEqual(doc.getMyPresence(), {
      color: 'green',
    });

    await client.deactivate();
  });

  it('Should not impact undo if presence is not added to history', async function ({
    task,
  }) {
    type Presence = { color: string; cursor: { x: number; y: number } };
    const docKey = toDocKey(`${task.name}-${new Date().getTime()}`);
    const doc = new yorkie.Document<{}, Presence>(docKey);

    const client = new yorkie.Client(testRPCAddr);
    await client.activate();
    await client.attach(doc, {
      initialPresence: { color: 'red', cursor: { x: 0, y: 0 } },
    });

    // 1. Setting addToHistory for both color and cursor
    doc.update((root, presence) => {
      presence.set(
        { color: 'blue', cursor: { x: 1, y: 1 } },
        { addToHistory: true },
      );
    });
    assert.deepEqual(doc.getMyPresence(), {
      color: 'blue',
      cursor: { x: 1, y: 1 },
    });
    assert.deepEqual(doc.getUndoStackForTest(), [
      [
        JSON.stringify({
          type: 'presence',
          value: { color: 'red', cursor: { x: 0, y: 0 } },
        }),
      ],
    ]);

    doc.history.undo();
    assert.deepEqual(doc.getMyPresence(), {
      color: 'red',
      cursor: { x: 0, y: 0 },
    });

    doc.history.redo();
    assert.deepEqual(doc.getMyPresence(), {
      color: 'blue',
      cursor: { x: 1, y: 1 },
    });

    // 2. Setting addToHistory only for the cursor
    doc.update((root, presence) => {
      presence.set({ color: 'green' });
      presence.set({ cursor: { x: 2, y: 2 } }, { addToHistory: true });
    });
    assert.deepEqual(doc.getMyPresence(), {
      color: 'green',
      cursor: { x: 2, y: 2 },
    });
    assert.deepEqual(doc.getUndoStackForTest(), [
      [
        JSON.stringify({
          type: 'presence',
          value: { color: 'red', cursor: { x: 0, y: 0 } },
        }),
      ],
      [
        JSON.stringify({
          type: 'presence',
          value: { cursor: { x: 1, y: 1 } },
        }),
      ],
    ]);

    doc.history.undo();
    assert.deepEqual(doc.getMyPresence(), {
      color: 'green',
      cursor: { x: 1, y: 1 },
    });

    doc.history.redo();
    assert.deepEqual(doc.getMyPresence(), {
      color: 'green',
      cursor: { x: 2, y: 2 },
    });

    // 3. Not setting addToHistory
    doc.update((root, presence) => {
      presence.set({ color: 'black' });
      presence.set({ cursor: { x: 3, y: 3 } });
    });
    assert.deepEqual(doc.getMyPresence(), {
      color: 'black',
      cursor: { x: 3, y: 3 },
    });
    assert.deepEqual(doc.getUndoStackForTest(), [
      [
        JSON.stringify({
          type: 'presence',
          value: { color: 'red', cursor: { x: 0, y: 0 } },
        }),
      ],
      [
        JSON.stringify({
          type: 'presence',
          value: { cursor: { x: 1, y: 1 } },
        }),
      ],
    ]);

    doc.history.undo();
    assert.deepEqual(doc.getMyPresence(), {
      color: 'black',
      cursor: { x: 1, y: 1 },
    });

    doc.history.redo();
    assert.deepEqual(doc.getMyPresence(), {
      color: 'black',
      cursor: { x: 3, y: 3 },
    });

    await client.deactivate();
  });

  it('Should handle undo/redo correctly for multiple changes to a single presence key within update', async function ({
    task,
  }) {
    type Presence = { color: string };
    const docKey = toDocKey(`${task.name}-${new Date().getTime()}`);
    const doc = new yorkie.Document<{}, Presence>(docKey);

    const client = new yorkie.Client(testRPCAddr);
    await client.activate();
    await client.attach(doc, { initialPresence: { color: 'red' } });

    // 1. When multiple changes are made to the "color" key,
    // it should revert to the value before doc.update() call.
    doc.update((root, presence) => {
      presence.set({ color: 'blue' }, { addToHistory: true });
      presence.set({ color: 'green' }, { addToHistory: true });
    });
    assert.deepEqual(doc.getMyPresence(), {
      color: 'green',
    });

    doc.history.undo();
    assert.deepEqual(doc.getMyPresence(), {
      color: 'red',
    });

    doc.history.redo();
    assert.deepEqual(doc.getMyPresence(), {
      color: 'green',
    });

    // 2. `addToHistory` option accumulates for a single key,
    // applying to the last key only. When set to true for the
    // last "color" key, it adds the color to the undo stack.
    doc.update((root, presence) => {
      presence.set({ color: 'black' });
      presence.set({ color: 'purple' }, { addToHistory: true });
    });
    assert.deepEqual(doc.getMyPresence(), {
      color: 'purple',
    });

    doc.history.undo();
    assert.deepEqual(doc.getMyPresence(), {
      color: 'green',
    });

    doc.history.redo();
    assert.deepEqual(doc.getMyPresence(), {
      color: 'purple',
    });

    // 3. When `addToHistory` is false for the last key, it
    // will not be added to the undo stack. The default value
    // when the option is not set is false.
    doc.update((root, presence) => {
      presence.set({ color: 'yellow' }, { addToHistory: true });
      presence.set({ color: 'orange' });
    });
    assert.deepEqual(doc.getMyPresence(), {
      color: 'orange',
    });

    doc.history.undo();
    assert.deepEqual(doc.getMyPresence(), {
      color: 'green',
    });

    doc.history.redo();
    assert.deepEqual(doc.getMyPresence(), {
      color: 'orange',
    });

    await client.deactivate();
  });
});<|MERGE_RESOLUTION|>--- conflicted
+++ resolved
@@ -386,15 +386,8 @@
     type PresenceType = { name: string };
     const eventCollector = new EventCollector<DocEvent>();
     const doc1 = new yorkie.Document<{}, PresenceType>(docKey);
-<<<<<<< HEAD
     await c1.attach(doc1, { initialPresence: { name: 'a' } });
-    const stub1 = sinon.stub().callsFake((event) => {
-=======
-    await c1.attach(doc1, {
-      initialPresence: { name: 'a' },
-    });
     const stub1 = vi.fn().mockImplementation((event) => {
->>>>>>> 9a17ca20
       eventCollector.add(event);
     });
     const unsub1 = doc1.subscribe('presence', stub1);
