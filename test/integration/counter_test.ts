--- conflicted
+++ resolved
@@ -132,210 +132,151 @@
     assert.equal(`{"age":-9223372036854775808}`, doc.toSortedJSON());
   });
 
-<<<<<<< HEAD
-  it('should handle undo/redo for long type and overflow', function () {
-    const docKey = toDocKey(`${this.test!.title}-${new Date().getTime()}`);
-    const doc = new Document<{ cnt: Counter; longCnt: Counter }>(docKey);
-    const states: Array<string> = [];
-
-    doc.update((root) => {
-      root.cnt = new Counter(CounterType.IntegerCnt, 0);
-      root.longCnt = new Counter(CounterType.LongCnt, Long.fromString('0'));
-    });
-    assert.equal(`{"cnt":0,"longCnt":0}`, doc.toSortedJSON());
-    states.push(doc.toSortedJSON());
-
-    doc.update((root) => {
-      root.cnt.increase(2147483647); // 2^31-1
-      root.longCnt.increase(Long.fromString('9223372036854775807')); // 2^63-1
-    });
-    assert.equal(
-      `{"cnt":2147483647,"longCnt":9223372036854775807}`,
-      doc.toSortedJSON(),
-    );
-    states.push(doc.toSortedJSON());
-
-    doc.update((root) => {
-      root.cnt.increase(1); // overflow
-      root.longCnt.increase(Long.fromString('1')); // overflow
-    });
-    assert.equal(
-      `{"cnt":-2147483648,"longCnt":-9223372036854775808}`,
-      doc.toSortedJSON(),
-    );
-    states.push(doc.toSortedJSON());
-
-    assertUndoRedo(doc, states);
-  });
-
-=======
->>>>>>> 0fcc07fb
-  it('can get proper reverse operations', function () {
-    const docKey = toDocKey(`${this.test!.title}-${new Date().getTime()}`);
-    const doc = new Document<{ cnt: Counter; longCnt: Counter }>(docKey);
-
-    doc.update((root) => {
-      root.cnt = new Counter(CounterType.IntegerCnt, 0);
-      root.longCnt = new Counter(CounterType.LongCnt, Long.fromString('0'));
-    });
-<<<<<<< HEAD
-    assert.equal(`{"cnt":0,"longCnt":0}`, doc.toSortedJSON());
-=======
-    assert.equal(doc.toSortedJSON(), `{"cnt":0,"longCnt":0}`);
->>>>>>> 0fcc07fb
-
-    doc.update((root) => {
-      root.cnt.increase(1.5);
-      root.longCnt.increase(Long.fromString('9223372036854775807')); // 2^63-1
-    });
-<<<<<<< HEAD
-    assert.equal(`{"cnt":1,"longCnt":9223372036854775807}`, doc.toSortedJSON());
-    assert.equal(
-      `["1:00:2.INCREASE.-9223372036854775807","1:00:1.INCREASE.-1.5"]`,
-      JSON.stringify(doc.getUndoStackForTest().pop()),
-    );
-
-    doc.history.undo();
-    assert.equal(`{"cnt":0,"longCnt":0}`, doc.toSortedJSON());
-    assert.equal(
-      `["1:00:1.INCREASE.1.5","1:00:2.INCREASE.9223372036854775807"]`,
-      JSON.stringify(doc.getRedoStackForTest().pop()),
-=======
-    assert.equal(doc.toSortedJSON(), `{"cnt":1,"longCnt":9223372036854775807}`);
-    assert.equal(
-      JSON.stringify(doc.getUndoStackForTest()),
-      `[["1:00:2.INCREASE.-9223372036854775807","1:00:1.INCREASE.-1.5"]]`,
-    );
-
-    doc.history.undo();
-    assert.equal(doc.toSortedJSON(), `{"cnt":0,"longCnt":0}`);
-    assert.equal(
-      JSON.stringify(doc.getRedoStackForTest()),
-      `[["1:00:1.INCREASE.1.5","1:00:2.INCREASE.9223372036854775807"]]`,
->>>>>>> 0fcc07fb
-    );
-  });
-
-  it('Can undo/redo for increase operation', async function () {
-    type TestDoc = { counter: Counter };
-    const docKey = toDocKey(`${this.test!.title}-${new Date().getTime()}`);
-    const doc = new Document<TestDoc>(docKey);
-    doc.update((root) => {
-      root.counter = new Counter(CounterType.IntegerCnt, 100);
-    }, 'init counter');
-    assert.equal(doc.toSortedJSON(), '{"counter":100}');
-
-    doc.update((root) => {
-      root.counter.increase(1);
-    }, 'increase 1');
-    assert.equal(doc.toSortedJSON(), '{"counter":101}');
-
-    doc.history.undo();
-    assert.equal(doc.toSortedJSON(), '{"counter":100}');
-
-    doc.history.redo();
-    assert.equal(doc.toSortedJSON(), '{"counter":101}');
-
-    doc.history.undo();
-    assert.equal(doc.toSortedJSON(), '{"counter":100}');
-  });
-
-<<<<<<< HEAD
-=======
-  it('should handle undo/redo for long type and overflow', function () {
-    const docKey = toDocKey(`${this.test!.title}-${new Date().getTime()}`);
-    const doc = new Document<{ cnt: Counter; longCnt: Counter }>(docKey);
-    const states: Array<string> = [];
-
-    doc.update((root) => {
-      root.cnt = new Counter(CounterType.IntegerCnt, 0);
-      root.longCnt = new Counter(CounterType.LongCnt, Long.fromString('0'));
-    });
-    assert.equal(doc.toSortedJSON(), `{"cnt":0,"longCnt":0}`);
-    states.push(doc.toSortedJSON());
-
-    doc.update((root) => {
-      root.cnt.increase(2147483647); // 2^31-1
-      root.longCnt.increase(Long.fromString('9223372036854775807')); // 2^63-1
-    });
-    assert.equal(
-      doc.toSortedJSON(),
-      `{"cnt":2147483647,"longCnt":9223372036854775807}`,
-    );
-    states.push(doc.toSortedJSON());
-
-    doc.update((root) => {
-      root.cnt.increase(1); // overflow
-      root.longCnt.increase(Long.fromString('1')); // overflow
-    });
-    assert.equal(
-      doc.toSortedJSON(),
-      `{"cnt":-2147483648,"longCnt":-9223372036854775808}`,
-    );
-    states.push(doc.toSortedJSON());
-
-    assertUndoRedo(doc, states);
-  });
-
->>>>>>> 0fcc07fb
-  it('Can undo/redo for concurrent users', async function () {
-    type TestDoc = { counter: Counter };
-    const docKey = toDocKey(`${this.test!.title}-${new Date().getTime()}`);
-    const doc1 = new yorkie.Document<TestDoc>(docKey);
-    const doc2 = new yorkie.Document<TestDoc>(docKey);
-
-    const client1 = new yorkie.Client(testRPCAddr);
-    const client2 = new yorkie.Client(testRPCAddr);
-    await client1.activate();
-    await client2.activate();
-
-    await client1.attach(doc1, { isRealtimeSync: false });
-    doc1.update((root) => {
-      root.counter = new Counter(yorkie.IntType, 100);
-    }, 'init counter');
-    await client1.sync();
-    assert.equal(doc1.toSortedJSON(), '{"counter":100}');
-
-    await client2.attach(doc2, { isRealtimeSync: false });
-    assert.equal(doc2.toSortedJSON(), '{"counter":100}');
-
-    // client1 increases 1 and client2 increases 2
-    doc1.update((root) => {
-      root.counter.increase(1);
-    }, 'increase 1');
-    doc2.update((root) => {
-      root.counter.increase(2);
-    }, 'increase 2');
-    await client1.sync();
-    await client2.sync();
-    await client1.sync();
-    assert.equal(doc1.toSortedJSON(), '{"counter":103}');
-    assert.equal(doc2.toSortedJSON(), '{"counter":103}');
-
-    // client1 undoes one's latest increase operation
-    doc1.history.undo();
-    await client1.sync();
-    await client2.sync();
-    assert.equal(doc1.toSortedJSON(), '{"counter":102}');
-    assert.equal(doc2.toSortedJSON(), '{"counter":102}');
-
-    // only client1 can redo undone operation
-<<<<<<< HEAD
-    assert.equal(true, doc1.history.canRedo());
-    assert.equal(false, doc2.history.canRedo());
-=======
-    assert.equal(doc1.history.canRedo(), true);
-    assert.equal(doc2.history.canRedo(), false);
->>>>>>> 0fcc07fb
-
-    // client1 redoes one's latest undone operation
-    doc1.history.redo();
-    await client1.sync();
-    await client2.sync();
-    assert.equal(doc1.toSortedJSON(), '{"counter":103}');
-    assert.equal(doc2.toSortedJSON(), '{"counter":103}');
-
-    await client1.deactivate();
-    await client2.deactivate();
+  describe('Undo/Redo', function () {
+    it('can get proper reverse operations', function () {
+      const docKey = toDocKey(`${this.test!.title}-${new Date().getTime()}`);
+      const doc = new Document<{ cnt: Counter; longCnt: Counter }>(docKey);
+
+      doc.update((root) => {
+        root.cnt = new Counter(CounterType.IntegerCnt, 0);
+        root.longCnt = new Counter(CounterType.LongCnt, Long.fromString('0'));
+      });
+      assert.equal(doc.toSortedJSON(), `{"cnt":0,"longCnt":0}`);
+
+      doc.update((root) => {
+        root.cnt.increase(1.5);
+        root.longCnt.increase(Long.fromString('9223372036854775807')); // 2^63-1
+      });
+      assert.equal(
+        doc.toSortedJSON(),
+        `{"cnt":1,"longCnt":9223372036854775807}`,
+      );
+      assert.equal(
+        JSON.stringify(doc.getUndoStackForTest()),
+        `[["1:00:2.INCREASE.-9223372036854775807","1:00:1.INCREASE.-1.5"]]`,
+      );
+
+      doc.history.undo();
+      assert.equal(doc.toSortedJSON(), `{"cnt":0,"longCnt":0}`);
+      assert.equal(
+        JSON.stringify(doc.getRedoStackForTest()),
+        `[["1:00:1.INCREASE.1.5","1:00:2.INCREASE.9223372036854775807"]]`,
+      );
+    });
+
+    it('Can undo/redo for increase operation', async function () {
+      type TestDoc = { counter: Counter };
+      const docKey = toDocKey(`${this.test!.title}-${new Date().getTime()}`);
+      const doc = new Document<TestDoc>(docKey);
+      doc.update((root) => {
+        root.counter = new Counter(CounterType.IntegerCnt, 100);
+      }, 'init counter');
+      assert.equal(doc.toSortedJSON(), '{"counter":100}');
+
+      doc.update((root) => {
+        root.counter.increase(1);
+      }, 'increase 1');
+      assert.equal(doc.toSortedJSON(), '{"counter":101}');
+
+      doc.history.undo();
+      assert.equal(doc.toSortedJSON(), '{"counter":100}');
+
+      doc.history.redo();
+      assert.equal(doc.toSortedJSON(), '{"counter":101}');
+
+      doc.history.undo();
+      assert.equal(doc.toSortedJSON(), '{"counter":100}');
+    });
+
+    it('should handle undo/redo for long type and overflow', function () {
+      const docKey = toDocKey(`${this.test!.title}-${new Date().getTime()}`);
+      const doc = new Document<{ cnt: Counter; longCnt: Counter }>(docKey);
+      const states: Array<string> = [];
+
+      doc.update((root) => {
+        root.cnt = new Counter(CounterType.IntegerCnt, 0);
+        root.longCnt = new Counter(CounterType.LongCnt, Long.fromString('0'));
+      });
+      assert.equal(doc.toSortedJSON(), `{"cnt":0,"longCnt":0}`);
+      states.push(doc.toSortedJSON());
+
+      doc.update((root) => {
+        root.cnt.increase(2147483647); // 2^31-1
+        root.longCnt.increase(Long.fromString('9223372036854775807')); // 2^63-1
+      });
+      assert.equal(
+        doc.toSortedJSON(),
+        `{"cnt":2147483647,"longCnt":9223372036854775807}`,
+      );
+      states.push(doc.toSortedJSON());
+
+      doc.update((root) => {
+        root.cnt.increase(1); // overflow
+        root.longCnt.increase(Long.fromString('1')); // overflow
+      });
+      assert.equal(
+        doc.toSortedJSON(),
+        `{"cnt":-2147483648,"longCnt":-9223372036854775808}`,
+      );
+      states.push(doc.toSortedJSON());
+
+      assertUndoRedo(doc, states);
+    });
+
+    it('Can undo/redo for concurrent users', async function () {
+      type TestDoc = { counter: Counter };
+      const docKey = toDocKey(`${this.test!.title}-${new Date().getTime()}`);
+      const doc1 = new yorkie.Document<TestDoc>(docKey);
+      const doc2 = new yorkie.Document<TestDoc>(docKey);
+
+      const client1 = new yorkie.Client(testRPCAddr);
+      const client2 = new yorkie.Client(testRPCAddr);
+      await client1.activate();
+      await client2.activate();
+
+      await client1.attach(doc1, { isRealtimeSync: false });
+      doc1.update((root) => {
+        root.counter = new Counter(yorkie.IntType, 100);
+      }, 'init counter');
+      await client1.sync();
+      assert.equal(doc1.toSortedJSON(), '{"counter":100}');
+
+      await client2.attach(doc2, { isRealtimeSync: false });
+      assert.equal(doc2.toSortedJSON(), '{"counter":100}');
+
+      // client1 increases 1 and client2 increases 2
+      doc1.update((root) => {
+        root.counter.increase(1);
+      }, 'increase 1');
+      doc2.update((root) => {
+        root.counter.increase(2);
+      }, 'increase 2');
+      await client1.sync();
+      await client2.sync();
+      await client1.sync();
+      assert.equal(doc1.toSortedJSON(), '{"counter":103}');
+      assert.equal(doc2.toSortedJSON(), '{"counter":103}');
+
+      // client1 undoes one's latest increase operation
+      doc1.history.undo();
+      await client1.sync();
+      await client2.sync();
+      assert.equal(doc1.toSortedJSON(), '{"counter":102}');
+      assert.equal(doc2.toSortedJSON(), '{"counter":102}');
+
+      // only client1 can redo undone operation
+      assert.equal(doc1.history.canRedo(), true);
+      assert.equal(doc2.history.canRedo(), false);
+
+      // client1 redoes one's latest undone operation
+      doc1.history.redo();
+      await client1.sync();
+      await client2.sync();
+      assert.equal(doc1.toSortedJSON(), '{"counter":103}');
+      assert.equal(doc2.toSortedJSON(), '{"counter":103}');
+
+      await client1.deactivate();
+      await client2.deactivate();
+    });
   });
 });