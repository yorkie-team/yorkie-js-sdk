/*
 * Copyright 2020 The Yorkie Authors. All rights reserved.
 *
 * Licensed under the Apache License, Version 2.0 (the "License");
 * you may not use this file except in compliance with the License.
 * You may obtain a copy of the License at
 *
 *     http://www.apache.org/licenses/LICENSE-2.0
 *
 * Unless required by applicable law or agreed to in writing, software
 * distributed under the License is distributed on an "AS IS" BASIS,
 * WITHOUT WARRANTIES OR CONDITIONS OF ANY KIND, either express or implied.
 * See the License for the specific language governing permissions and
 * limitations under the License.
 */

import { assert } from 'chai';
import { EventEmitter } from 'events';
import * as sinon from 'sinon';
import {
  Client,
  ClientEvent,
  ClientEventType,
  DocumentSyncResultType,
} from '../src/core/client';
import { Document, DocEvent, DocEventType } from '../src/document/document';
import yorkie from '../src/yorkie';

<<<<<<< HEAD
// const testRPCAddr = 'https://yorkie.dev/api';
const testRPCAddr = 'http://localhost:8080';
=======
const __karma__ = (global as any).__karma__;
const testRPCAddr = __karma__.config.testRPCAddr || 'https://yorkie.dev/api';
>>>>>>> 07f71fef
const testCollection = 'test-col';

async function withTwoClientsAndDocuments(
  callback: (
    c1: Client,
    d1: Document,
    c2: Client,
    d2: Document,
  ) => Promise<void>,
  title: string,
): Promise<void> {
  const client1 = yorkie.createClient(testRPCAddr);
  const client2 = yorkie.createClient(testRPCAddr);
  await client1.activate();
  await client2.activate();

  const docKey = `${title}-${new Date().getTime()}`;
  const doc1 = yorkie.createDocument(testCollection, docKey);
  const doc2 = yorkie.createDocument(testCollection, docKey);

  await client1.attach(doc1, true);
  await client2.attach(doc2, true);

  await callback(client1, doc1, client2, doc2);

  await client1.detach(doc1);
  await client2.detach(doc2);

  await client1.deactivate();
  await client2.deactivate();
}

function waitFor(eventName: string, listener: EventEmitter): Promise<void> {
  return new Promise((resolve) => listener.on(eventName, resolve));
}

function createSpy(emitter: EventEmitter) {
  return (event: ClientEvent | DocEvent) => emitter.emit(event.name);
}

// NOTE: In particular, we uses general functions, not arrow functions
// to access test title in test codes.
describe('Yorkie', function () {
  it('Can be activated, deactivated', async function () {
    const docKey = `${this.test.title}-${new Date().getTime()}`;
    const clientWithKey = yorkie.createClient(testRPCAddr, {
      key: docKey,
      syncLoopDuration: 50,
      reconnectStreamDelay: 1000,
    });
    assert.isFalse(clientWithKey.isActive());
    await clientWithKey.activate();
    assert.isTrue(clientWithKey.isActive());
    assert.equal(docKey, clientWithKey.getKey());
    await clientWithKey.deactivate();
    assert.isFalse(clientWithKey.isActive());

    const clientWithoutKey = yorkie.createClient(testRPCAddr);
    assert.isFalse(clientWithoutKey.isActive());
    await clientWithoutKey.activate();
    assert.isTrue(clientWithoutKey.isActive());
    assert.isString(clientWithoutKey.getKey());
    assert.lengthOf(clientWithoutKey.getKey(), 36);
    await clientWithoutKey.deactivate();
    assert.isFalse(clientWithoutKey.isActive());
  });

  it('Can attach/detach documents', async function () {
    const docKey = `${this.test.title}-${new Date().getTime()}`;
    const doc1 = yorkie.createDocument(testCollection, docKey);
    const doc2 = yorkie.createDocument(testCollection, docKey);

    const client1 = yorkie.createClient(testRPCAddr);
    const client2 = yorkie.createClient(testRPCAddr);
    await client1.activate();
    await client2.activate();

    await client1.attach(doc1, true);
    doc1.update((root) => {
      root['k1'] = { 'k1-1': 'v1' };
      root['k2'] = ['1', '2'];
    }, 'set v1, v2');
    await client1.sync();
    assert.equal('{"k1":{"k1-1":"v1"},"k2":["1","2"]}', doc1.toSortedJSON());

    await client2.attach(doc2, true);
    assert.equal('{"k1":{"k1-1":"v1"},"k2":["1","2"]}', doc2.toSortedJSON());

    await client1.detach(doc1);
    await client2.detach(doc2);

    await client1.deactivate();
    await client2.deactivate();
  });

  it('Can handle sync', async function () {
    await withTwoClientsAndDocuments(async (c1, d1, c2, d2) => {
      const spy = sinon.spy();
      const unsub = d2.subscribe(spy);

      assert.equal(0, spy.callCount);

      d1.update((root) => {
        root['k1'] = 'v1';
      });
      await c1.sync();
      await c2.sync();
      assert.equal(1, spy.callCount);

      d1.update((root) => {
        root['k2'] = 'v2';
      });
      await c1.sync();
      await c2.sync();
      assert.equal(2, spy.callCount);

      unsub();

      d1.update((root) => {
        root['k3'] = 'v3';
      });
      await c1.sync();
      await c2.sync();
      assert.equal(2, spy.callCount);
    }, this.test.title);
  });

  it('Can watch documents', async function () {
    const c1 = yorkie.createClient(testRPCAddr);
    const c2 = yorkie.createClient(testRPCAddr);
    await c1.activate();
    await c2.activate();

    const docKey = `${this.test.title}-${new Date().getTime()}`;
    const d1 = yorkie.createDocument(testCollection, docKey);
    const d2 = yorkie.createDocument(testCollection, docKey);
    await c1.attach(d1);
    await c2.attach(d2);

    const listener1 = new EventEmitter();
    const listener2 = new EventEmitter();
    const spy1 = createSpy(listener1);
    const spy2 = createSpy(listener2);
    const unsub1 = d1.subscribe(spy1);
    const unsub2 = d2.subscribe(spy2);

    d2.update((root) => {
      root['k1'] = 'v1';
    });

    await waitFor(DocEventType.LocalChange, listener2);
    await waitFor(DocEventType.RemoteChange, listener1);
    assert.equal(d1.toSortedJSON(), d2.toSortedJSON());

    unsub1();
    unsub2();

    await c1.detach(d1);
    await c2.detach(d2);
    await c1.deactivate();
    await c2.deactivate();
  });

  it('Can handle primitive types', async function () {
    await withTwoClientsAndDocuments(async (c1, d1, c2, d2) => {
      d1.update((root) => {
        root['k1'] = true;
        root['k2'] = 2147483647;
        root['k3'] = yorkie.Long.fromString('9223372036854775807');
        root['k4'] = 1.79;
        root['k5'] = '4';
        root['k6'] = new Uint8Array([65, 66]);
        root['k7'] = new Date();
      });

      await c1.sync();
      await c2.sync();
      assert.equal(d1.toSortedJSON(), d2.toSortedJSON());
    }, this.test.title);
  });

  it('Can handle concurrent set/delete operations', async function () {
    await withTwoClientsAndDocuments(async (c1, d1, c2, d2) => {
      d1.update((root) => {
        root['k1'] = 'v1';
      });
      d2.update((root) => {
        root['k1'] = 'v2';
      });
      await c1.sync();
      await c2.sync();
      await c1.sync();
      assert.equal(d1.toSortedJSON(), d2.toSortedJSON());

      d1.update((root) => {
        root['k2'] = {};
      });
      await c1.sync();
      await c2.sync();
      assert.equal(d1.toSortedJSON(), d2.toSortedJSON());

      d1.update((root) => {
        root['k2'] = 'v2';
      });
      d2.update((root) => {
        root['k2']['k2.1'] = { 'k2.1.1': 'v3' };
      });
      await c1.sync();
      await c2.sync();
      await c1.sync();
      assert.equal(d1.toSortedJSON(), d2.toSortedJSON());

      d1.update((root) => {
        root['k3'] = 'v4';
      });
      d2.update((root) => {
        root['k4'] = 'v5';
      });
      await c1.sync();
      await c2.sync();
      await c1.sync();
      assert.equal(d1.toSortedJSON(), d2.toSortedJSON());

      d1.update((root) => {
        delete root['k3'];
      });
      d2.update((root) => {
        root['k3'] = 'v6';
      });
      await c1.sync();
      await c2.sync();
      await c1.sync();
      assert.equal(d1.toSortedJSON(), d2.toSortedJSON());
    }, this.test.title);
  });

  it('Can handle concurrent add operations', async function () {
    await withTwoClientsAndDocuments(async (c1, d1, c2, d2) => {
      d1.update((root) => {
        root['k1'] = ['1'];
      });
      await c1.sync();
      await c2.sync();
      assert.equal(d1.toSortedJSON(), d2.toSortedJSON());

      d1.update((root) => {
        root['k1'].push('2');
      });
      d2.update((root) => {
        root['k1'].push('3');
      });
      await c1.sync();
      await c2.sync();
      await c1.sync();
      assert.equal(d1.toSortedJSON(), d2.toSortedJSON());
    }, this.test.title);
  });

  it('Can handle concurrent insertAfter operations', async function () {
    await withTwoClientsAndDocuments(async (c1, d1, c2, d2) => {
      let prev;
      d1.update((root) => {
        root['k1'] = [1, 2, 3, 4];
        prev = root['k1'].getElementByIndex(1);
      });
      await c1.sync();
      await c2.sync();
      assert.equal(d1.toSortedJSON(), d2.toSortedJSON());

      d1.update((root) => {
        root['k1'].deleteByID(prev.getID());
        assert.equal('{"k1":[1,3,4]}', root.toJSON());
      });
      d2.update((root) => {
        root['k1'].insertAfter(prev.getID(), 2);
        assert.equal('{"k1":[1,2,2,3,4]}', root.toJSON());
      });
      await c1.sync();
      await c2.sync();
      await c1.sync();
      assert.equal(d1.toSortedJSON(), d2.toSortedJSON());
      assert.equal('{"k1":[1,2,3,4]}', d1.toJSON());

      d1.update((root) => {
        const prev = root['k1'].getElementByIndex(1);
        root['k1'].insertAfter(prev.getID(), '2.1');
        assert.equal('{"k1":[1,2,"2.1",3,4]}', root.toJSON());
      });
      d2.update((root) => {
        const prev = root['k1'].getElementByIndex(1);
        root['k1'].insertAfter(prev.getID(), '2.2');
        assert.equal('{"k1":[1,2,"2.2",3,4]}', root.toJSON());
      });
      await c1.sync();
      await c2.sync();
      await c1.sync();
      assert.equal(d1.toSortedJSON(), d2.toSortedJSON());
    }, this.test.title);
  });

  it('Can handle concurrent moveBefore operations', async function () {
    await withTwoClientsAndDocuments(async (c1, d1, c2, d2) => {
      d1.update((root) => {
        root['k1'] = [0, 1, 2];
        assert.equal('{"k1":[0,1,2]}', root.toJSON());
      });
      await c1.sync();
      await c2.sync();
      assert.equal(d1.toJSON(), d2.toJSON());

      d1.update((root) => {
        const next = root['k1'].getElementByIndex(0);
        const item = root['k1'].getElementByIndex(2);
        root['k1'].moveBefore(next.getID(), item.getID());
        assert.equal('{"k1":[2,0,1]}', root.toJSON());
      });
      d2.update((root) => {
        const next = root['k1'].getElementByIndex(1);
        const item = root['k1'].getElementByIndex(2);
        root['k1'].moveBefore(next.getID(), item.getID());
        assert.equal('{"k1":[0,2,1]}', root.toJSON());
      });
      await c1.sync();
      await c2.sync();
      await c1.sync();
    }, this.test.title);
  });

  it('should handle edit operations', async function () {
    await withTwoClientsAndDocuments(async (c1, d1, c2, d2) => {
      d1.update((root) => {
        root.createText('k1');
        root['k1'].edit(0, 0, 'ABCD');
      }, 'set new text by c1');
      await c1.sync();
      await c2.sync();
      assert.equal(d1.toSortedJSON(), `{"k1":"ABCD"}`);
      assert.equal(d1.toSortedJSON(), d2.toSortedJSON());

      d1.update((root) => {
        root.createText('k1');
        root['k1'].edit(0, 0, '1234');
      }, 'edit 0,0 1234 by c1');
      await c1.sync();
      await c2.sync();
      await c1.sync();
      assert.equal(d1.toSortedJSON(), `{"k1":"1234"}`);
      assert.equal(d1.toSortedJSON(), d2.toSortedJSON());
    }, this.test.title);
  });

  it('should handle concurrent edit operations', async function () {
    await withTwoClientsAndDocuments(async (c1, d1, c2, d2) => {
      d1.update((root) => {
        root.createText('k1');
      }, 'set new text by c1');
      await c1.sync();
      await c2.sync();
      assert.equal(d1.toSortedJSON(), `{"k1":""}`);
      assert.equal(d1.toSortedJSON(), d2.toSortedJSON());

      d1.update((root) => {
        root['k1'].edit(0, 0, 'ABCD');
      }, 'edit 0,0 ABCD by c1');
      assert.equal(d1.toSortedJSON(), `{"k1":"ABCD"}`);
      d2.update((root) => {
        root['k1'].edit(0, 0, '1234');
      }, 'edit 0,0 1234 by c2');
      assert.equal(d2.toSortedJSON(), `{"k1":"1234"}`);
      await c1.sync();
      await c2.sync();
      await c1.sync();
      assert.equal(d1.toSortedJSON(), d2.toSortedJSON());

      d1.update((root) => {
        root['k1'].edit(2, 3, 'XX');
      }, 'edit 2,3 XX by c1');
      d2.update((root) => {
        root['k1'].edit(2, 3, 'YY');
      }, 'edit 2,3 YY by c1');
      await c1.sync();
      await c2.sync();
      await c1.sync();
      assert.equal(d1.toSortedJSON(), d2.toSortedJSON());

      d1.update((root) => {
        root['k1'].edit(4, 5, 'ZZ');
      }, 'edit 4,5 ZZ by c1');
      d2.update((root) => {
        root['k1'].edit(2, 3, 'TT');
      }, 'edit 2,3 TT by c1');

      await c1.sync();
      await c2.sync();
      await c1.sync();
      assert.equal(d1.toSortedJSON(), d2.toSortedJSON());
    }, this.test.title);
  });

  it('should handle snapshot', async function () {
    await withTwoClientsAndDocuments(async (c1, d1, c2, d2) => {
      // 01. Updates 700 changes over snapshot threshold.
      for (let idx = 0; idx < 700; idx++) {
        d1.update((root) => {
          root[`${idx}`] = idx;
        });
      }
      await c1.sync();

      // 02. Makes local changes then pull a snapshot from the agent.
      d2.update((root) => {
        root['key'] = 'value';
      });
      await c2.sync();
      assert.equal(d2.getRootObject()['key'], 'value');

      await c1.sync();
      await c2.sync();
      await c1.sync();
      assert.equal(d1.toSortedJSON(), d2.toSortedJSON());
    }, this.test.title);
  });

<<<<<<< HEAD
  it('Can handle increase operation', async function() {
    await withTwoClientsAndDocuments(async (c1, d1, c2, d2) => {
      d1.update((root) => {
        root.createCounter('age', 0);
      });
      d1.update((root) => {
        root['age'].increase(1).increase(2);
        root.createCounter('length', 10);
      });

      await c1.sync();
      await c2.sync();
      assert.equal(d1.toSortedJSON(), d2.toSortedJSON());
    }, this.test.title);
  });

  it('Can handle concurrent increase operation', async function() {
    await withTwoClientsAndDocuments(async (c1, d1, c2, d2) => {
      d1.update((root) => {
        root.createCounter('age', 0);
        root.createCounter('width', 0);
        root.createCounter('height', 0);
      });
      await c1.sync();
      await c2.sync();
      assert.equal(d1.toSortedJSON(), d2.toSortedJSON());

      d1.update((root) => {
        root['age'].increase(1).increase(2);
        root['width'].increase(10);
      });
      d2.update((root) => {
        root['age'].increase(3.14).increase(2);
        root.createCounter('width', 2.5);
      });
      await c1.sync();
      await c2.sync();
      await c1.sync();

      assert.equal(d1.toSortedJSON(), d2.toSortedJSON());
    }, this.test.title);
  });
=======
  it('Can recover from temporary disconnect (manual sync)', async function () {
    await withTwoClientsAndDocuments(async (c1, d1, c2, d2) => {
      // Normal Condition
      d2.update((root) => {
        root['k1'] = 'undefined';
      });

      await c2.sync();
      await c1.sync();
      assert.equal(d1.toSortedJSON(), d2.toSortedJSON());

      // Simulate network error
      const xhr = sinon.useFakeXMLHttpRequest();
      xhr.onCreate = (req) => {
        req.respond(
          400,
          {
            'Content-Type': 'application/grpc-web-text+proto',
          },
          null,
        );
      };

      d2.update((root) => {
        root['k1'] = 'v1';
      });

      await c2.sync().catch((err) => {
        assert.equal(err.message, 'INVALID_STATE_ERR - 0');
      });
      await c1.sync().catch((err) => {
        assert.equal(err.message, 'INVALID_STATE_ERR - 0');
      });
      assert.equal(d1.toSortedJSON(), '{"k1":"undefined"}');
      assert.equal(d2.toSortedJSON(), '{"k1":"v1"}');

      // Back to normal condition
      xhr.restore();

      await c2.sync();
      await c1.sync();
      assert.equal(d1.toSortedJSON(), d2.toSortedJSON());
    }, this.test.title);
  });

  it('Can recover from temporary disconnect (realtime sync)', async function () {
    const c1 = yorkie.createClient(testRPCAddr);
    const c2 = yorkie.createClient(testRPCAddr);
    await c1.activate();
    await c2.activate();

    const docKey = `${this.test.title}-${new Date().getTime()}`;
    const d1 = yorkie.createDocument(testCollection, docKey);
    const d2 = yorkie.createDocument(testCollection, docKey);

    await c1.attach(d1);
    await c2.attach(d2);

    const listener1 = new EventEmitter();
    const listener2 = new EventEmitter();
    const customSpy = (emitter: EventEmitter) => {
      return (event: ClientEvent | DocEvent) => {
        if (event.name == ClientEventType.DocumentSyncResult) {
          emitter.emit(event.value);
        } else {
          emitter.emit(event.name);
        }
      };
    };
    const spy1 = customSpy(listener1);
    const spy2 = customSpy(listener2);

    const unsub1 = {
      client: c1.subscribe(spy1),
      doc: d1.subscribe(spy1),
    };
    const unsub2 = {
      client: c2.subscribe(spy2),
      doc: d2.subscribe(spy2),
    };

    // Normal Condition
    d2.update((root) => {
      root['k1'] = 'undefined';
    });

    await waitFor(DocEventType.LocalChange, listener2); // d2 should be able to update
    await waitFor(DocEventType.RemoteChange, listener1); // d1 should be able to receive d2's update
    assert.equal(d1.toSortedJSON(), d2.toSortedJSON());

    // Simulate network error
    const xhr = sinon.useFakeXMLHttpRequest();
    xhr.onCreate = (req) => {
      req.respond(
        400,
        {
          'Content-Type': 'application/grpc-web-text+proto',
        },
        null,
      );
    };

    d2.update((root) => {
      root['k1'] = 'v1';
    });

    await waitFor(DocEventType.LocalChange, listener2); // d2 should be able to update
    await waitFor(DocumentSyncResultType.SyncFailed, listener2); // c2 should fail to sync
    c1.sync();
    await waitFor(DocumentSyncResultType.SyncFailed, listener1); // c1 should also fail to sync
    assert.equal(d1.toSortedJSON(), '{"k1":"undefined"}');
    assert.equal(d2.toSortedJSON(), '{"k1":"v1"}');

    // Back to normal condition
    xhr.restore();

    await waitFor(DocEventType.RemoteChange, listener1); // d1 should be able to receive d2's update
    assert.equal(d1.toSortedJSON(), d2.toSortedJSON());

    unsub1.client();
    unsub2.client();
    unsub1.doc();
    unsub2.doc();

    await c1.detach(d1);
    await c2.detach(d2);

    await c1.deactivate();
    await c2.deactivate();
  });
>>>>>>> 07f71fef
});<|MERGE_RESOLUTION|>--- conflicted
+++ resolved
@@ -26,13 +26,8 @@
 import { Document, DocEvent, DocEventType } from '../src/document/document';
 import yorkie from '../src/yorkie';
 
-<<<<<<< HEAD
-// const testRPCAddr = 'https://yorkie.dev/api';
-const testRPCAddr = 'http://localhost:8080';
-=======
 const __karma__ = (global as any).__karma__;
 const testRPCAddr = __karma__.config.testRPCAddr || 'https://yorkie.dev/api';
->>>>>>> 07f71fef
 const testCollection = 'test-col';
 
 async function withTwoClientsAndDocuments(
@@ -456,7 +451,6 @@
     }, this.test.title);
   });
 
-<<<<<<< HEAD
   it('Can handle increase operation', async function() {
     await withTwoClientsAndDocuments(async (c1, d1, c2, d2) => {
       d1.update((root) => {
@@ -499,7 +493,7 @@
       assert.equal(d1.toSortedJSON(), d2.toSortedJSON());
     }, this.test.title);
   });
-=======
+
   it('Can recover from temporary disconnect (manual sync)', async function () {
     await withTwoClientsAndDocuments(async (c1, d1, c2, d2) => {
       // Normal Condition
@@ -630,5 +624,4 @@
     await c1.deactivate();
     await c2.deactivate();
   });
->>>>>>> 07f71fef
 });