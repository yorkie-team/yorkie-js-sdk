/*
 * Copyright 2020 The Yorkie Authors. All rights reserved.
 *
 * Licensed under the Apache License, Version 2.0 (the "License");
 * you may not use this file except in compliance with the License.
 * You may obtain a copy of the License at
 *
 *     http://www.apache.org/licenses/LICENSE-2.0
 *
 * Unless required by applicable law or agreed to in writing, software
 * distributed under the License is distributed on an "AS IS" BASIS,
 * WITHOUT WARRANTIES OR CONDITIONS OF ANY KIND, either express or implied.
 * See the License for the specific language governing permissions and
 * limitations under the License.
 */

import { assert } from 'chai';
<<<<<<< HEAD

import yorkie, { Tree, BlockNode } from '@yorkie-js-sdk/src/yorkie';
import { IndexTree } from '@yorkie-js-sdk/src/util/index_tree';
import { CRDTTreeNode } from '@yorkie-js-sdk/src/document/crdt/tree';
import {
  TextChange,
  TextChangeType,
} from '@yorkie-js-sdk/src/document/crdt/text';
=======
import { OperationInfo } from '@yorkie-js-sdk/src/document/operation/operation';
>>>>>>> 5f508e11

export type Indexable = Record<string, any>;

export async function waitStubCallCount(
  stub: sinon.SinonStub,
  callCount: number,
) {
  return new Promise<void>((resolve) => {
    const doLoop = () => {
      if (stub.callCount >= callCount) {
        resolve();
      }
      return false;
    };
    if (!doLoop()) {
      setTimeout(doLoop, 1000);
    }
  });
}

export function deepSort(target: any): any {
  if (Array.isArray(target)) {
    return target.map(deepSort).sort(compareFunction);
  }
  if (typeof target === 'object') {
    return Object.keys(target)
      .sort()
      .reduce((result, key) => {
        result[key] = deepSort(target[key]);
        return result;
      }, {} as Record<string, any>);
  }
  return target;
}

function compareFunction(a: any, b: any): number {
  if (
    typeof a === 'object' &&
    typeof b === 'object' &&
    a !== null &&
    b !== null
  ) {
    const aKeys = Object.keys(a).sort();
    const bKeys = Object.keys(b).sort();
    const len = Math.min(aKeys.length, bKeys.length);
    for (let i = 0; i < len; i++) {
      const key = aKeys[i];
      const result = compareFunction(a[key], b[key]);
      if (result !== 0) {
        return result;
      }
    }
    return aKeys.length - bKeys.length;
  }
  return a < b ? -1 : a > b ? 1 : 0;
}

export async function assertThrowsAsync(
  fn: any,
  errType: any,
  message?: string,
) {
  // eslint-disable-next-line @typescript-eslint/no-empty-function
  let errFn = () => {};
  try {
    await fn();
  } catch (e) {
    errFn = () => {
      throw e;
    };
  } finally {
    assert.throws(errFn, errType, message);
  }
}

/**
 * TextView emulates an external editor like CodeMirror to test whether change
 * events are delivered properly.
 */
export class TextView {
  private value: string;

  constructor() {
    this.value = '';
  }

  public applyOperations(
    operations: Array<OperationInfo>,
    enableLog = false,
  ): void {
    const oldValue = this.value;
    const changeLogs = [];
    for (const op of operations) {
      if (op.type === 'edit') {
        this.value = [
          this.value.substring(0, op.from),
          op.value?.content,
          this.value.substring(op.to),
        ].join('');
        changeLogs.push(
          `{f:${op.from}, t:${op.to}, c:${op.value?.content || ''}}`,
        );
      }
    }

    if (enableLog) {
      console.log(
        `apply: ${oldValue}->${this.value} [${changeLogs.join(',')}]`,
      );
    }
  }

  public toString(): string {
    return this.value;
  }
}

/**
 * `buildIndexTree` builds an index tree from the given block node.
 */
export function buildIndexTree(node: BlockNode): IndexTree<CRDTTreeNode> {
  const doc = new yorkie.Document<{ t: Tree }>('test');
  doc.update((root) => {
    root.t = new Tree(node);
  });
  return doc.getRoot().t.getIndexTree();
}<|MERGE_RESOLUTION|>--- conflicted
+++ resolved
@@ -15,18 +15,11 @@
  */
 
 import { assert } from 'chai';
-<<<<<<< HEAD
 
 import yorkie, { Tree, BlockNode } from '@yorkie-js-sdk/src/yorkie';
 import { IndexTree } from '@yorkie-js-sdk/src/util/index_tree';
 import { CRDTTreeNode } from '@yorkie-js-sdk/src/document/crdt/tree';
-import {
-  TextChange,
-  TextChangeType,
-} from '@yorkie-js-sdk/src/document/crdt/text';
-=======
 import { OperationInfo } from '@yorkie-js-sdk/src/document/operation/operation';
->>>>>>> 5f508e11
 
 export type Indexable = Record<string, any>;
 
