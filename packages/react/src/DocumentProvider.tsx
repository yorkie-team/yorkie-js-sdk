/*
 * Copyright 2025 The Yorkie Authors. All rights reserved.
 *
 * Licensed under the Apache License, Version 2.0 (the "License");
 * you may not use this file except in compliance with the License.
 * You may obtain a copy of the License at
 *
 *     http://www.apache.org/licenses/LICENSE-2.0
 *
 * Unless required by applicable law or agreed to in writing, software
 * distributed under the License is distributed on an "AS IS" BASIS,
 * WITHOUT WARRANTIES OR CONDITIONS OF ANY KIND, either express or implied.
 * See the License for the specific language governing permissions and
 * limitations under the License.
 */

import React, { createContext, useContext, useEffect, useRef } from 'react';
import {
  Document,
  Presence,
  Indexable,
  StreamConnectionStatus,
  Client,
} from '@yorkie-js/sdk';
import { useYorkie } from './YorkieProvider';
import { createDocumentStore } from './createDocumentStore';
import { useSelector } from './useSelector';
import { Store } from './createStore';
import { shallowEqual } from './shallowEqual';

/**
 * `useYorkieDocument` is a custom hook that initializes a Yorkie document.
 * @param client
 * @param clientLoading
 * @param clientError
 * @param docKey
 * @param initialRoot
 * @param initialPresence
 * @returns
 */
export function useYorkieDocument<R, P extends Indexable = Indexable>(
  client: Client | undefined,
  clientLoading: boolean,
  clientError: Error | undefined,
  docKey: string,
  initialRoot: R,
  initialPresence: P,
  documentStore: Store<DocumentContextType<R, P>>,
) {
  const initialRootRef = useRef(initialRoot);
  const initialPresenceRef = useRef(initialPresence);

  useEffect(() => {
    if (clientError) {
      documentStore.setState((state) => ({
        ...state,
        loading: false,
        error: clientError,
      }));
      return;
    }

    if (!client || clientLoading) {
      documentStore.setState((state) => ({
        ...state,
        loading: true,
      }));
      return;
    }

    documentStore.setState((state) => ({
      ...state,
      loading: true,
      error: undefined,
    }));

    const newDoc = new Document<R, P>(docKey);
    const unsubs: Array<() => void> = [];

    unsubs.push(
      newDoc.subscribe(() => {
        documentStore.setState((state) => ({
          ...state,
          root: newDoc.getRoot(),
        }));
      }),
    );

    unsubs.push(
      newDoc.subscribe('presence', () => {
        documentStore.setState((state) => ({
          ...state,
          presences: newDoc.getPresences(),
        }));
      }),
    );

    unsubs.push(
      newDoc.subscribe('connection', (event) => {
        documentStore.setState((state) => ({
          ...state,
          connection: event.value,
        }));
      }),
    );

    /**
     * `attachDocument` attaches a new document to the client.
     */
    async function attachDocument() {
      try {
        await client?.attach(newDoc, {
          initialRoot: initialRootRef.current,
          initialPresence: initialPresenceRef.current,
        });

        const update = (callback: (root: R, presence: Presence<P>) => void) => {
          try {
            newDoc.update(callback);
          } catch (err) {
            documentStore.setState((state) => ({
              ...state,
              error:
                err instanceof Error
                  ? err
                  : new Error('Failed to update document'),
            }));
          }
        };

        documentStore.setState((state) => ({
          ...state,
          doc: newDoc,
          root: newDoc.getRoot(),
          presences: newDoc.getPresences(),
          update,
        }));
      } catch (err) {
        documentStore.setState((state) => ({
          ...state,
          error:
            err instanceof Error ? err : new Error('Failed to attach document'),
        }));
      } finally {
        documentStore.setState((state) => ({
          ...state,
          loading: false,
        }));
      }
    }

    attachDocument();

    return () => {
      if (client && client.hasDocument(docKey)) {
        client.detach(newDoc);
      }

      for (const unsub of unsubs) {
        unsub();
      }
    };
  }, [client, clientLoading, clientError, docKey, documentStore]);
}

export type DocumentContextType<R, P extends Indexable = Indexable> = {
  doc: Document<R, P> | undefined;
  root: R;
  presences: Array<{ clientID: string; presence: P }>;
  connection: StreamConnectionStatus;
  update: (callback: (root: R, presence: Presence<P>) => void) => void;
  loading: boolean;
  error: Error | undefined;
};

<<<<<<< HEAD
const DocumentContext =
  // eslint-disable-next-line @typescript-eslint/ban-types
  createContext<Store<DocumentContextType<any, any>> | null>(null);
=======
// eslint-disable-next-line @typescript-eslint/no-restricted-types
const DocumentContext = createContext<DocumentContextType<any, any> | null>(
  null,
);
>>>>>>> aebc75b9

/**
 * `DocumentProvider` is a component that provides a document to its children.
 * This component must be under a `YorkieProvider` component to initialize the
 * Yorkie client properly.
 */
export const DocumentProvider = <R, P extends Indexable = Indexable>({
  docKey,
  initialRoot = {} as R,
  initialPresence = {} as P,
  children,
}: {
  docKey: string;
  initialRoot?: R;
  initialPresence?: P;
  children?: React.ReactNode;
}) => {
  const { client, loading: clientLoading, error: clientError } = useYorkie();

  /**
   * Initialize the document store only once per component instance.
   * It prevents creating a new store on every render without using `useMemo`.
   */
  const documentStoreRef = useRef<
    ReturnType<typeof createDocumentStore<R, P>> | undefined
  >(undefined);

  if (!documentStoreRef.current) {
    documentStoreRef.current = createDocumentStore<R, P>({
      doc: undefined,
      root: initialRoot,
      presences: [],
      connection: StreamConnectionStatus.Disconnected,
      update: () => {},
      loading: true,
      error: undefined,
    });
  }

  const documentStore = documentStoreRef.current;

  useYorkieDocument<R, P>(
    client,
    clientLoading,
    clientError,
    docKey,
    initialRoot,
    initialPresence,
    documentStore,
  );

  return (
    <DocumentContext.Provider value={documentStore}>
      {children}
    </DocumentContext.Provider>
  );
};

/**
 * `useDocument` is a custom hook that returns the complete document context.
 * This hook must be used within a `DocumentProvider`.
 * @returns The complete document context.
 */
export function useDocument<
  R,
  P extends Indexable = Indexable,
>(): DocumentContextType<R, P> {
  const documentStore = useContext(DocumentContext);
  if (!documentStore) {
    throw new Error('useDocument must be used within a DocumentProvider');
  }

  return useSelector(documentStore);
}

/**
 * `createDocumentSelector` is a factory function that provides a selector-based `useDocument` hook.
 * By currying this function, type T can be inferred from the selector function.
 */
export const createDocumentSelector = <
  R,
  P extends Indexable = Indexable,
>() => {
  return <T = DocumentContextType<R, P>,>(
    selector: (state: DocumentContextType<R, P>) => T,
    equalityFn: (a: T, b: T) => boolean = shallowEqual,
  ): T => {
    const documentStore = useContext(DocumentContext);
    if (!documentStore) {
      throw new Error('useDocument must be used within a DocumentProvider');
    }

    return useSelector(documentStore, selector, equalityFn);
  };
};

/**
 * `useRoot` is a custom hook that returns the root object of the document.
 * This hook must be used within a `DocumentProvider`.
 */
export const useRoot = <R,>() => {
  const documentStore = useDocumentStore('useRoot');
  const root = useSelector(documentStore, (store) => store.root);
  return { root: root as R };
};

/**
 * `usePresences` is a custom hook that returns the presences of the document.
 */
export const usePresences = <P extends Indexable = Indexable>() => {
  const documentStore = useDocumentStore('usePresences');
  return useSelector(documentStore, (store) => store.presences) as Array<{
    clientID: string;
    presence: P;
  }>;
};

/**
 * `useConnection` is a custom hook that returns the connection status of the document.
 */
export const useConnection = () => {
  const documentStore = useDocumentStore('useConnection');
  return useSelector(documentStore, (store) => store.connection);
};

/**
 * `useDocumentStore` is a custom hook that returns the document store.
 * It also ensures that the hook is used within a `DocumentProvider`.
 */
const useDocumentStore = (hookName: string) => {
  const documentStore = useContext(DocumentContext);
  if (!documentStore) {
    throw new Error(`${hookName} must be used within a DocumentProvider`);
  }
  return documentStore;
};<|MERGE_RESOLUTION|>--- conflicted
+++ resolved
@@ -173,16 +173,9 @@
   error: Error | undefined;
 };
 
-<<<<<<< HEAD
-const DocumentContext =
-  // eslint-disable-next-line @typescript-eslint/ban-types
-  createContext<Store<DocumentContextType<any, any>> | null>(null);
-=======
-// eslint-disable-next-line @typescript-eslint/no-restricted-types
-const DocumentContext = createContext<DocumentContextType<any, any> | null>(
-  null,
-);
->>>>>>> aebc75b9
+const DocumentContext = createContext<
+  Store<DocumentContextType<any, any>> | undefined
+>(undefined);
 
 /**
  * `DocumentProvider` is a component that provides a document to its children.
