--- conflicted
+++ resolved
@@ -102,13 +102,8 @@
     );
 
     /**
-<<<<<<< HEAD
-     * `attachDocument` is an asynchronous function that attaches the document to the client.
-     * */
-=======
      * `attachDocument` attaches a new document to the client.
      */
->>>>>>> 7d29e0e6
     async function attachDocument() {
       try {
         await client?.attach(newDoc, {
@@ -175,16 +170,9 @@
   error: Error | undefined;
 };
 
-<<<<<<< HEAD
 const DocumentContext =
   // eslint-disable-next-line @typescript-eslint/ban-types
   createContext<Store<DocumentContextType<any, any>> | null>(null);
-=======
-// eslint-disable-next-line @typescript-eslint/ban-types
-const DocumentContext = createContext<DocumentContextType<any, any> | null>(
-  null,
-);
->>>>>>> 7d29e0e6
 
 /**
  * `DocumentProvider` is a component that provides a document to its children.
@@ -256,7 +244,6 @@
   if (!documentStore) {
     throw new Error('useDocument must be used within a DocumentProvider');
   }
-<<<<<<< HEAD
 
   return useSelector(documentStore);
 }
@@ -279,18 +266,6 @@
     }
 
     return useSelector(documentStore, selector, equalityFn);
-=======
-  return {
-    doc: context.doc as Document<R, P>,
-    root: context.root as R,
-    presences: context.presences as Array<{ clientID: string; presence: P }>,
-    connection: context.connection,
-    update: context.update as (
-      callback: (root: R, presence: Presence<P>) => void,
-    ) => void,
-    loading: context.loading,
-    error: context.error,
->>>>>>> 7d29e0e6
   };
 };
 
