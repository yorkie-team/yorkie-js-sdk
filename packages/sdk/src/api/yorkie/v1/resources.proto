--- conflicted
+++ resolved
@@ -304,21 +304,10 @@
   string client_deactivate_threshold = 9;
   int32 max_subscribers_per_document = 10;
   int32 max_attachments_per_document = 11;
-<<<<<<< HEAD
-  repeated string allowed_origins = 14;
-  google.protobuf.Timestamp created_at = 12;
-  google.protobuf.Timestamp updated_at = 13;
-}
-
-message MetricPoint {
-  int64 timestamp = 1;
-  int32 value = 2;
-=======
   int32 max_size_per_document = 15;
   repeated string allowed_origins = 14;
   google.protobuf.Timestamp created_at = 12;
   google.protobuf.Timestamp updated_at = 13;
->>>>>>> 65d7a319
 }
 
 message UpdatableProjectFields {
@@ -342,10 +331,7 @@
   google.protobuf.StringValue client_deactivate_threshold = 6;
   google.protobuf.Int32Value max_subscribers_per_document = 7;
   google.protobuf.Int32Value max_attachments_per_document = 8;
-<<<<<<< HEAD
-=======
   google.protobuf.Int32Value max_size_per_document = 10;
->>>>>>> 65d7a319
   AllowedOrigins allowed_origins = 9;
 }
 
