--- conflicted
+++ resolved
@@ -82,12 +82,9 @@
 import { validateYorkieRuleset } from '@yorkie-js/sdk/src/schema/ruleset_validator';
 import { setupDevtools } from '@yorkie-js/sdk/src/devtools';
 import * as Devtools from '@yorkie-js/sdk/src/devtools/types';
-<<<<<<< HEAD
 import { VersionVector } from './time/version_vector';
 import { DocSize, totalDocSize } from '@yorkie-js/sdk/src/util/resource';
 import { EditOperation } from './operation/edit_operation';
-=======
->>>>>>> b11b4a06
 
 /**
  * `BroadcastOptions` are the options to create a new document.
@@ -1900,7 +1897,16 @@
   /**
    * `broadcast` the payload to the given topic.
    */
-<<<<<<< HEAD
+  public broadcast(topic: string, payload: Json, options?: BroadcastOptions) {
+    this.publish([
+      {
+        type: DocEventType.LocalBroadcast,
+        value: { topic, payload },
+        options,
+      },
+    ]);
+  }
+  
   private undo(): void {
     if (this.isUpdating) {
       throw new YorkieError(
@@ -1965,17 +1971,6 @@
 
       context.push(undoOp);
     }
-=======
-  public broadcast(topic: string, payload: Json, options?: BroadcastOptions) {
-    this.publish([
-      {
-        type: DocEventType.LocalBroadcast,
-        value: { topic, payload },
-        options,
-      },
-    ]);
-  }
->>>>>>> b11b4a06
 
   /**
    * `getVersionVector` returns the version vector of document
