/*
 * Copyright 2020 The Yorkie Authors. All rights reserved.
 *
 * Licensed under the Apache License, Version 2.0 (the "License");
 * you may not use this file except in compliance with the License.
 * You may obtain a copy of the License at
 *
 *     http://www.apache.org/licenses/LICENSE-2.0
 *
 * Unless required by applicable law or agreed to in writing, software
 * distributed under the License is distributed on an "AS IS" BASIS,
 * WITHOUT WARRANTIES OR CONDITIONS OF ANY KIND, either express or implied.
 * See the License for the specific language governing permissions and
 * limitations under the License.
 */
import type { WatchDocumentResponse } from '@yorkie-js-sdk/src/api/yorkie/v1/yorkie_pb';
import { DocEventType as PbDocEventType } from '@yorkie-js-sdk/src/api/yorkie/v1/resources_pb';
import { logger, LogLevel } from '@yorkie-js-sdk/src/util/logger';
import { Code, YorkieError } from '@yorkie-js-sdk/src/util/error';
import { deepcopy } from '@yorkie-js-sdk/src/util/object';
import {
  Observer,
  Observable,
  createObservable,
  Unsubscribe,
  ErrorFn,
  CompleteFn,
  NextFn,
} from '@yorkie-js-sdk/src/util/observable';
import {
  ActorID,
  InitialActorID,
} from '@yorkie-js-sdk/src/document/time/actor_id';
import {
  Change,
  ChangeStruct,
} from '@yorkie-js-sdk/src/document/change/change';
import {
  ChangeID,
  InitialChangeID,
} from '@yorkie-js-sdk/src/document/change/change_id';
import { ChangeContext } from '@yorkie-js-sdk/src/document/change/context';
import { converter } from '@yorkie-js-sdk/src/api/converter';
import { ChangePack } from '@yorkie-js-sdk/src/document/change/change_pack';
import { CRDTRoot } from '@yorkie-js-sdk/src/document/crdt/root';
import { CRDTObject } from '@yorkie-js-sdk/src/document/crdt/object';
import {
  createJSON,
  JSONElement,
  LeafElement,
  BaseArray,
  BaseObject,
} from '@yorkie-js-sdk/src/document/json/element';
import {
  Checkpoint,
  InitialCheckpoint,
} from '@yorkie-js-sdk/src/document/change/checkpoint';
import {
  OpSource,
  OperationInfo,
  ObjectOperationInfo,
  TextOperationInfo,
  CounterOperationInfo,
  ArrayOperationInfo,
  TreeOperationInfo,
  Operation,
} from '@yorkie-js-sdk/src/document/operation/operation';
import { JSONObject } from '@yorkie-js-sdk/src/document/json/object';
import { Counter } from '@yorkie-js-sdk/src/document/json/counter';
import { Text } from '@yorkie-js-sdk/src/document/json/text';
import { Tree } from '@yorkie-js-sdk/src/document/json/tree';
import {
  Presence,
  PresenceChangeType,
} from '@yorkie-js-sdk/src/document/presence/presence';
import { History, HistoryOperation } from '@yorkie-js-sdk/src/document/history';
import { setupDevtools } from '@yorkie-js-sdk/src/devtools';
import * as Devtools from '@yorkie-js-sdk/src/devtools/types';
import { VersionVector } from './time/version_vector';

/**
 * `BroadcastOptions` are the options to create a new document.
 *
 * @public
 */
export interface BroadcastOptions {
  /**
   * `error` is called when an error occurs.
   */
  error?: ErrorFn;

  /**
   * `maxRetries` is the maximum number of retries.
   */
  maxRetries?: number;
}

/**
 * `BroadcastOptions` are the options to create a new document.
 *
 * @public
 */
export interface BroadcastOptions {
  /**
   * `error` is called when an error occurs.
   */
  error?: ErrorFn;

  /**
   * `maxRetries` is the maximum number of retries.
   */
  maxRetries?: number;
}

/**
 * `DocumentOptions` are the options to create a new document.
 *
 * @public
 */
export interface DocumentOptions {
  /**
   * `disableGC` disables garbage collection if true.
   */
  disableGC?: boolean;

  /**
   * `enableDevtools` enables devtools if true.
   */
  enableDevtools?: boolean;
}

/**
 * `DocumentStatus` represents the status of the document.
 * @public
 */
export enum DocumentStatus {
  /**
   * Detached means that the document is not attached to the client.
   * The actor of the ticket is created without being assigned.
   */
  Detached = 'detached',
  /**
   * Attached means that this document is attached to the client.
   * The actor of the ticket is created with being assigned by the client.
   */
  Attached = 'attached',
  /**
   * Removed means that this document is removed. If the document is removed,
   * it cannot be edited.
   */
  Removed = 'removed',
}

/**
 * `DocEventType` represents the type of the event that occurs in `Document`.
 * @public
 */
export enum DocEventType {
  /**
   * status changed event type
   */
  StatusChanged = 'status-changed',

  /**
   * `ConnectionChanged` means that the watch stream connection status has changed.
   */
  ConnectionChanged = 'connection-changed',

  /**
   * `SyncStatusChanged` means that the document sync status has changed.
   */
  SyncStatusChanged = 'sync-status-changed',

  /**
   * snapshot event type
   */
  Snapshot = 'snapshot',

  /**
   * local document change event type
   */
  LocalChange = 'local-change',

  /**
   * remote document change event type
   */
  RemoteChange = 'remote-change',

  /**
   * `Initialized` means that online clients have been loaded from the server.
   */
  Initialized = 'initialized',

  /**
   * `Watched` means that the client has established a connection with the server,
   * enabling real-time synchronization.
   */
  Watched = 'watched',

  /**
   * `Unwatched` means that the connection has been disconnected.
   */
  Unwatched = 'unwatched',

  /**
   * `PresenceChanged` means that the presences of the client has updated.
   */
  PresenceChanged = 'presence-changed',

  /**
   * `Broadcast` means that the broadcast event is received from the remote client.
   */
  Broadcast = 'broadcast',

  /**
   * `LocalBroadcast` means that the broadcast event is sent from the local client.
   */
  LocalBroadcast = 'local-broadcast',
}

/**
 * `DocEvent` is an event that occurs in `Document`. It can be delivered
 * using `Document.subscribe()`.
 *
 * @public
 */
export type DocEvent<P extends Indexable = Indexable, T = OperationInfo> =
  | StatusChangedEvent
  | ConnectionChangedEvent
  | SyncStatusChangedEvent
  | SnapshotEvent
  | LocalChangeEvent<T, P>
  | RemoteChangeEvent<T, P>
  | InitializedEvent<P>
  | WatchedEvent<P>
  | UnwatchedEvent<P>
  | PresenceChangedEvent<P>
  | BroadcastEvent
  | LocalBroadcastEvent;

/**
 * `TransactionEvent` represents document events that occur within
 * a single transaction (e.g., doc.update).
 */
export type TransactionEvent<P extends Indexable = Indexable> = Array<
  DocEvent<P>
>;

/**
 * @internal
 */
export interface BaseDocEvent {
  type: DocEventType;
}

/**
 * `StatusChangedEvent` is an event that occurs when the status of a document changes.
 *
 * @public
 */
export interface StatusChangedEvent extends BaseDocEvent {
  /**
   * enum {@link DocEventType}.StatusChanged
   */
  type: DocEventType.StatusChanged;
  source: OpSource;
  value:
    | { status: DocumentStatus.Attached; actorID: string }
    | { status: DocumentStatus.Detached }
    | { status: DocumentStatus.Removed };
}

/**
 * `StreamConnectionStatus` represents whether the stream connection is connected or not.
 * @public
 */
export enum StreamConnectionStatus {
  /**
   * `Connected` means that the stream connection is connected.
   */
  Connected = 'connected',
  /**
   * `Disconnected` means that the stream connection is disconnected.
   */
  Disconnected = 'disconnected',
}

/**
 * `ConnectionChangedEvent` is an event that occurs when the stream connection state changes.
 *
 * @public
 */
export interface ConnectionChangedEvent extends BaseDocEvent {
  /**
   * enum {@link DocEventType}.ConnectionChanged
   */
  type: DocEventType.ConnectionChanged;
  value: StreamConnectionStatus;
}

/**
 * `DocumentSyncStatus` represents the result of synchronizing the document with the server.
 * @public
 */
export enum DocumentSyncStatus {
  /**
   * `Synced` means that document synced successfully.
   */
  Synced = 'synced',
  /**
   * `SyncFiled` means that document synchronization has failed.
   */
  SyncFailed = 'sync-failed',
}

/**
 * `SyncStatusChangedEvent` is an event that occurs when document is synced with the server.
 *
 * @public
 */
export interface SyncStatusChangedEvent extends BaseDocEvent {
  /**
   * enum {@link DocEventType}.SyncStatusChanged
   */
  type: DocEventType.SyncStatusChanged;
  value: DocumentSyncStatus;
}

/**
 * `SnapshotEvent` is an event that occurs when a snapshot is received from
 * the server.
 *
 * @public
 */
export interface SnapshotEvent extends BaseDocEvent {
  /**
   * enum {@link DocEventType}.Snapshot
   */
  type: DocEventType.Snapshot;
  source: OpSource.Remote;
  value: {
    snapshot: string | undefined;
    serverSeq: string;
    snapshotVector: string;
  };
}

/**
 * `ChangeInfo` represents the modifications made during a document update
 * and the message passed.
 */
export interface ChangeInfo<T = OperationInfo> {
  message: string;
  operations: Array<T>;
  actor: ActorID;
  clientSeq: number;
  serverSeq: string;
}

/**
 * `LocalChangeEvent` is an event that occurs when the document is changed
 * by local changes.
 *
 * @public
 */
export interface LocalChangeEvent<
  T = OperationInfo,
  P extends Indexable = Indexable,
> extends BaseDocEvent {
  /**
   * enum {@link DocEventType}.LocalChange
   */
  type: DocEventType.LocalChange;
  source: OpSource.Local | OpSource.UndoRedo;
  value: ChangeInfo<T>;
  rawChange?: ChangeStruct<P>;
}

/**
 * `RemoteChangeEvent` is an event that occurs when the document is changed
 * by remote changes.
 *
 * @public
 */
export interface RemoteChangeEvent<
  T = OperationInfo,
  P extends Indexable = Indexable,
> extends BaseDocEvent {
  /**
   * enum {@link DocEventType}.RemoteChange
   */
  type: DocEventType.RemoteChange;
  source: OpSource.Remote;
  value: ChangeInfo<T>;
  rawChange?: ChangeStruct<P>;
}

export interface InitializedEvent<P extends Indexable> extends BaseDocEvent {
  type: DocEventType.Initialized;
  source: OpSource.Local;
  value: Array<{ clientID: ActorID; presence: P }>;
}

export interface WatchedEvent<P extends Indexable> extends BaseDocEvent {
  type: DocEventType.Watched;
  source: OpSource.Remote;
  value: { clientID: ActorID; presence: P };
}

export interface UnwatchedEvent<P extends Indexable> extends BaseDocEvent {
  type: DocEventType.Unwatched;
  source: OpSource.Remote;
  value: { clientID: ActorID; presence: P };
}

export interface PresenceChangedEvent<P extends Indexable>
  extends BaseDocEvent {
  type: DocEventType.PresenceChanged;
  source: OpSource;
  value: { clientID: ActorID; presence: P };
}

export interface BroadcastEvent extends BaseDocEvent {
  type: DocEventType.Broadcast;
  value: { clientID: ActorID; topic: string; payload: Json };
  options?: BroadcastOptions;
}

export interface LocalBroadcastEvent extends BaseDocEvent {
  type: DocEventType.LocalBroadcast;
  value: { topic: string; payload: any };
  options?: BroadcastOptions;
}

type DocEventCallbackMap<P extends Indexable> = {
  default: NextFn<
    | SnapshotEvent
    | LocalChangeEvent<OperationInfo, P>
    | RemoteChangeEvent<OperationInfo, P>
  >;
  presence: NextFn<
    | InitializedEvent<P>
    | WatchedEvent<P>
    | UnwatchedEvent<P>
    | PresenceChangedEvent<P>
  >;
  'my-presence': NextFn<InitializedEvent<P> | PresenceChangedEvent<P>>;
  others: NextFn<WatchedEvent<P> | UnwatchedEvent<P> | PresenceChangedEvent<P>>;
  connection: NextFn<ConnectionChangedEvent>;
  status: NextFn<StatusChangedEvent>;
  sync: NextFn<SyncStatusChangedEvent>;
  broadcast: NextFn<BroadcastEvent>;
  'local-broadcast': NextFn<LocalBroadcastEvent>;
  all: NextFn<TransactionEvent<P>>;
};
export type DocEventTopic = keyof DocEventCallbackMap<never>;
export type DocEventCallback<P extends Indexable> =
  DocEventCallbackMap<P>[DocEventTopic];

/**
 * `Json` represents the JSON data type. It is used to represent the data
 * structure of the document.
 */
export type Json = JsonPrimitive | JsonArray | JsonObject;

// eslint-disable-next-line @typescript-eslint/ban-types
type JsonPrimitive = string | number | boolean | null;
type JsonArray = Array<Json>;
type JsonObject = { [key: string]: Json | undefined };

/**
 * `Indexable` represents the type of the indexable object. It is used to
 * represent the presence information of the client.
 * @public
 */
export type Indexable = Record<string, Json>;

/**
 * `DocumentKey` represents the key of the document.
 * @public
 */
export type DocumentKey = string;

/**
 * `OperationInfoOfElement` represents the type of the operation info of the given element.
 */
type OperationInfoOfElement<TElement> = TElement extends Text
  ? TextOperationInfo
  : TElement extends Counter
  ? CounterOperationInfo
  : TElement extends Tree
  ? TreeOperationInfo
  : TElement extends BaseArray<any>
  ? ArrayOperationInfo
  : TElement extends BaseObject<any>
  ? ObjectOperationInfo
  : OperationInfo;

/**
 * `OperationInfoOfInternal` represents the type of the operation info of the
 * given path in the Document.subscribe.
 *
 * TODO(easylogic): If the parent is optional, children cannot be inferred.
 * TODO(easylogic): Currently, the below cases of Document.subscribe are confused.
 * ```
 *  type DocType = { obj: { key: string }, text: Text }
 *  $.obj.text ->> obj's operations
 *  $.text ->> text's operations
 * ```
 */
type OperationInfoOfInternal<
  TElement,
  TKeyOrPath,
  TDepth extends number = 0,
> = TDepth extends 0
  ? TElement
  : TKeyOrPath extends `${infer TFirst}.${infer TRest}`
  ? TFirst extends keyof TElement
    ? TElement[TFirst] extends BaseArray<unknown>
      ? OperationInfoOfInternal<
          TElement[TFirst],
          number,
          DecreasedDepthOf<TDepth>
        >
      : OperationInfoOfInternal<
          TElement[TFirst],
          TRest,
          DecreasedDepthOf<TDepth>
        >
    : OperationInfo
  : TKeyOrPath extends keyof TElement
  ? TElement[TKeyOrPath] extends BaseArray<unknown>
    ? ArrayOperationInfo
    : OperationInfoOfElement<TElement[TKeyOrPath]>
  : OperationInfo;

/**
 * `DecreasedDepthOf` represents the type of the decreased depth of the given depth.
 */
type DecreasedDepthOf<Depth extends number = 0> = Depth extends 10
  ? 9
  : Depth extends 9
  ? 8
  : Depth extends 8
  ? 7
  : Depth extends 7
  ? 6
  : Depth extends 6
  ? 5
  : Depth extends 5
  ? 4
  : Depth extends 4
  ? 3
  : Depth extends 3
  ? 2
  : Depth extends 2
  ? 1
  : Depth extends 1
  ? 0
  : -1;

/**
 * `PathOfInternal` represents the type of the path of the given element.
 */
type PathOfInternal<
  TElement,
  Prefix extends string = '',
  Depth extends number = 0,
> = Depth extends 0
  ? Prefix
  : TElement extends Record<string, any>
  ? {
      [TKey in keyof TElement]: TElement[TKey] extends LeafElement
        ? `${Prefix}${TKey & string}`
        : TElement[TKey] extends BaseArray<infer TArrayElement>
        ?
            | `${Prefix}${TKey & string}`
            | `${Prefix}${TKey & string}.${number}`
            | PathOfInternal<
                TArrayElement,
                `${Prefix}${TKey & string}.${number}.`,
                DecreasedDepthOf<Depth>
              >
        :
            | `${Prefix}${TKey & string}`
            | PathOfInternal<
                TElement[TKey],
                `${Prefix}${TKey & string}.`,
                DecreasedDepthOf<Depth>
              >;
    }[keyof TElement]
  : Prefix extends `${infer TRest}.`
  ? TRest
  : Prefix;

/**
 * `OperationInfoOf` represents the type of the operation info of the given
 * path in the Document.subscribe. It is used to remove the `$.` prefix.
 */
type OperationInfoOf<
  TDocument,
  TKey extends string = '',
  TDepth extends number = 10,
> = TKey extends `$.${infer TPath}`
  ? OperationInfoOfInternal<TDocument, TPath, TDepth>
  : OperationInfoOfInternal<TDocument, TKey, TDepth>;

/**
 * `PathOf` represents the type of the all possible paths in the Document.subscribe.
 */
type PathOf<TDocument, Depth extends number = 10> = PathOfInternal<
  TDocument,
  '$.',
  Depth
>;

/**
 * `Document` is a CRDT-based data type. We can represent the model
 * of the application and edit it even while offline.
 *
 * @public
 */
export class Document<T, P extends Indexable = Indexable> {
  private key: DocumentKey;
  private status: DocumentStatus;
  private opts: DocumentOptions;

  private changeID: ChangeID;
  private checkpoint: Checkpoint;
  private localChanges: Array<Change<P>>;

  private root: CRDTRoot;
  private clone?: {
    root: CRDTRoot;
    presences: Map<ActorID, P>;
  };

  private eventStream: Observable<TransactionEvent<P>>;
  private eventStreamObserver!: Observer<TransactionEvent<P>>;

  /**
   * `onlineClients` is a set of client IDs that are currently online.
   */
  private onlineClients: Set<ActorID>;

  /**
   * `presences` is a map of client IDs to their presence information.
   */
  private presences: Map<ActorID, P>;

  /**
   * `history` is exposed to the user to manage undo/redo operations.
   */
  public history;

  /**
   * `internalHistory` is used to manage undo/redo operations internally.
   */
  public internalHistory: History<P>;

  /**
   * `isUpdating` is whether the document is updating by updater or not. It is
   * used to prevent the updater from calling undo/redo.
   */
  private isUpdating: boolean;

  constructor(key: string, opts?: DocumentOptions) {
    this.opts = opts || {};

    this.key = key;
    this.status = DocumentStatus.Detached;
    this.root = CRDTRoot.create();

    this.changeID = InitialChangeID;
    this.checkpoint = InitialCheckpoint;
    this.localChanges = [];

    this.eventStream = createObservable<TransactionEvent<P>>((observer) => {
      this.eventStreamObserver = observer;
    });

    this.onlineClients = new Set();
    this.presences = new Map();

    this.isUpdating = false;
    this.internalHistory = new History();
    this.history = {
      canUndo: this.canUndo.bind(this),
      canRedo: this.canRedo.bind(this),
      undo: this.undo.bind(this),
      redo: this.redo.bind(this),
    };

    setupDevtools(this);
  }

  /**
   * `update` executes the given updater to update this document.
   */
  public update(
    updater: (root: JSONObject<T>, presence: Presence<P>) => void,
    message?: string,
  ): void {
    if (this.getStatus() === DocumentStatus.Removed) {
      throw new YorkieError(Code.ErrDocumentRemoved, `${this.key} is removed`);
    }

    // 01. Update the clone object and create a change.
    this.ensureClone();
    const actorID = this.changeID.getActorID();
    const context = ChangeContext.create<P>(
      this.changeID.next(),
      this.clone!.root,
      this.clone!.presences.get(actorID) || ({} as P),
      message,
    );

    try {
      const proxy = createJSON<JSONObject<T>>(
        context,
        this.clone!.root.getObject(),
      );

      if (!this.presences.has(actorID)) {
        this.clone!.presences.set(actorID, {} as P);
      }

      // NOTE(hackerwins): The updater should not be able to call undo/redo.
      // If the updater calls undo/redo, an error will be thrown.
      this.isUpdating = true;
      updater(
        proxy,
        new Presence(context, this.clone!.presences.get(actorID)!),
      );
    } catch (err) {
      // drop clone because it is contaminated.
      this.clone = undefined;

      throw err;
    } finally {
      this.isUpdating = false;
    }

    // 02. Update the root object and presences from changes.
    if (context.hasChange()) {
      if (logger.isEnabled(LogLevel.Trivial)) {
        logger.trivial(`trying to update a local change: ${this.toJSON()}`);
      }

      const change = context.getChange();
      const { opInfos, reverseOps } = change.execute(
        this.root,
        this.presences,
        OpSource.Local,
      );
      const reversePresence = context.getReversePresence();
      if (reversePresence) {
        reverseOps.push({
          type: 'presence',
          value: reversePresence,
        });
      }

      this.localChanges.push(change);
      if (reverseOps.length > 0) {
        this.internalHistory.pushUndo(reverseOps);
      }
      // NOTE(chacha912): Clear redo when a new local operation is applied.
      if (opInfos.length > 0) {
        this.internalHistory.clearRedo();
      }
      this.changeID = change.getID();

      // 03. Publish the document change event.
      // NOTE(chacha912): Check opInfos, which represent the actually executed operations.
      const event: TransactionEvent<P> = [];
      if (opInfos.length > 0) {
        event.push({
          type: DocEventType.LocalChange,
          source: OpSource.Local,
          value: {
            message: change.getMessage() || '',
            operations: opInfos,
            actor: actorID,
            clientSeq: change.getID().getClientSeq(),
            serverSeq: change.getID().getServerSeq(),
          },
          rawChange: this.isEnableDevtools() ? change.toStruct() : undefined,
        });
      }
      if (change.hasPresenceChange()) {
        event.push({
          type: DocEventType.PresenceChanged,
          source: OpSource.Local,
          value: {
            clientID: actorID,
            presence: this.getPresence(actorID)!,
          },
        });
      }

      this.publish(event);

      if (logger.isEnabled(LogLevel.Trivial)) {
        logger.trivial(`after update a local change: ${this.toJSON()}`);
      }
    }
  }

  /**
   * `subscribe` registers a callback to subscribe to events on the document.
   * The callback will be called when the document is changed.
   */
  public subscribe(
    next: DocEventCallbackMap<P>['default'],
    error?: ErrorFn,
    complete?: CompleteFn,
  ): Unsubscribe;
  /**
   * `subscribe` registers a callback to subscribe to events on the document.
   * The callback will be called when the clients watching the document
   * establishe or update its presence.
   */
  public subscribe(
    type: 'presence',
    next: DocEventCallbackMap<P>['presence'],
    error?: ErrorFn,
    complete?: CompleteFn,
  ): Unsubscribe;
  /**
   * `subscribe` registers a callback to subscribe to events on the document.
   * The callback will be called when the current client establishes or updates its presence.
   */
  public subscribe(
    type: 'my-presence',
    next: DocEventCallbackMap<P>['my-presence'],
    error?: ErrorFn,
    complete?: CompleteFn,
  ): Unsubscribe;
  /**
   * `subscribe` registers a callback to subscribe to events on the document.
   * The callback will be called when the client establishes or terminates a connection,
   * or updates its presence.
   */
  public subscribe(
    type: 'others',
    next: DocEventCallbackMap<P>['others'],
    error?: ErrorFn,
    complete?: CompleteFn,
  ): Unsubscribe;
  /**
   * `subscribe` registers a callback to subscribe to events on the document.
   * The callback will be called when the stream connection status changes.
   */
  public subscribe(
    type: 'connection',
    next: DocEventCallbackMap<P>['connection'],
    error?: ErrorFn,
    complete?: CompleteFn,
  ): Unsubscribe;
  /**
   * `subscribe` registers a callback to subscribe to events on the document.
   * The callback will be called when the document status changes.
   */
  public subscribe(
    type: 'status',
    next: DocEventCallbackMap<P>['status'],
    error?: ErrorFn,
    complete?: CompleteFn,
  ): Unsubscribe;
  /**
   * `subscribe` registers a callback to subscribe to events on the document.
   * The callback will be called when the document is synced with the server.
   */
  public subscribe(
    type: 'sync',
    next: DocEventCallbackMap<P>['sync'],
    error?: ErrorFn,
    complete?: CompleteFn,
  ): Unsubscribe;
  /**
   * `subscribe` registers a callback to subscribe to events on the document.
   * The callback will be called when the targetPath or any of its nested values change.
   */
  public subscribe<
    TPath extends PathOf<T>,
    TOperationInfo extends OperationInfoOf<T, TPath>,
  >(
    targetPath: TPath,
    next: NextFn<
      LocalChangeEvent<TOperationInfo, P> | RemoteChangeEvent<TOperationInfo, P>
    >,
    error?: ErrorFn,
    complete?: CompleteFn,
  ): Unsubscribe;
  /**
   * `subscribe` registers a callback to subscribe to events on the document.
   * The callback will be called when the broadcast event is received from the remote client.
   */
  public subscribe(
    type: 'broadcast',
    next: DocEventCallbackMap<P>['broadcast'],
    error?: ErrorFn,
  ): Unsubscribe;
  /**
   * `subscribe` registers a callback to subscribe to events on the document.
   * The callback will be called when the local client sends a broadcast event.
   */
  public subscribe(
    type: 'local-broadcast',
    next: DocEventCallbackMap<P>['local-broadcast'],
    error?: ErrorFn,
  ): Unsubscribe;
  /**
   * `subscribe` registers a callback to subscribe to events on the document.
   */
  public subscribe(
    type: 'all',
    next: DocEventCallbackMap<P>['all'],
    error?: ErrorFn,
    complete?: CompleteFn,
  ): Unsubscribe;
  /**
   * `subscribe` registers a callback to subscribe to events on the document.
   */
  public subscribe<
    TPath extends PathOf<T>,
    TOperationInfo extends OperationInfoOf<T, TPath>,
  >(
    arg1: TPath | DocEventTopic | DocEventCallbackMap<P>['default'],
    arg2?:
      | NextFn<
          | LocalChangeEvent<TOperationInfo, P>
          | RemoteChangeEvent<TOperationInfo, P>
        >
      | DocEventCallback<P>
      | ErrorFn,
    arg3?: ErrorFn | CompleteFn,
    arg4?: CompleteFn,
  ): Unsubscribe {
    if (typeof arg1 === 'string') {
      if (typeof arg2 !== 'function') {
        throw new YorkieError(
          Code.ErrInvalidArgument,
          'Second argument must be a callback function',
        );
      }
      if (arg1 === 'presence') {
        const callback = arg2 as DocEventCallbackMap<P>['presence'];
        return this.eventStream.subscribe(
          (event) => {
            for (const docEvent of event) {
              if (
                docEvent.type !== DocEventType.Initialized &&
                docEvent.type !== DocEventType.Watched &&
                docEvent.type !== DocEventType.Unwatched &&
                docEvent.type !== DocEventType.PresenceChanged
              ) {
                continue;
              }

              callback(docEvent);
            }
          },
          arg3,
          arg4,
        );
      }
      if (arg1 === 'my-presence') {
        const callback = arg2 as DocEventCallbackMap<P>['my-presence'];
        return this.eventStream.subscribe(
          (event) => {
            for (const docEvent of event) {
              if (
                docEvent.type !== DocEventType.Initialized &&
                docEvent.type !== DocEventType.PresenceChanged
              ) {
                continue;
              }

              if (
                docEvent.type === DocEventType.PresenceChanged &&
                docEvent.value.clientID !== this.changeID.getActorID()
              ) {
                continue;
              }

              callback(docEvent);
            }
          },
          arg3,
          arg4,
        );
      }
      if (arg1 === 'others') {
        const callback = arg2 as DocEventCallbackMap<P>['others'];
        return this.eventStream.subscribe(
          (event) => {
            for (const docEvent of event) {
              if (
                docEvent.type !== DocEventType.Watched &&
                docEvent.type !== DocEventType.Unwatched &&
                docEvent.type !== DocEventType.PresenceChanged
              ) {
                continue;
              }

              if (docEvent.value.clientID !== this.changeID.getActorID()) {
                callback(docEvent);
              }
            }
          },
          arg3,
          arg4,
        );
      }
      if (arg1 === 'connection') {
        const callback = arg2 as DocEventCallbackMap<P>['connection'];
        return this.eventStream.subscribe(
          (event) => {
            for (const docEvent of event) {
              if (docEvent.type !== DocEventType.ConnectionChanged) {
                continue;
              }
              callback(docEvent);
            }
          },
          arg3,
          arg4,
        );
      }
      if (arg1 === 'status') {
        const callback = arg2 as DocEventCallbackMap<P>['status'];
        return this.eventStream.subscribe(
          (event) => {
            for (const docEvent of event) {
              if (docEvent.type !== DocEventType.StatusChanged) {
                continue;
              }
              callback(docEvent);
            }
          },
          arg3,
          arg4,
        );
      }
      if (arg1 === 'sync') {
        const callback = arg2 as DocEventCallbackMap<P>['sync'];
        return this.eventStream.subscribe(
          (event) => {
            for (const docEvent of event) {
              if (docEvent.type !== DocEventType.SyncStatusChanged) {
                continue;
              }
              callback(docEvent);
            }
          },
          arg3,
          arg4,
        );
      }
      if (arg1 === 'local-broadcast') {
        const callback = arg2 as DocEventCallbackMap<P>['local-broadcast'];
        return this.eventStream.subscribe((event) => {
          for (const docEvent of event) {
            if (docEvent.type !== DocEventType.LocalBroadcast) {
              continue;
            }

            callback(docEvent);
          }
        }, arg3);
      }
      if (arg1 === 'broadcast') {
        const callback = arg2 as DocEventCallbackMap<P>['broadcast'];
        return this.eventStream.subscribe((event) => {
          for (const docEvent of event) {
            if (docEvent.type !== DocEventType.Broadcast) {
              continue;
            }

            callback(docEvent);
          }
        }, arg3);
      }
      if (arg1 === 'all') {
        const callback = arg2 as DocEventCallbackMap<P>['all'];
        return this.eventStream.subscribe(callback, arg3, arg4);
      }
      const target = arg1;
      const callback = arg2 as NextFn<
        | LocalChangeEvent<TOperationInfo, P>
        | RemoteChangeEvent<TOperationInfo, P>
      >;
      return this.eventStream.subscribe(
        (event) => {
          for (const docEvent of event) {
            if (
              docEvent.type !== DocEventType.LocalChange &&
              docEvent.type !== DocEventType.RemoteChange
            ) {
              continue;
            }

            const targetOps: Array<TOperationInfo> = [];
            for (const op of docEvent.value.operations) {
              if (this.isSameElementOrChildOf(op.path, target)) {
                targetOps.push(op as TOperationInfo);
              }
            }
            targetOps.length &&
              callback({
                ...docEvent,
                value: { ...docEvent.value, operations: targetOps },
              });
          }
        },
        arg3,
        arg4,
      );
    }
    if (typeof arg1 === 'function') {
      const callback = arg1 as DocEventCallbackMap<P>['default'];
      const error = arg2 as ErrorFn;
      const complete = arg3 as CompleteFn;
      return this.eventStream.subscribe(
        (event) => {
          for (const docEvent of event) {
            if (
              docEvent.type !== DocEventType.Snapshot &&
              docEvent.type !== DocEventType.LocalChange &&
              docEvent.type !== DocEventType.RemoteChange
            ) {
              continue;
            }

            callback(docEvent);
          }
        },
        error,
        complete,
      );
    }

    throw new YorkieError(Code.ErrInvalidArgument, `"${arg1}" is not a valid`);
  }

  /**
   * `publish` triggers an event in this document, which can be received by
   * callback functions from document.subscribe().
   */
  public publish(event: TransactionEvent<P>) {
    if (this.eventStreamObserver) {
      this.eventStreamObserver.next(event);
    }
  }

  private isSameElementOrChildOf(elem: string, parent: string): boolean {
    if (parent === elem) {
      return true;
    }

    const nodePath = elem.split('.');
    const targetPath = parent.split('.');
    return targetPath.every((path, index) => path === nodePath[index]);
  }

  /**
   * `applyChangePack` applies the given change pack into this document.
   * 1. Remove local changes applied to server.
   * 2. Update the checkpoint.
   * 3. Do Garbage collection.
   *
   * @param pack - change pack
   * @internal
   */
  public applyChangePack(pack: ChangePack<P>): void {
    const hasSnapshot = pack.hasSnapshot();

    if (hasSnapshot) {
      this.applySnapshot(
        pack.getCheckpoint().getServerSeq(),
        pack.getVersionVector()!,
        pack.getSnapshot()!,
      );
    } else if (pack.hasChanges()) {
      this.applyChanges(pack.getChanges(), OpSource.Remote);
    }

    // 02. Remove local changes applied to server.
    while (this.localChanges.length) {
      const change = this.localChanges[0];
      if (change.getID().getClientSeq() > pack.getCheckpoint().getClientSeq()) {
        break;
      }
      this.localChanges.shift();
    }

    // NOTE(hackerwins): If the document has local changes, we need to apply
    // them after applying the snapshot. We need to treat the local changes
    // as remote changes because the application should apply the local
    // changes to their own document.
    if (hasSnapshot) {
      this.applyChanges(this.localChanges, OpSource.Remote);
    }

    // 03. Update the checkpoint.
    this.checkpoint = this.checkpoint.forward(pack.getCheckpoint());

    // 04. Do Garbage collection.
    if (!hasSnapshot) {
      this.garbageCollect(pack.getVersionVector()!);
    }

    // 05. Filter detached client's lamport from version vector
    if (!hasSnapshot) {
      this.filterVersionVector(pack.getVersionVector()!);
    }

    // 05. Update the status.
    if (pack.getIsRemoved()) {
      this.applyStatus(DocumentStatus.Removed);
    }

    if (logger.isEnabled(LogLevel.Trivial)) {
      logger.trivial(`${this.root.toJSON()}`);
    }
  }

  /**
   * `getCheckpoint` returns the checkpoint of this document.
   *
   * @internal
   */
  public getCheckpoint(): Checkpoint {
    return this.checkpoint;
  }

  /**
   * `getChangeID` returns the change id of this document.
   *
   * @internal
   */
  public getChangeID(): ChangeID {
    return this.changeID;
  }

  /**
   * `hasLocalChanges` returns whether this document has local changes or not.
   */
  public hasLocalChanges(): boolean {
    return this.localChanges.length > 0;
  }

  /**
   * `ensureClone` make a clone of root.
   *
   * @internal
   */
  public ensureClone(): void {
    if (this.clone) {
      return;
    }

    this.clone = {
      root: this.root.deepcopy(),
      presences: deepcopy(this.presences),
    };
  }

  /**
   * `createChangePack` create change pack of the local changes to send to the
   * remote server.
   *
   * @internal
   */
  public createChangePack(): ChangePack<P> {
    const changes = Array.from(this.localChanges);
    const checkpoint = this.checkpoint.increaseClientSeq(changes.length);
    return ChangePack.create(
      this.key,
      checkpoint,
      false,
      changes,
      this.getVersionVector(),
    );
  }

  /**
   * `setActor` sets actor into this document. This is also applied in the local
   * changes the document has.
   *
   * @internal
   */
  public setActor(actorID: ActorID): void {
    for (const change of this.localChanges) {
      change.setActor(actorID);
    }
    this.changeID = this.changeID.setActor(actorID);

    // TODO(hackerwins): If the given actorID is not IntialActorID, we need to
    // update InitialActor of the root and clone.
  }

  /**
   * `isEnableDevtools` returns whether devtools is enabled or not.
   */
  public isEnableDevtools(): boolean {
    return !!this.opts.enableDevtools;
  }

  /**
   * `getKey` returns the key of this document.
   */
  public getKey(): string {
    return this.key;
  }

  /**
   * `getStatus` returns the status of this document.
   */
  public getStatus(): DocumentStatus {
    return this.status;
  }

  /**
   * `getClone` return clone object.
   *
   * @internal
   */
  public getCloneRoot(): CRDTObject | undefined {
    if (!this.clone) {
      return;
    }

    return this.clone.root.getObject();
  }

  /**
   * `getRoot` returns a new proxy of cloned root.
   */
  public getRoot(): JSONObject<T> {
    this.ensureClone();

    const context = ChangeContext.create(
      this.changeID.next(),
      this.clone!.root,
      this.clone!.presences.get(this.changeID.getActorID()) || ({} as P),
    );
    return createJSON<T>(context, this.clone!.root.getObject());
  }

  /**
   * `garbageCollect` purges elements that were removed before the given time.
   *
   * @internal
   */
  public garbageCollect(minSyncedVersionVector: VersionVector): number {
    if (this.opts.disableGC) {
      return 0;
    }

    if (this.clone) {
      this.clone.root.garbageCollect(minSyncedVersionVector);
    }
    return this.root.garbageCollect(minSyncedVersionVector);
  }

  /**
   * `getRootObject` returns root object.
   *
   * @internal
   */
  public getRootObject(): CRDTObject {
    return this.root.getObject();
  }

  /**
   * `getGarbageLen` returns the length of elements should be purged.
   *
   * @internal
   */
  public getGarbageLen(): number {
    return this.root.getGarbageLen();
  }

  /**
   * `getGarbageLenFromClone` returns the length of elements should be purged from clone.
   */
  public getGarbageLenFromClone(): number {
    return this.clone!.root.getGarbageLen();
  }

  /**
   * `toJSON` returns the JSON encoding of this document.
   */
  public toJSON(): string {
    return this.root.toJSON();
  }

  /**
   * `toSortedJSON` returns the sorted JSON encoding of this document.
   */
  public toSortedJSON(): string {
    return this.root.toSortedJSON();
  }

  /**
   * `toJSForTest` returns value with meta data for testing.
   */
  public toJSForTest(): Devtools.JSONElement {
    return {
      ...this.getRoot().toJSForTest!(),
      key: 'root',
    };
  }

  /**
   * `applySnapshot` applies the given snapshot into this document.
   */
<<<<<<< HEAD
  public applySnapshot(
    serverSeq: bigint,
    snapshotVector: VersionVector,
    snapshot?: Uint8Array,
  ) {
=======
  public applySnapshot(serverSeq: bigint, snapshot?: Uint8Array) {
>>>>>>> cdeeef75
    const { root, presences } = converter.bytesToSnapshot<P>(snapshot);
    this.root = new CRDTRoot(root);
    this.presences = presences;
    this.changeID = this.changeID.setClocks(serverSeq, snapshotVector);

    // drop clone because it is contaminated.
    this.clone = undefined;

    this.publish([
      {
        type: DocEventType.Snapshot,
        source: OpSource.Remote,
        value: {
          serverSeq: serverSeq.toString(),
          snapshot: this.isEnableDevtools()
            ? converter.bytesToHex(snapshot)
            : undefined,
          snapshotVector: converter.versionVectorToHex(snapshotVector),
        },
      },
    ]);
  }

  /**
   * `applyChanges` applies the given changes into this document.
   */
  public applyChanges(changes: Array<Change<P>>, source: OpSource): void {
    if (logger.isEnabled(LogLevel.Debug)) {
      logger.debug(
        `trying to apply ${changes.length} remote changes.` +
          `elements:${this.root.getElementMapSize()}, ` +
          `removeds:${this.root.getGarbageElementSetSize()}`,
      );
    }
    if (logger.isEnabled(LogLevel.Trivial)) {
      logger.trivial(
        changes
          .map(
            (change) =>
              `${change.getID().toTestString()}\t${change.toTestString()}`,
          )
          .join('\n'),
      );
    }

    for (const change of changes) {
      this.applyChange(change, source);
    }

    if (logger.isEnabled(LogLevel.Debug)) {
      logger.debug(
        `after appling ${changes.length} remote changes.` +
          `elements:${this.root.getElementMapSize()}, ` +
          ` removeds:${this.root.getGarbageElementSetSize()}`,
      );
    }
  }

  /**
   * `applyChange` applies the given change into this document.
   */
  public applyChange(change: Change<P>, source: OpSource) {
    this.ensureClone();
    change.execute(this.clone!.root, this.clone!.presences, source);

    const event: TransactionEvent<P> = [];
    const actorID = change.getID().getActorID();
    if (change.hasPresenceChange() && this.onlineClients.has(actorID)) {
      const presenceChange = change.getPresenceChange()!;
      switch (presenceChange.type) {
        case PresenceChangeType.Put:
          // NOTE(chacha912): When the user exists in onlineClients, but
          // their presence was initially absent, we can consider that we have
          // received their initial presence, so trigger the 'watched' event.

          event.push(
            this.presences.has(actorID)
              ? {
                  type: DocEventType.PresenceChanged,
                  source,
                  value: {
                    clientID: actorID,
                    presence: presenceChange.presence,
                  },
                }
              : {
                  type: DocEventType.Watched,
                  source: OpSource.Remote,
                  value: {
                    clientID: actorID,
                    presence: presenceChange.presence,
                  },
                },
          );
          break;
        case PresenceChangeType.Clear:
          // NOTE(chacha912): When the user exists in onlineClients, but
          // PresenceChange(clear) is received, we can consider it as detachment
          // occurring before unwatching.
          // Detached user is no longer participating in the document, we remove
          // them from the online clients and trigger the 'unwatched' event.
          event.push({
            type: DocEventType.Unwatched,
            source: OpSource.Remote,
            value: {
              clientID: actorID,
              presence: this.getPresence(actorID)!,
            },
          });
          this.removeOnlineClient(actorID);
          break;
        default:
          break;
      }
    }

    const { opInfos } = change.execute(this.root, this.presences, source);
    this.changeID = this.changeID.syncClocks(change.getID());
    if (opInfos.length > 0) {
      const rawChange = this.isEnableDevtools() ? change.toStruct() : undefined;
      event.push(
        source === OpSource.Remote
          ? {
              type: DocEventType.RemoteChange,
              source,
              value: {
                actor: actorID,
                clientSeq: change.getID().getClientSeq(),
                serverSeq: change.getID().getServerSeq(),
                message: change.getMessage() || '',
                operations: opInfos,
              },
              rawChange,
            }
          : {
              type: DocEventType.LocalChange,
              source,
              value: {
                actor: actorID,
                clientSeq: change.getID().getClientSeq(),
                serverSeq: change.getID().getServerSeq(),
                message: change.getMessage() || '',
                operations: opInfos,
              },
              rawChange,
            },
      );
    }
    // DocEvent should be emitted synchronously with applying changes.
    // This is because 3rd party model should be synced with the Document
    // after RemoteChange event is emitted. If the event is emitted
    // asynchronously, the model can be changed and breaking consistency.
    if (event.length > 0) {
      this.publish(event);
    }
  }

  /**
   * `applyWatchStream` applies the given watch stream response into this document.
   */
  public applyWatchStream(resp: WatchDocumentResponse) {
    if (resp.body.case === 'initialization') {
      const clientIDs = resp.body.value.clientIds;
      const onlineClients: Set<ActorID> = new Set();
      for (const clientID of clientIDs) {
        if (clientID === this.changeID.getActorID()) {
          continue;
        }
        onlineClients.add(clientID);
      }
      this.setOnlineClients(onlineClients);

      this.publish([
        {
          type: DocEventType.Initialized,
          source: OpSource.Local,
          value: this.getPresences(),
        },
      ]);
      return;
    }

    if (resp.body.case === 'event') {
      const { type, publisher } = resp.body.value;
      const event: Array<WatchedEvent<P> | UnwatchedEvent<P> | BroadcastEvent> =
        [];
      if (type === PbDocEventType.DOCUMENT_WATCHED) {
        this.addOnlineClient(publisher);
        // NOTE(chacha912): We added to onlineClients, but we won't trigger watched event
        // unless we also know their initial presence data at this point.
        if (this.hasPresence(publisher)) {
          event.push({
            type: DocEventType.Watched,
            source: OpSource.Remote,
            value: {
              clientID: publisher,
              presence: this.getPresence(publisher)!,
            },
          });
        }
      } else if (type === PbDocEventType.DOCUMENT_UNWATCHED) {
        const presence = this.getPresence(publisher);
        this.removeOnlineClient(publisher);
        // NOTE(chacha912): There is no presence, when PresenceChange(clear) is applied before unwatching.
        // In that case, the 'unwatched' event is triggered while handling the PresenceChange.
        if (presence) {
          event.push({
            type: DocEventType.Unwatched,
            source: OpSource.Remote,
            value: { clientID: publisher, presence },
          });
        }
      } else if (type === PbDocEventType.DOCUMENT_BROADCAST) {
        if (resp.body.value.body) {
          const { topic, payload } = resp.body.value.body;
          const decoder = new TextDecoder();

          event.push({
            type: DocEventType.Broadcast,
            value: {
              clientID: publisher,
              topic,
              payload: JSON.parse(decoder.decode(payload)),
            },
          });
        }
      }

      if (event.length > 0) {
        this.publish(event);
      }
    }
  }

  /**
   * `applyStatus` applies the document status into this document.
   */
  public applyStatus(status: DocumentStatus) {
    this.status = status;

    if (status === DocumentStatus.Detached) {
      this.setActor(InitialActorID);
    }

    this.publish([
      {
        source:
          status === DocumentStatus.Removed ? OpSource.Remote : OpSource.Local,
        type: DocEventType.StatusChanged,
        value:
          status === DocumentStatus.Attached
            ? { status, actorID: this.changeID.getActorID() }
            : { status },
      },
    ]);
  }

  /**
   * `applyDocEvent` applies the docEvent into this document.
   */
  public applyDocEvent(event: DocEvent<P>) {
    if (event.type === DocEventType.StatusChanged) {
      this.applyStatus(event.value.status);
      if (event.value.status === DocumentStatus.Attached) {
        this.setActor(event.value.actorID);
      }
      return;
    }

    if (event.type === DocEventType.Snapshot) {
      const { snapshot, serverSeq, snapshotVector } = event.value;
      if (!snapshot) return;
<<<<<<< HEAD
      this.applySnapshot(
        BigInt(serverSeq),
        converter.hexToVersionVector(snapshotVector),
        converter.hexToBytes(snapshot),
      );
=======
      this.applySnapshot(BigInt(serverSeq), converter.hexToBytes(snapshot));
>>>>>>> cdeeef75
      return;
    }

    if (
      event.type === DocEventType.LocalChange ||
      event.type === DocEventType.RemoteChange
    ) {
      if (!event.rawChange) return;
      const change = Change.fromStruct<P>(event.rawChange);
      this.applyChange(change, event.source);
    }

    if (event.type === DocEventType.Initialized) {
      const onlineClients: Set<ActorID> = new Set();
      for (const { clientID, presence } of event.value) {
        onlineClients.add(clientID);
        this.presences.set(clientID, presence);
      }
      this.setOnlineClients(onlineClients);
      return;
    }

    if (event.type === DocEventType.Watched) {
      const { clientID, presence } = event.value;
      this.addOnlineClient(clientID);
      this.presences.set(clientID, presence);
      return;
    }

    if (event.type === DocEventType.Unwatched) {
      const { clientID } = event.value;
      this.removeOnlineClient(clientID);
      this.presences.delete(clientID);
    }

    if (event.type === DocEventType.PresenceChanged) {
      const { clientID, presence } = event.value;
      this.presences.set(clientID, presence);
    }
  }

  /**
   * `applyTransactionEvent` applies the given TransactionEvent into this document.
   */
  public applyTransactionEvent(event: TransactionEvent<P>) {
    for (const docEvent of event) {
      this.applyDocEvent(docEvent);
    }
  }

  /**
   * `getValueByPath` returns the JSONElement corresponding to the given path.
   */
  public getValueByPath(path: string): JSONElement | undefined {
    if (!path.startsWith('$')) {
      throw new YorkieError(
        Code.ErrInvalidArgument,
        `path must start with "$"`,
      );
    }
    const pathArr = path.split('.');
    pathArr.shift();
    let value: JSONObject<any> = this.getRoot();
    for (const key of pathArr) {
      value = value[key];
      if (value === undefined) return undefined;
    }
    return value;
  }

  /**
   * `setOnlineClients` sets the given online client set.
   *
   * @internal
   */
  public setOnlineClients(onlineClients: Set<ActorID>) {
    this.onlineClients = onlineClients;
  }

  /**
   * `resetOnlineClients` resets the online client set.
   *
   * @internal
   */
  public resetOnlineClients() {
    this.onlineClients = new Set();
  }

  /**
   * `addOnlineClient` adds the given clientID into the online client set.
   *
   * @internal
   */
  public addOnlineClient(clientID: ActorID) {
    this.onlineClients.add(clientID);
  }

  /**
   * `removeOnlineClient` removes the clientID from the online client set.
   *
   * @internal
   */
  public removeOnlineClient(clientID: ActorID) {
    this.onlineClients.delete(clientID);
  }

  /**
   * `hasPresence` returns whether the given clientID has a presence or not.
   *
   * @internal
   */
  public hasPresence(clientID: ActorID): boolean {
    return this.presences.has(clientID);
  }

  /**
   * `getMyPresence` returns the presence of the current client.
   */
  public getMyPresence(): P {
    // TODO(chacha912): After resolving the presence initialization issue,
    // remove default presence.(#608)
    if (this.status !== DocumentStatus.Attached) {
      return {} as P;
    }

    const p = this.presences.get(this.changeID.getActorID())!;
    return p ? deepcopy(p) : ({} as P);
  }

  /**
   * `getPresence` returns the presence of the given clientID.
   */
  public getPresence(clientID: ActorID): P | undefined {
    if (clientID === this.changeID.getActorID()) {
      return this.getMyPresence();
    }

    if (!this.onlineClients.has(clientID)) return;
    const p = this.presences.get(clientID);
    return p ? deepcopy(p) : undefined;
  }

  /**
   * `getPresenceForTest` returns the presence of the given clientID
   * regardless of whether the client is online or not.
   *
   * @internal
   */
  public getPresenceForTest(clientID: ActorID): P | undefined {
    const p = this.presences.get(clientID);
    return p ? deepcopy(p) : undefined;
  }

  /**
   * `getPresences` returns the presences of online clients.
   */
  public getPresences(): Array<{ clientID: ActorID; presence: P }> {
    const presences: Array<{ clientID: ActorID; presence: P }> = [];
    presences.push({
      clientID: this.changeID.getActorID(),
      presence: deepcopy(this.getMyPresence()),
    });

    for (const clientID of this.onlineClients) {
      if (this.presences.has(clientID)) {
        presences.push({
          clientID,
          presence: deepcopy(this.presences.get(clientID)!),
        });
      }
    }
    return presences;
  }

  /**
   * `getSelfForTest` returns the client that has attached this document.
   *
   * @internal
   */
  public getSelfForTest() {
    return {
      clientID: this.getChangeID().getActorID(),
      presence: this.getMyPresence(),
    };
  }

  /**
   * `getOthersForTest` returns all the other clients in online, sorted by clientID.
   *
   * @internal
   */
  public getOthersForTest() {
    const myClientID = this.getChangeID().getActorID();

    return this.getPresences()
      .filter((a) => a.clientID !== myClientID)
      .sort((a, b) => (a.clientID > b.clientID ? 1 : -1));
  }

  /**
   * `canUndo` returns whether there are any operations to undo.
   */
  private canUndo(): boolean {
    return this.internalHistory.hasUndo() && !this.isUpdating;
  }

  /**
   * 'filterVersionVector' filters detached client's lamport from version vector.
   */
  private filterVersionVector(minSyncedVersionVector: VersionVector) {
    const versionVector = this.changeID.getVersionVector();
    const filteredVersionVector = versionVector.filter(minSyncedVersionVector);

    this.changeID = this.changeID.setVersionVector(filteredVersionVector);
  }
  /**
   * `canRedo` returns whether there are any operations to redo.
   */
  private canRedo(): boolean {
    return this.internalHistory.hasRedo() && !this.isUpdating;
  }

  /**
   * `undo` undoes the last operation executed by the current client.
   * It does not impact operations made by other clients.
   */
  private undo(): void {
    if (this.isUpdating) {
      throw new YorkieError(
        Code.ErrRefused,
        'Undo is not allowed during an update',
      );
    }
    const undoOps = this.internalHistory.popUndo();
    if (undoOps === undefined) {
      throw new YorkieError(
        Code.ErrRefused,
        'There is no operation to be undone',
      );
    }

    this.ensureClone();
    // TODO(chacha912): After resolving the presence initialization issue,
    // remove default presence.(#608)
    const context = ChangeContext.create<P>(
      this.changeID.next(),
      this.clone!.root,
      this.clone!.presences.get(this.changeID.getActorID()) || ({} as P),
    );

    // apply undo operation in the context to generate a change
    for (const undoOp of undoOps) {
      if (!(undoOp instanceof Operation)) {
        // apply presence change to the context
        const presence = new Presence<P>(
          context,
          deepcopy(this.clone!.presences.get(this.changeID.getActorID())!),
        );
        presence.set(undoOp.value, { addToHistory: true });
        continue;
      }
      const ticket = context.issueTimeTicket();
      undoOp.setExecutedAt(ticket);
      context.push(undoOp);
    }

    const change = context.getChange();
    change.execute(this.clone!.root, this.clone!.presences, OpSource.UndoRedo);

    const { opInfos, reverseOps } = change.execute(
      this.root,
      this.presences,
      OpSource.UndoRedo,
    );
    const reversePresence = context.getReversePresence();
    if (reversePresence) {
      reverseOps.push({
        type: 'presence',
        value: reversePresence,
      });
    }
    if (reverseOps.length > 0) {
      this.internalHistory.pushRedo(reverseOps);
    }

    // NOTE(chacha912): When there is no applied operation or presence
    // during undo/redo, skip propagating change remotely.
    if (!change.hasPresenceChange() && opInfos.length === 0) {
      return;
    }

    this.localChanges.push(change);
    this.changeID = change.getID();
    const actorID = this.changeID.getActorID();
    const event: TransactionEvent<P> = [];
    if (opInfos.length > 0) {
      event.push({
        type: DocEventType.LocalChange,
        source: OpSource.UndoRedo,
        value: {
          message: change.getMessage() || '',
          operations: opInfos,
          actor: actorID,
          clientSeq: change.getID().getClientSeq(),
          serverSeq: change.getID().getServerSeq(),
        },
        rawChange: this.isEnableDevtools() ? change.toStruct() : undefined,
      });
    }
    if (change.hasPresenceChange()) {
      event.push({
        type: DocEventType.PresenceChanged,
        source: OpSource.UndoRedo,
        value: {
          clientID: actorID,
          presence: this.getPresence(actorID)!,
        },
      });
    }
    this.publish(event);
  }

  /**
   * `redo` redoes the last operation executed by the current client.
   * It does not impact operations made by other clients.
   */
  private redo(): void {
    if (this.isUpdating) {
      throw new YorkieError(
        Code.ErrRefused,
        'Redo is not allowed during an update',
      );
    }

    const redoOps = this.internalHistory.popRedo();
    if (redoOps === undefined) {
      throw new YorkieError(
        Code.ErrRefused,
        'There is no operation to be redone',
      );
    }

    this.ensureClone();
    const context = ChangeContext.create<P>(
      this.changeID.next(),
      this.clone!.root,
      this.clone!.presences.get(this.changeID.getActorID()) || ({} as P),
    );

    // apply redo operation in the context to generate a change
    for (const redoOp of redoOps) {
      if (!(redoOp instanceof Operation)) {
        // apply presence change to the context
        const presence = new Presence<P>(
          context,
          deepcopy(this.clone!.presences.get(this.changeID.getActorID())!),
        );
        presence.set(redoOp.value, { addToHistory: true });
        continue;
      }
      const ticket = context.issueTimeTicket();
      redoOp.setExecutedAt(ticket);
      context.push(redoOp);
    }

    const change = context.getChange();
    change.execute(this.clone!.root, this.clone!.presences, OpSource.UndoRedo);

    const { opInfos, reverseOps } = change.execute(
      this.root,
      this.presences,
      OpSource.UndoRedo,
    );
    const reversePresence = context.getReversePresence();
    if (reversePresence) {
      reverseOps.push({
        type: 'presence',
        value: reversePresence,
      });
    }
    if (reverseOps.length > 0) {
      this.internalHistory.pushUndo(reverseOps);
    }

    // NOTE(chacha912): When there is no applied operation or presence
    // during undo/redo, skip propagating change remotely.
    if (!change.hasPresenceChange() && opInfos.length === 0) {
      return;
    }

    this.localChanges.push(change);
    this.changeID = change.getID();
    const actorID = this.changeID.getActorID();
    const event: TransactionEvent<P> = [];
    if (opInfos.length > 0) {
      event.push({
        type: DocEventType.LocalChange,
        source: OpSource.UndoRedo,
        value: {
          message: change.getMessage() || '',
          operations: opInfos,
          actor: actorID,
          clientSeq: change.getID().getClientSeq(),
          serverSeq: change.getID().getServerSeq(),
        },
        rawChange: this.isEnableDevtools() ? change.toStruct() : undefined,
      });
    }
    if (change.hasPresenceChange()) {
      event.push({
        type: DocEventType.PresenceChanged,
        source: OpSource.UndoRedo,
        value: {
          clientID: actorID,
          presence: this.getPresence(actorID)!,
        },
      });
    }
    this.publish(event);
  }

  /**
   * `getUndoStackForTest` returns the undo stack for test.
   */
  public getUndoStackForTest(): Array<Array<HistoryOperation<P>>> {
    return this.internalHistory.getUndoStackForTest();
  }

  /**
   * `getRedoStackForTest` returns the redo stack for test.
   */
  public getRedoStackForTest(): Array<Array<HistoryOperation<P>>> {
    return this.internalHistory.getRedoStackForTest();
  }

  /**
   * `broadcast` the payload to the given topic.
   */
  public broadcast(topic: string, payload: Json, options?: BroadcastOptions) {
    const broadcastEvent: LocalBroadcastEvent = {
      type: DocEventType.LocalBroadcast,
      value: { topic, payload },
      options,
    };

    this.publish([broadcastEvent]);
  }

  /**
   * `getVersionVector` returns the version vector of document
   */
  public getVersionVector() {
    return this.changeID.getVersionVector();
  }
}<|MERGE_RESOLUTION|>--- conflicted
+++ resolved
@@ -487,14 +487,14 @@
 type OperationInfoOfElement<TElement> = TElement extends Text
   ? TextOperationInfo
   : TElement extends Counter
-  ? CounterOperationInfo
-  : TElement extends Tree
-  ? TreeOperationInfo
-  : TElement extends BaseArray<any>
-  ? ArrayOperationInfo
-  : TElement extends BaseObject<any>
-  ? ObjectOperationInfo
-  : OperationInfo;
+    ? CounterOperationInfo
+    : TElement extends Tree
+      ? TreeOperationInfo
+      : TElement extends BaseArray<any>
+        ? ArrayOperationInfo
+        : TElement extends BaseObject<any>
+          ? ObjectOperationInfo
+          : OperationInfo;
 
 /**
  * `OperationInfoOfInternal` represents the type of the operation info of the
@@ -515,24 +515,24 @@
 > = TDepth extends 0
   ? TElement
   : TKeyOrPath extends `${infer TFirst}.${infer TRest}`
-  ? TFirst extends keyof TElement
-    ? TElement[TFirst] extends BaseArray<unknown>
-      ? OperationInfoOfInternal<
-          TElement[TFirst],
-          number,
-          DecreasedDepthOf<TDepth>
-        >
-      : OperationInfoOfInternal<
-          TElement[TFirst],
-          TRest,
-          DecreasedDepthOf<TDepth>
-        >
-    : OperationInfo
-  : TKeyOrPath extends keyof TElement
-  ? TElement[TKeyOrPath] extends BaseArray<unknown>
-    ? ArrayOperationInfo
-    : OperationInfoOfElement<TElement[TKeyOrPath]>
-  : OperationInfo;
+    ? TFirst extends keyof TElement
+      ? TElement[TFirst] extends BaseArray<unknown>
+        ? OperationInfoOfInternal<
+            TElement[TFirst],
+            number,
+            DecreasedDepthOf<TDepth>
+          >
+        : OperationInfoOfInternal<
+            TElement[TFirst],
+            TRest,
+            DecreasedDepthOf<TDepth>
+          >
+      : OperationInfo
+    : TKeyOrPath extends keyof TElement
+      ? TElement[TKeyOrPath] extends BaseArray<unknown>
+        ? ArrayOperationInfo
+        : OperationInfoOfElement<TElement[TKeyOrPath]>
+      : OperationInfo;
 
 /**
  * `DecreasedDepthOf` represents the type of the decreased depth of the given depth.
@@ -540,24 +540,24 @@
 type DecreasedDepthOf<Depth extends number = 0> = Depth extends 10
   ? 9
   : Depth extends 9
-  ? 8
-  : Depth extends 8
-  ? 7
-  : Depth extends 7
-  ? 6
-  : Depth extends 6
-  ? 5
-  : Depth extends 5
-  ? 4
-  : Depth extends 4
-  ? 3
-  : Depth extends 3
-  ? 2
-  : Depth extends 2
-  ? 1
-  : Depth extends 1
-  ? 0
-  : -1;
+    ? 8
+    : Depth extends 8
+      ? 7
+      : Depth extends 7
+        ? 6
+        : Depth extends 6
+          ? 5
+          : Depth extends 5
+            ? 4
+            : Depth extends 4
+              ? 3
+              : Depth extends 3
+                ? 2
+                : Depth extends 2
+                  ? 1
+                  : Depth extends 1
+                    ? 0
+                    : -1;
 
 /**
  * `PathOfInternal` represents the type of the path of the given element.
@@ -569,29 +569,29 @@
 > = Depth extends 0
   ? Prefix
   : TElement extends Record<string, any>
-  ? {
-      [TKey in keyof TElement]: TElement[TKey] extends LeafElement
-        ? `${Prefix}${TKey & string}`
-        : TElement[TKey] extends BaseArray<infer TArrayElement>
-        ?
-            | `${Prefix}${TKey & string}`
-            | `${Prefix}${TKey & string}.${number}`
-            | PathOfInternal<
-                TArrayElement,
-                `${Prefix}${TKey & string}.${number}.`,
-                DecreasedDepthOf<Depth>
-              >
-        :
-            | `${Prefix}${TKey & string}`
-            | PathOfInternal<
-                TElement[TKey],
-                `${Prefix}${TKey & string}.`,
-                DecreasedDepthOf<Depth>
-              >;
-    }[keyof TElement]
-  : Prefix extends `${infer TRest}.`
-  ? TRest
-  : Prefix;
+    ? {
+        [TKey in keyof TElement]: TElement[TKey] extends LeafElement
+          ? `${Prefix}${TKey & string}`
+          : TElement[TKey] extends BaseArray<infer TArrayElement>
+            ?
+                | `${Prefix}${TKey & string}`
+                | `${Prefix}${TKey & string}.${number}`
+                | PathOfInternal<
+                    TArrayElement,
+                    `${Prefix}${TKey & string}.${number}.`,
+                    DecreasedDepthOf<Depth>
+                  >
+            :
+                | `${Prefix}${TKey & string}`
+                | PathOfInternal<
+                    TElement[TKey],
+                    `${Prefix}${TKey & string}.`,
+                    DecreasedDepthOf<Depth>
+                  >;
+      }[keyof TElement]
+    : Prefix extends `${infer TRest}.`
+      ? TRest
+      : Prefix;
 
 /**
  * `OperationInfoOf` represents the type of the operation info of the given
@@ -1418,15 +1418,11 @@
   /**
    * `applySnapshot` applies the given snapshot into this document.
    */
-<<<<<<< HEAD
   public applySnapshot(
     serverSeq: bigint,
     snapshotVector: VersionVector,
     snapshot?: Uint8Array,
   ) {
-=======
-  public applySnapshot(serverSeq: bigint, snapshot?: Uint8Array) {
->>>>>>> cdeeef75
     const { root, presences } = converter.bytesToSnapshot<P>(snapshot);
     this.root = new CRDTRoot(root);
     this.presences = presences;
@@ -1699,15 +1695,11 @@
     if (event.type === DocEventType.Snapshot) {
       const { snapshot, serverSeq, snapshotVector } = event.value;
       if (!snapshot) return;
-<<<<<<< HEAD
       this.applySnapshot(
         BigInt(serverSeq),
         converter.hexToVersionVector(snapshotVector),
         converter.hexToBytes(snapshot),
       );
-=======
-      this.applySnapshot(BigInt(serverSeq), converter.hexToBytes(snapshot));
->>>>>>> cdeeef75
       return;
     }
 
